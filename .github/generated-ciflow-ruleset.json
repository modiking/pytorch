{
  "__comment": "@generated DO NOT EDIT MANUALLY, Generation script: .github/scripts/generate_ci_workflows.py",
  "label_rules": {
    "ciflow/all": [
      "libtorch-linux-xenial-cuda10.2-py3.6-gcc7",
      "libtorch-linux-xenial-cuda11.3-py3.6-gcc7",
      "linux-bionic-cuda10.2-py3.9-gcc7",
<<<<<<< HEAD
      "linux-bionic-py3.8-gcc9-coverage",
=======
      "linux-bionic-py3.6-clang9",
>>>>>>> e155e752
      "linux-xenial-cuda10.2-py3.6-gcc7",
      "linux-xenial-cuda11.3-py3.6-gcc7",
      "linux-xenial-py3.6-gcc5.4",
      "linux-xenial-py3.6-gcc7-bazel-test",
      "parallelnative-linux-xenial-py3.6-gcc5.4",
      "periodic-libtorch-linux-xenial-cuda11.1-py3.6-gcc7",
      "periodic-linux-xenial-cuda11.1-py3.6-gcc7",
      "periodic-win-vs2019-cuda11.1-py3",
      "puretorch-linux-xenial-py3.6-gcc5.4",
      "win-vs2019-cpu-py3",
      "win-vs2019-cuda10.2-py3",
      "win-vs2019-cuda11.3-py3"
    ],
    "ciflow/bazel": [
      "linux-xenial-py3.6-gcc7-bazel-test"
    ],
    "ciflow/cpu": [
<<<<<<< HEAD
      "linux-bionic-py3.8-gcc9-coverage",
=======
      "linux-bionic-py3.6-clang9",
>>>>>>> e155e752
      "linux-xenial-py3.6-gcc5.4",
      "linux-xenial-py3.6-gcc7-bazel-test",
      "parallelnative-linux-xenial-py3.6-gcc5.4",
      "puretorch-linux-xenial-py3.6-gcc5.4",
      "win-vs2019-cpu-py3"
    ],
    "ciflow/cuda": [
      "libtorch-linux-xenial-cuda10.2-py3.6-gcc7",
      "libtorch-linux-xenial-cuda11.3-py3.6-gcc7",
      "linux-bionic-cuda10.2-py3.9-gcc7",
      "linux-xenial-cuda10.2-py3.6-gcc7",
      "linux-xenial-cuda11.3-py3.6-gcc7",
      "periodic-libtorch-linux-xenial-cuda11.1-py3.6-gcc7",
      "periodic-linux-xenial-cuda11.1-py3.6-gcc7",
      "periodic-win-vs2019-cuda11.1-py3",
      "win-vs2019-cuda10.2-py3",
      "win-vs2019-cuda11.3-py3"
    ],
    "ciflow/default": [
<<<<<<< HEAD
      "linux-bionic-py3.8-gcc9-coverage",
=======
      "linux-bionic-py3.6-clang9",
>>>>>>> e155e752
      "linux-xenial-cuda11.3-py3.6-gcc7",
      "linux-xenial-py3.6-gcc5.4",
      "linux-xenial-py3.6-gcc7-bazel-test",
      "win-vs2019-cpu-py3",
      "win-vs2019-cuda11.3-py3"
    ],
    "ciflow/libtorch": [
      "libtorch-linux-xenial-cuda10.2-py3.6-gcc7",
      "libtorch-linux-xenial-cuda11.3-py3.6-gcc7",
      "periodic-libtorch-linux-xenial-cuda11.1-py3.6-gcc7"
    ],
    "ciflow/linux": [
      "libtorch-linux-xenial-cuda10.2-py3.6-gcc7",
      "libtorch-linux-xenial-cuda11.3-py3.6-gcc7",
      "linux-bionic-cuda10.2-py3.9-gcc7",
<<<<<<< HEAD
      "linux-bionic-py3.8-gcc9-coverage",
=======
      "linux-bionic-py3.6-clang9",
>>>>>>> e155e752
      "linux-xenial-cuda10.2-py3.6-gcc7",
      "linux-xenial-cuda11.3-py3.6-gcc7",
      "linux-xenial-py3.6-gcc5.4",
      "linux-xenial-py3.6-gcc7-bazel-test",
      "parallelnative-linux-xenial-py3.6-gcc5.4",
      "periodic-libtorch-linux-xenial-cuda11.1-py3.6-gcc7",
      "periodic-linux-xenial-cuda11.1-py3.6-gcc7",
      "puretorch-linux-xenial-py3.6-gcc5.4"
    ],
    "ciflow/scheduled": [
      "periodic-libtorch-linux-xenial-cuda11.1-py3.6-gcc7",
      "periodic-linux-xenial-cuda11.1-py3.6-gcc7",
      "periodic-win-vs2019-cuda11.1-py3"
    ],
    "ciflow/slow": [
      "linux-bionic-cuda10.2-py3.9-gcc7",
      "linux-xenial-cuda10.2-py3.6-gcc7"
    ],
    "ciflow/win": [
      "periodic-win-vs2019-cuda11.1-py3",
      "win-vs2019-cpu-py3",
      "win-vs2019-cuda10.2-py3",
      "win-vs2019-cuda11.3-py3"
    ]
  },
  "version": "v1"
}<|MERGE_RESOLUTION|>--- conflicted
+++ resolved
@@ -5,11 +5,7 @@
       "libtorch-linux-xenial-cuda10.2-py3.6-gcc7",
       "libtorch-linux-xenial-cuda11.3-py3.6-gcc7",
       "linux-bionic-cuda10.2-py3.9-gcc7",
-<<<<<<< HEAD
-      "linux-bionic-py3.8-gcc9-coverage",
-=======
       "linux-bionic-py3.6-clang9",
->>>>>>> e155e752
       "linux-xenial-cuda10.2-py3.6-gcc7",
       "linux-xenial-cuda11.3-py3.6-gcc7",
       "linux-xenial-py3.6-gcc5.4",
@@ -27,11 +23,7 @@
       "linux-xenial-py3.6-gcc7-bazel-test"
     ],
     "ciflow/cpu": [
-<<<<<<< HEAD
-      "linux-bionic-py3.8-gcc9-coverage",
-=======
       "linux-bionic-py3.6-clang9",
->>>>>>> e155e752
       "linux-xenial-py3.6-gcc5.4",
       "linux-xenial-py3.6-gcc7-bazel-test",
       "parallelnative-linux-xenial-py3.6-gcc5.4",
@@ -51,11 +43,7 @@
       "win-vs2019-cuda11.3-py3"
     ],
     "ciflow/default": [
-<<<<<<< HEAD
-      "linux-bionic-py3.8-gcc9-coverage",
-=======
       "linux-bionic-py3.6-clang9",
->>>>>>> e155e752
       "linux-xenial-cuda11.3-py3.6-gcc7",
       "linux-xenial-py3.6-gcc5.4",
       "linux-xenial-py3.6-gcc7-bazel-test",
@@ -71,11 +59,7 @@
       "libtorch-linux-xenial-cuda10.2-py3.6-gcc7",
       "libtorch-linux-xenial-cuda11.3-py3.6-gcc7",
       "linux-bionic-cuda10.2-py3.9-gcc7",
-<<<<<<< HEAD
-      "linux-bionic-py3.8-gcc9-coverage",
-=======
       "linux-bionic-py3.6-clang9",
->>>>>>> e155e752
       "linux-xenial-cuda10.2-py3.6-gcc7",
       "linux-xenial-cuda11.3-py3.6-gcc7",
       "linux-xenial-py3.6-gcc5.4",
@@ -84,6 +68,9 @@
       "periodic-libtorch-linux-xenial-cuda11.1-py3.6-gcc7",
       "periodic-linux-xenial-cuda11.1-py3.6-gcc7",
       "puretorch-linux-xenial-py3.6-gcc5.4"
+    ],
+    "ciflow/noarch": [
+      "linux-bionic-py3.6-clang9"
     ],
     "ciflow/scheduled": [
       "periodic-libtorch-linux-xenial-cuda11.1-py3.6-gcc7",
@@ -99,6 +86,9 @@
       "win-vs2019-cpu-py3",
       "win-vs2019-cuda10.2-py3",
       "win-vs2019-cuda11.3-py3"
+    ],
+    "ciflow/xla": [
+      "linux-bionic-py3.6-clang9"
     ]
   },
   "version": "v1"
