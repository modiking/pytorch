//===--- ArrayRef.h - Array Reference Wrapper -------------------*- C++ -*-===//
//
//                     The LLVM Compiler Infrastructure
//
// This file is distributed under the University of Illinois Open Source
// License. See LICENSE.TXT for details.
//
//===----------------------------------------------------------------------===//

// ATen: modified from llvm::ArrayRef.
// removed llvm-specific functionality
// removed some implicit const -> non-const conversions that rely on
// complicated std::enable_if meta-programming
// removed a bunch of slice variants for simplicity...

#pragma once

#include <c10/util/C++17.h>
#include <c10/util/Deprecated.h>
#include <c10/util/Exception.h>
#include <c10/util/SmallVector.h>

#include <array>
#include <iterator>
#include <vector>

namespace c10 {

/// ArrayRef - Represent a constant reference to an array (0 or more elements
/// consecutively in memory), i.e. a start pointer and a length.  It allows
/// various APIs to take consecutive elements easily and conveniently.
///
/// This class does not own the underlying data, it is expected to be used in
/// situations where the data resides in some other buffer, whose lifetime
/// extends past that of the ArrayRef. For this reason, it is not in general
/// safe to store an ArrayRef.
///
/// This is intended to be trivially copyable, so it should be passed by
/// value.
template <typename T>
class ArrayRef final {
 public:
  using iterator = const T*;
  using const_iterator = const T*;
  using size_type = size_t;
  using value_type = T;

  using reverse_iterator = std::reverse_iterator<iterator>;

 private:
  /// The start of the array, in an external buffer.
  const T* Data;

  /// The number of elements.
  size_type Length;

 public:
  /// @name Constructors
  /// @{

  /// Construct an empty ArrayRef.
  /* implicit */ constexpr ArrayRef() : Data(nullptr), Length(0) {}

  /// Construct an ArrayRef from a single element.
  // TODO Make this explicit
  constexpr ArrayRef(const T& OneElt) : Data(&OneElt), Length(1) {}

  /// Construct an ArrayRef from a pointer and length.
  constexpr ArrayRef(const T* data, size_t length)
      : Data(data), Length(length) {}

  /// Construct an ArrayRef from a range.
  constexpr ArrayRef(const T* begin, const T* end)
      : Data(begin), Length(end - begin) {}

  /// Construct an ArrayRef from a SmallVector. This is templated in order to
  /// avoid instantiating SmallVectorTemplateCommon<T> whenever we
  /// copy-construct an ArrayRef.
  template <typename U>
  /* implicit */ ArrayRef(const SmallVectorTemplateCommon<T, U>& Vec)
      : Data(Vec.data()), Length(Vec.size()) {}

  /// Construct an ArrayRef from a std::vector.
  // The enable_if stuff here makes sure that this isn't used for
  // std::vector<bool>, because ArrayRef can't work on a std::vector<bool>
  // bitfield.
  template <typename A>
  /* implicit */ ArrayRef(const std::vector<T, A>& Vec)
      : Data(Vec.data()), Length(Vec.size()) {
    static_assert(
        !std::is_same<T, bool>::value,
        "ArrayRef<bool> cannot be constructed from a std::vector<bool> bitfield.");
  }

  /// Construct an ArrayRef from a std::array
  template <size_t N>
  /* implicit */ constexpr ArrayRef(const std::array<T, N>& Arr)
      : Data(Arr.data()), Length(N) {}

  /// Construct an ArrayRef from a C array.
  template <size_t N>
  /* implicit */ constexpr ArrayRef(const T (&Arr)[N]) : Data(Arr), Length(N) {}

  /// Construct an ArrayRef from a std::initializer_list.
  /* implicit */ constexpr ArrayRef(const std::initializer_list<T>& Vec)
      : Data(
            std::begin(Vec) == std::end(Vec) ? static_cast<T*>(nullptr)
                                             : std::begin(Vec)),
        Length(Vec.size()) {}

  /// @}
  /// @name Simple Operations
  /// @{

  constexpr iterator begin() const {
    return Data;
  }
  constexpr iterator end() const {
    return Data + Length;
  }

  // These are actually the same as iterator, since ArrayRef only
  // gives you const iterators.
  constexpr const_iterator cbegin() const {
    return Data;
  }
  constexpr const_iterator cend() const {
    return Data + Length;
  }

  constexpr reverse_iterator rbegin() const {
    return reverse_iterator(end());
  }
  constexpr reverse_iterator rend() const {
    return reverse_iterator(begin());
  }

  /// empty - Check if the array is empty.
  constexpr bool empty() const {
    return Length == 0;
  }

  constexpr const T* data() const {
    return Data;
  }

  /// size - Get the array size.
  constexpr size_t size() const {
    return Length;
  }

  /// front - Get the first element.
  C10_HOST_CONSTEXPR_EXCEPT_WIN_CUDA const T& front() const {
    TORCH_CHECK(
        !empty(), "ArrayRef: attempted to access front() of empty list");
    return Data[0];
  }

  /// back - Get the last element.
  C10_HOST_CONSTEXPR_EXCEPT_WIN_CUDA const T& back() const {
    TORCH_CHECK(!empty(), "ArrayRef: attempted to access back() of empty list");
    return Data[Length - 1];
  }

  /// equals - Check for element-wise equality.
  constexpr bool equals(ArrayRef RHS) const {
    return Length == RHS.Length && std::equal(begin(), end(), RHS.begin());
  }

  /// slice(n, m) - Take M elements of the array starting at element N
<<<<<<< HEAD
  C10_HOST_CONSTEXPR_EXCEPT_WIN_CUDA ArrayRef<T> slice(size_t N, size_t M) const {
=======
  C10_HOST_CONSTEXPR_EXCEPT_WIN_CUDA ArrayRef<T> slice(size_t N, size_t M)
      const {
>>>>>>> 98fcdb80
    TORCH_CHECK(
        N + M <= size(),
        "ArrayRef: invalid slice, N = ",
        N,
        "; M = ",
        M,
        "; size = ",
        size());
    return ArrayRef<T>(data() + N, M);
  }

  /// slice(n) - Chop off the first N elements of the array.
  constexpr ArrayRef<T> slice(size_t N) const {
    return slice(N, size() - N);
  }

  /// @}
  /// @name Operator Overloads
  /// @{
  constexpr const T& operator[](size_t Index) const {
    return Data[Index];
  }

  /// Vector compatibility
  C10_HOST_CONSTEXPR_EXCEPT_WIN_CUDA const T& at(size_t Index) const {
    TORCH_CHECK(
        Index < Length,
        "ArrayRef: invalid index Index = ",
        Index,
        "; Length = ",
        Length);
    return Data[Index];
  }

  /// Disallow accidental assignment from a temporary.
  ///
  /// The declaration here is extra complicated so that "arrayRef = {}"
  /// continues to select the move assignment operator.
  template <typename U>
  typename std::enable_if<std::is_same<U, T>::value, ArrayRef<T>>::type&
  operator=(U&& Temporary) = delete;

  /// Disallow accidental assignment from a temporary.
  ///
  /// The declaration here is extra complicated so that "arrayRef = {}"
  /// continues to select the move assignment operator.
  template <typename U>
  typename std::enable_if<std::is_same<U, T>::value, ArrayRef<T>>::type&
  operator=(std::initializer_list<U>) = delete;

  /// @}
  /// @name Expensive Operations
  /// @{
  std::vector<T> vec() const {
    return std::vector<T>(Data, Data + Length);
  }

  /// @}
};

template <typename T>
std::ostream& operator<<(std::ostream& out, ArrayRef<T> list) {
  int i = 0;
  out << "[";
  for (auto e : list) {
    if (i++ > 0)
      out << ", ";
    out << e;
  }
  out << "]";
  return out;
}

// WARNING: Template instantiation will NOT be willing to do an implicit
// conversions to get you to an c10::ArrayRef, which is why we need so
// many overloads.

template <typename T>
bool operator==(c10::ArrayRef<T> a1, c10::ArrayRef<T> a2) {
  return a1.equals(a2);
}

template <typename T>
bool operator!=(c10::ArrayRef<T> a1, c10::ArrayRef<T> a2) {
  return !a1.equals(a2);
}

template <typename T>
bool operator==(const std::vector<T>& a1, c10::ArrayRef<T> a2) {
  return c10::ArrayRef<T>(a1).equals(a2);
}

template <typename T>
bool operator!=(const std::vector<T>& a1, c10::ArrayRef<T> a2) {
  return !c10::ArrayRef<T>(a1).equals(a2);
}

template <typename T>
bool operator==(c10::ArrayRef<T> a1, const std::vector<T>& a2) {
  return a1.equals(c10::ArrayRef<T>(a2));
}

template <typename T>
bool operator!=(c10::ArrayRef<T> a1, const std::vector<T>& a2) {
  return !a1.equals(c10::ArrayRef<T>(a2));
}

using IntArrayRef = ArrayRef<int64_t>;

// This alias is deprecated because it doesn't make ownership
// semantics obvious.  Use IntArrayRef instead!
C10_DEFINE_DEPRECATED_USING(IntList, ArrayRef<int64_t>)

} // namespace c10<|MERGE_RESOLUTION|>--- conflicted
+++ resolved
@@ -168,12 +168,8 @@
   }
 
   /// slice(n, m) - Take M elements of the array starting at element N
-<<<<<<< HEAD
-  C10_HOST_CONSTEXPR_EXCEPT_WIN_CUDA ArrayRef<T> slice(size_t N, size_t M) const {
-=======
   C10_HOST_CONSTEXPR_EXCEPT_WIN_CUDA ArrayRef<T> slice(size_t N, size_t M)
       const {
->>>>>>> 98fcdb80
     TORCH_CHECK(
         N + M <= size(),
         "ArrayRef: invalid slice, N = ",
