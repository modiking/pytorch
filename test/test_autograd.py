# Owner(s): ["module: autograd"]

import contextlib
import gc
import io
import math
import os
import random
import sys
import tempfile
import threading
import time
import unittest
import uuid
import warnings
import operator
from copy import deepcopy
from collections import OrderedDict
from itertools import product
from operator import mul
from functools import reduce
import torch

from torch import nn
from torch._six import inf, nan
from torch.autograd.function import once_differentiable
from torch.autograd.profiler import (profile, record_function, emit_nvtx)
from torch.autograd.profiler_util import (_format_time, EventList, FunctionEvent, FunctionEventAvg)
import torch.autograd.functional as autogradF
from torch.utils.checkpoint import checkpoint
from torch.testing import make_tensor
from torch.testing._internal.common_cuda import TEST_CUDA
from torch.testing._internal.common_utils import (TestCase, run_tests, skipIfNoLapack,
<<<<<<< HEAD
                                                  slowTest, IS_WINDOWS, IS_MACOS,
                                                  disable_gc, gradcheck, gradgradcheck)
=======
                                                  slowTest, IS_WINDOWS, IS_MACOS, CudaMemoryLeakCheck,
                                                  disable_gc, gradcheck, gradgradcheck,
                                                  parametrize, instantiate_parametrized_tests)
>>>>>>> c463d500
from torch.autograd import Variable, Function, detect_anomaly, kineto_available
from torch.autograd.function import InplaceFunction
import torch.autograd.forward_ad as fwAD
from torch.testing._internal.common_methods_invocations import mask_not_all_zeros
from torch.testing._internal.common_device_type import (instantiate_device_type_tests, skipCUDAIfRocm,
                                                        onlyCPU, onlyCUDA, dtypes, dtypesIfCUDA,
                                                        deviceCountAtLeast, skipMeta)
from torch.testing._internal.common_dtype import get_all_dtypes
from torch.testing._internal.logging_tensor import no_dispatch

import pickle


def graph_desc(fn):
    if fn is None:
        return 'None'
    result = type(fn).__name__ + '('
    next_functions = fn.next_functions
    for next_fn, _ in next_functions:
        result += graph_desc(next_fn)
        result += ', '
    if next_functions:
        result = result[:-2]
    return result + ')'


class TestAutograd(TestCase):

    def test_tensor_grad_warnings(self):
        dummy = torch.empty(1)

        with warnings.catch_warnings(record=True) as w:
            # Accessing .grad on leaf
            dummy.requires_grad_()
            foo = dummy.grad
            self.assertEqual(len(w), 0)

            # Accessing .grad on non-leaf
            dummy = dummy.clone()
            foo = dummy.grad
            self.assertEqual(len(w), 1)

            # Accessing .grad on non-leaf that retains gradients
            dummy.retain_grad()
            foo = dummy.grad
            self.assertEqual(len(w), 1)

    def _function_test(self, cls):
        x = torch.randn(5, 5, requires_grad=True)
        y = torch.randn(5, 5, requires_grad=True)
        result = cls.apply(x, 2, y)
        go = torch.ones((), requires_grad=True)
        result.sum().backward(go, create_graph=True)

        self.assertEqual(x.grad, y + torch.ones(5, 5))
        self.assertEqual(y.grad, x + torch.ones(5, 5) * 2)
        self.assertIsNotNone(x.grad.grad_fn)
        self.assertIsNotNone(y.grad.grad_fn)

        return x, y

    def test_function(self):
        class MyFunction(Function):

            @staticmethod
            def forward(ctx, tensor1, pyscalar, tensor2):
                ctx.pyscalar = pyscalar
                ctx.save_for_backward(tensor1, tensor2)
                return tensor1 + pyscalar * tensor2 + tensor1 * tensor2

            @staticmethod
            def backward(ctx, grad_output):
                var1, var2 = ctx.saved_tensors
                # NOTE: self is the test case here
                self.assertIsInstance(var1, torch.Tensor)
                self.assertIsInstance(var2, torch.Tensor)
                self.assertIsInstance(grad_output, torch.Tensor)
                return (grad_output + grad_output * var2, None,
                        grad_output * ctx.pyscalar + grad_output * var1)

        x, y = self._function_test(MyFunction)

        x_grad_desc = graph_desc(x.grad.grad_fn)
        y_grad_desc = graph_desc(y.grad.grad_fn)
        self.assertExpected(x_grad_desc, "x_grad_desc")
        self.assertExpected(y_grad_desc, "y_grad_desc")

    def test_once_differentiable(self):
        class MyFunction(Function):

            @staticmethod
            def forward(ctx, tensor1, pyscalar, tensor2):
                ctx.pyscalar = pyscalar
                ctx.save_for_backward(tensor1, tensor2)
                return tensor1 + pyscalar * tensor2 + tensor1 * tensor2

            @staticmethod
            @once_differentiable
            def backward(ctx, grad_output):
                self.assertFalse(torch.is_grad_enabled())
                t1, t2 = ctx.saved_tensors
                return (grad_output + grad_output * t2, None,
                        grad_output * ctx.pyscalar + grad_output * t1)

        x, y = self._function_test(MyFunction)
        self.assertEqual(graph_desc(x.grad.grad_fn),
                         'CopyBackwards(None, Error(AccumulateGrad(), None, AccumulateGrad()))')
        self.assertEqual(graph_desc(y.grad.grad_fn),
                         'CopyBackwards(None, Error(AccumulateGrad(), None, AccumulateGrad()))')

    def test_function_returns_input(self):
        class MyFunction(Function):
            @staticmethod
            def forward(ctx, x):
                return x

            @staticmethod
            def backward(ctx, grad):
                return grad * 2

        for shape in [(1,), ()]:
            v = torch.ones(shape, requires_grad=True)
            MyFunction.apply(v).backward()
            self.assertEqual(v.grad, torch.full(shape, 2.))

            with torch.no_grad():
                v.grad.zero_()
            MyFunction.apply(v.clone()).backward()
            self.assertEqual(v.grad, torch.full(shape, 2.))

    def test_function_returns_undefined_tensor(self):
        class MyFunction(Function):
            @staticmethod
            def forward(ctx, x):
                return x * 2

            @staticmethod
            def backward(ctx, grad):
                return None

        # Test that undefined tensors returned from custom backward function
        # are propagated as undefined and not tensor full of zeroes
        x = torch.ones(1, requires_grad=True)

        MyFunction.apply(x).backward()
        self.assertIsNone(x.grad)

        MyFunction.apply(x ** 2).backward()
        self.assertIsNone(x.grad)

        MyFunction.apply(x).sum().backward()
        self.assertIsNone(x.grad)

        self.assertIsNone(torch.autograd.grad(MyFunction.apply(x), x, allow_unused=True)[0])

    def test_materialize_grads(self):
        class MyFunction(Function):
            @staticmethod
            def forward(ctx, x):
                return x

            @staticmethod
            def backward(ctx, grad):
                self.assertEqual(grad, torch.zeros(1))
                return grad

        x = torch.ones(1, requires_grad=True)
        torch._C._functions.UndefinedGrad()(MyFunction.apply(x)).backward()

    def test_dont_materialize_grads(self):
        class MyFunction(Function):
            @staticmethod
            def forward(ctx, x):
                ctx.set_materialize_grads(False)
                return x

            @staticmethod
            def backward(ctx, grad):
                self.assertIsNone(grad)
                return grad

        x = torch.ones(1, requires_grad=True)
        torch._C._functions.UndefinedGrad()(MyFunction.apply(x)).backward()

    def test_legacy_function_deprecation_exception(self):
        # Trigger exception
        class MyFunction(Function):
            def forward(self, x):
                return x

            def backward(self, grad_output):
                return grad_output

        # Check exception occurs
        with self.assertRaisesRegex(
                RuntimeError,
                'Legacy autograd function with non-static forward method is deprecated'):
            MyFunction()(torch.randn(3, 4))

    class SimulateBackwardError(Function):

        @staticmethod
        def forward(ctx, input):
            return input.clone()

        @staticmethod
        @once_differentiable
        def backward(ctx, input):
            raise Exception("Simulate error on backward pass")

    def test_custom_function_exception(self):

        t1 = torch.rand((3, 3), requires_grad=True)
        t2 = torch.rand((3, 3), requires_grad=True)

        tmp = (t1 + t2) * (t1 + t2)
        t3 = TestAutograd.SimulateBackwardError.apply(tmp)
        with self.assertRaisesRegex(Exception, "Simulate error on backward pass"):
            t3.sum().backward()

    def test_custom_function_non_tensor_inputs_outputs(self):
        class MyFunction(Function):

            @staticmethod
            def forward(ctx, t1, t2, scale, t3):
                t4 = t1 + t2 * t3
                t5 = t1 * t2 + t3
                t4 *= scale
                t5 *= scale

                # Save scale
                ctx.scale = scale
                ctx.save_for_backward(t1, t2, t3)
                return scale, t4, None, True, t5, "bar", t1

            @staticmethod
            @once_differentiable
            def backward(ctx, *grads):
                # Verify grads
                self.assertEqual(7, len(grads))
                self.assertIsNone(grads[0])
                self.assertIsNone(grads[2])
                self.assertIsNone(grads[3])
                self.assertIsNone(grads[5])

                scale = ctx.scale
                var1, var2, var3 = ctx.saved_tensors
                return (
                    grads[1] * scale + grads[4] * var2 * scale + grads[6],
                    grads[1] * var3 * scale + grads[4] * var1 * scale,
                    None,
                    grads[1] * var2 * scale + grads[4] * scale,
                )

        t1 = torch.rand(10, dtype=torch.double, requires_grad=True)
        t2 = torch.rand(10, dtype=torch.double, requires_grad=True)
        t3 = torch.rand(10, dtype=torch.double)
        scale = random.randint(0, 10)
        res = MyFunction.apply(t1, t2, scale, t3)
        self.assertEqual(scale, res[0])
        self.assertEqual((t1 + t2 * t3) * scale, res[1])
        self.assertEqual(None, res[2])
        self.assertEqual(True, res[3])
        self.assertEqual((t1 * t2 + t3) * scale, res[4])
        self.assertEqual("bar", res[5])
        self.assertEqual(t1, res[6])

        # Validate running backward.
        torch.autograd.backward([res[1].sum(), res[4].sum(), res[6].sum()])
        self.assertIsNotNone(t1.grad)
        self.assertIsNotNone(t2.grad)
        self.assertIsNone(t3.grad)

        # Test gradcheck
        def foo(t1, t2, t3):
            res = MyFunction.apply(t1, t2, scale, t3)
            return res[1], res[4], res[6]

        gradcheck(foo, (t1, t2, t3))

    def test_custom_function_no_tensors(self):
        class MyFunction(Function):

            @staticmethod
            def forward(ctx, t1, t2, scale, t3):
                t4 = t1 + t2 * t3
                t5 = t1 * t2 + t3
                t4 *= scale
                t5 *= scale
                return scale, t4, None, True, t5, "bar", t1

            @staticmethod
            @once_differentiable
            def backward(ctx, *args):
                return (args[0], args[1], None, args[2])

        t1 = random.random()
        t2 = random.random()
        t3 = random.random()
        scale = random.randint(0, 10)
        res = MyFunction.apply(t1, t2, scale, t3)
        self.assertEqual(scale, res[0])
        self.assertEqual((t1 + t2 * t3) * scale, res[1])
        self.assertEqual(None, res[2])
        self.assertEqual(True, res[3])
        self.assertEqual((t1 * t2 + t3) * scale, res[4])
        self.assertEqual("bar", res[5])
        self.assertEqual(t1, res[6])

    def test_invalid_gradients(self):
        class MyFunction(Function):
            @staticmethod
            def forward(ctx, x):
                return x * 2

            @staticmethod
            def backward(ctx, grad_output):
                return torch.randn(10, dtype=torch.float)

        with self.assertRaisesRegex(RuntimeError, 'expected shape'):
            input = torch.randn(5, 5, dtype=torch.float, requires_grad=True)
            MyFunction.apply(input).sum().backward()

    def test_unrelated_inputs(self):
        # test to ensure grad(grad)check runs successfully even if there is an
        # unrelated (but differentiable) inputs

        def my_function(x, y):
            return x * x

        x = torch.rand(10, dtype=torch.double, requires_grad=True)
        y = torch.rand(10, dtype=torch.double, requires_grad=True)

        gradcheck(my_function, (x, y))
        gradgradcheck(my_function, (x, y))

    def test_not_implemented_grad(self):
        a = torch.rand(2, requires_grad=True)
        # if grad for nextafter ends up being implemented, this should be changed
        y = torch.nextafter(a, a).sum()
        with self.assertRaisesRegex(
                NotImplementedError,
                'the derivative for .* is not implemented'):
            y.backward()

    def test_not_implemented_fwad(self):
        x = torch.randn(3)
        v = torch.rand(3)
        mat = torch.randn(2, 3)

        with fwAD.dual_level():
            dual_x = fwAD.make_dual(x, v)

            err_msg = r"Trying to use forward AD with .* that does not support it"
            hint_msg = "Running forward AD for an OP that does not implement it should raise a NotImplementedError"

            with self.assertRaisesRegex(NotImplementedError, err_msg, msg=hint_msg):
                # if forward AD ends up being implemented for torch.mv, choose a different op
                res = torch.mv(mat, dual_x)

    def test_accumulate_grad(self):
        grad_output = torch.ones(5, 5)

        def compute_grad(create_graph):
            x = torch.randn(5, 5, requires_grad=True)
            y = x + 2
            y.backward(grad_output, retain_graph=True)
            x_grad = x.grad
            x_grad_clone = x.grad.clone()
            y.backward(grad_output, create_graph=create_graph)
            return x_grad, x_grad_clone

        # Accumulate in-place when create_graph is False
        x_grad, x_grad_clone = compute_grad(create_graph=False)
        self.assertEqual(x_grad, x_grad_clone * 2)

        # Accumulate out-of-place when create_graph is False
        x_grad, x_grad_clone = compute_grad(create_graph=True)
        self.assertEqual(x_grad, x_grad_clone)

    def test_accumulate_grad_tensor_reference(self):
        def _test_grad_tensor(params_grad_tensor, backward_grad_tensor, should_preserve_reference, create_graph):
            params = torch.tensor([1.5, 1.5]).requires_grad_()
            params.grad = params_grad_tensor
            grad_saved = params.grad
            params.backward(backward_grad_tensor, create_graph=create_graph)
            self.assertEqual(id(grad_saved) == id(params.grad), should_preserve_reference)

        for create_graph in (False, True):
            # Accumulate dense gradient to sparse gradient will change the `params.grad` reference
            _test_grad_tensor(
                torch.sparse_coo_tensor(torch.tensor([[1, 1]]).long(), torch.tensor([1., 1.])),
                torch.tensor([1.5, 1.5]),
                False,  # never accumulates in-place
                create_graph)

            # Accumulate dense gradient to dense gradient will preserve the `params.grad` reference,
            # but only if create_graph=False.
            _test_grad_tensor(
                torch.tensor([1.5, 1.5]),
                torch.tensor([1.5, 1.5]),
                not create_graph,
                create_graph)

            # Accumulate sparse gradient to sparse gradient will preserve the `params.grad` reference,
            # but only if create_graph=False.
            _test_grad_tensor(
                torch.sparse_coo_tensor(torch.tensor([[1, 1]]).long(), torch.tensor([1., 1.])),
                torch.sparse_coo_tensor(torch.tensor([[1, 1]]).long(), torch.tensor([1., 1.])),
                not create_graph,
                create_graph)

    def test_accumulate_grad_with_zero_numel_grad(self):
        a = torch.rand(4, 0, requires_grad=True)
        b = torch.rand(4, 1, requires_grad=True)
        c = a + b
        assert c.shape == (4, 0)
        c.sum().backward()

        self.assertEqual(b.grad, torch.zeros(4, 1))
        self.assertEqual(a.grad, torch.zeros(4, 0))

    def test_hessian_vector(self):
        x = torch.randn(2, 2, requires_grad=True)
        y = torch.randn(2, 2, requires_grad=True)

        z = x ** 2 + y * x + y ** 2
        z.backward(torch.ones(2, 2), create_graph=True)

        with torch.no_grad():
            x_grad = 2 * x + y
            y_grad = x + 2 * y
        self.assertEqual(x.grad, x_grad)
        self.assertEqual(y.grad, y_grad)

        grad_sum = 2 * x.grad + y.grad
        grad_sum.backward(torch.ones(2, 2))
        x_hv = torch.ones(2, 2) * 5
        y_hv = torch.ones(2, 2) * 4
        self.assertEqual(x.grad, x_grad + x_hv)
        self.assertEqual(y.grad, y_grad + y_hv)

    def test_grad(self):
        x = torch.randn(2, 2, requires_grad=True)
        y = torch.randn(2, 2, requires_grad=True)
        z = x ** 2 + y * x + y ** 2
        z.backward(torch.ones(2, 2), create_graph=True)

        x_grad = 2 * x + y
        y_grad = x + 2 * y
        self.assertEqual(x.grad, x_grad)
        self.assertEqual(y.grad, y_grad)

        grad_sum = 2 * x.grad + y.grad
        x_hv = torch.autograd.grad(
            outputs=[grad_sum], grad_outputs=[torch.ones(2, 2)],
            inputs=[x], create_graph=True)
        expected_x_hv = torch.ones(2, 2) * 5
        expected_y_hv = torch.ones(2, 2) * 4

        self.assertEqual(x_hv[0], expected_x_hv)
        self.assertEqual(x.grad, x_grad)
        self.assertEqual(y.grad, y_grad)

        # Test that grad_outputs and outputs have the same shape
        grad_out = torch.ones(2)
        try:
            torch.autograd.grad(
                outputs=[grad_sum], grad_outputs=[grad_out],
                inputs=[x], create_graph=True)
            self.assertFail()
        except RuntimeError as error:
            self.assertEqual(str(error), "Mismatch in shape: grad_output[0] has a shape of "
                             + str(grad_out.shape) + " and output[0] has a shape of "
                             + str(grad_sum.shape) + ".")

    def test_grad_nonleaf(self):
        x_init = torch.randn(2, 2, requires_grad=True)
        x = x_init
        y = torch.randn(2, 2, requires_grad=True)
        grad_output = torch.ones(2, 2)

        def fn(x):
            return x ** 2 + y * x + y ** 2

        for _ in range(5):
            grad_x, = torch.autograd.grad(
                fn(x), x, grad_outputs=grad_output, create_graph=True)

            grad_x_expected = 2 * x + y
            self.assertIsNone(y.grad)
            self.assertIsNone(x.grad)
            self.assertEqual(grad_x, grad_x_expected)

            x = x + 0.05 * grad_x

        val_init = fn(x_init).sum()
        val_final = fn(x).sum()
        self.assertGreater(val_final, val_init)

        x.backward(grad_output)
        self.assertIsNotNone(y.grad)
        self.assertIsNotNone(x_init.grad)

    def test_grad_nonleaf_many_outputs(self):
        # This checks an edge case for function callbacks
        # We want to capture two grads of a function, but can only
        # register a single callback.
        x = torch.randn(4, 2, requires_grad=True)
        a, b = x.chunk(2)

        def hook(*grads):
            hook_called[0] = True
        hook_called = [False]
        x.register_hook(hook)

        go = torch.randn(2, 2)
        grad_a, grad_b = torch.autograd.grad(
            (a + 2 * b), [a, b], grad_outputs=go, create_graph=True)

        self.assertEqual(grad_a, go)
        self.assertEqual(grad_b, go * 2)
        self.assertFalse(hook_called[0])
        self.assertIsNone(x.grad)

    def test_grad_nonleaf_register_hook(self):
        # This checks an edge case for register_hook.
        # We want to capture grad of a nonleaf tensor,
        # but avoid segfault during backward of other nonleaf tensors
        x = torch.randn(5, requires_grad=True)
        x_list = x.unbind()

        x0 = x_list[0]
        hook_results = [None]

        def hook(grad):
            hook_results[0] = grad
        x0.register_hook(hook)

        x_list[0].backward()
        self.assertEqual(hook_results[0], torch.tensor(1.))
        expected_grad = torch.tensor([1., 0, 0, 0, 0])
        self.assertEqual(x.grad, expected_grad)
        self.assertIsNone(x_list[0].grad)

        for i in range(1, 5, 1):
            x_list[i].backward()
            self.assertEqual(hook_results[0], None)
            expected_grad[i] = 1.0
            self.assertEqual(x.grad, expected_grad)
            self.assertIsNone(x_list[i].grad)

    def test_hook_with_no_name(self):
        # Create a hook that do not have a __name__ attribute
        class MyHookClass:
            def __call__(self, grad):
                return grad.clone()

        x = torch.randn(5, requires_grad=True).clone()
        x.register_hook(MyHookClass())
        x.sum().backward()
        # Should run fine

    def test_sharded_grad(self):
        leaves = [torch.zeros(5, 5, requires_grad=True) for _ in range(10)]
        intermediates = [l * i + l * l for i, l in enumerate(leaves)]
        loss = sum(v * i for i, v in enumerate(intermediates)).sum()

        # define a helper for dividing intermediates into groups
        def group(l, group_size):
            return (l[i:i + group_size] for i in range(0, len(l), group_size))

        # Compute the d loss / d intermediates in chunks of shard_size
        shard_size = 2
        d_intermediates = [d_i for intermediates_batch in group(intermediates, shard_size)
                           for d_i in torch.autograd.grad(loss, intermediates_batch)]
        # Compute rest of backward pass
        torch.autograd.backward(intermediates, d_intermediates)

        for i, l in enumerate(leaves):
            self.assertEqual(l.grad, i * i * (1 + l))

    def test_backward_badcalls(self):
        x = torch.ones(1)
        with self.assertRaisesRegex(RuntimeError, 'does not require grad'):
            x.backward()

    def test_grad_badcalls(self):
        x = torch.ones(1)
        y = x ** 2
        with self.assertRaisesRegex(RuntimeError, 'does not require grad'):
            torch.autograd.grad(x, y)
        with self.assertRaisesRegex(RuntimeError, 'does not require grad'):
            torch.autograd.grad(y, x)

        x = torch.ones(1, requires_grad=True)
        y = x ** 2
        torch.autograd.grad(y, x)  # this should succeed now

    def test_grad_empty_inputs(self):
        x = torch.tensor([1.0], requires_grad=True)
        with self.assertRaisesRegex(ValueError, "grad requires non-empty inputs."):
            torch.autograd.grad(2 * x, [], grad_outputs=torch.tensor([1.0]))

    def test_grad_fn_badcalls(self):
        error_regex = 'expected .* arguments, got .* instead'
        x = torch.ones(1, requires_grad=True)
        y = x ** 2
        with self.assertRaisesRegex(TypeError, error_regex):
            y.grad_fn(x.detach(), x.detach())  # too many
        with self.assertRaisesRegex(TypeError, error_regex):
            y.grad_fn()  # too few

        y.grad_fn(x.detach())  # this should succeed

    def test_grad_unreachable(self):
        x = torch.ones(1, requires_grad=True)
        y = torch.ones(1, requires_grad=True)
        # Make sure x and y have grad accumulators allocated
        z = x * 2
        w = y * 2

        grad_x, grad_y = torch.autograd.grad(x * 2, [x, y], allow_unused=True)
        self.assertEqual(grad_x, x * 2)
        self.assertIsNone(grad_y)

        # This is slightly different than the case above, because z doesn't even
        # have a grad accumulator allocated.
        z = torch.ones(1, requires_grad=True)
        grad_x, grad_z = torch.autograd.grad(x * 2, [x, z], allow_unused=True)
        self.assertEqual(grad_x, x * 2)
        self.assertIsNone(grad_z)

        # allow_unused=False, but grads contains None inside, should throw
        with self.assertRaisesRegex(RuntimeError,
                                    "Set allow_unused=True"):
            grad_x, grad_y = torch.autograd.grad(x * 2, [x, y], allow_unused=False)

    def test_grad_unreachable_discovery(self):
        # Test that certain nodes are not erroneously executed when an input
        # is unreachable. See #39784
        class MyFunc(torch.autograd.Function):
            @staticmethod
            def forward(ctx, x):
                return x

            @staticmethod
            def backward(ctx, x):
                self.fail("This node should not be executed!")

        x = MyFunc.apply(torch.randn(1, requires_grad=True) * 2)
        y = torch.randn(1, requires_grad=True)
        (gY,) = torch.autograd.grad(x, (y, ), allow_unused=True)
        self.assertIsNone(gY)

        x = MyFunc.apply(torch.randn(1, requires_grad=True) * 2)
        y = torch.randn(1, requires_grad=True)
        z = torch.randn(1, requires_grad=True)
        (gY, gZ) = torch.autograd.grad(x + z, (y, z), allow_unused=True)
        self.assertIsNone(gY)
        self.assertIsNotNone(gZ)

        x = MyFunc.apply(torch.randn(1, requires_grad=True) * 2)
        y = torch.randn(1, requires_grad=True)
        torch.autograd.backward(x, inputs=(y, ))  # allow_unused is implicitly True!
        self.assertIsNone(y.grad)

    def test_grad_batched_grad(self):
        x = torch.randn(2, 2, requires_grad=True)

        out = x.clone()  # Size([2, 2])
        batched_grad = torch.arange(3).expand(2, 2, 3).transpose(0, 2)  # Size([3, 2, 2])
        grad, = torch.autograd.grad(out, (x,), (batched_grad,), is_grads_batched=True)
        self.assertEqual(grad, torch.arange(3).expand(2, 2, 3).transpose(0, 2).to(dtype=grad.dtype))

        # Detect shape mismatch
        grad_out = torch.ones(2, 2)
        with self.assertRaisesRegex(RuntimeError, "If `is_grads_batched=True`, we interpret the first"):
            torch.autograd.grad(outputs=out, grad_outputs=(grad_out,), inputs=(x,), is_grads_batched=True)

        # Scalar outputs
        out = x.sum()  # Size([])
        batched_grad = torch.arange(3)  # Size([3])
        grad, = torch.autograd.grad(out, (x,), (batched_grad,), is_grads_batched=True)
        self.assertEqual(grad, torch.arange(3).expand(2, 2, 3).transpose(0, 2).to(dtype=grad.dtype))

        # We consider scalar and sized-1 to be a mismatch. This is consistent with current non-batched behavior.
        grad_out = torch.ones(2).unsqueeze(1)
        with self.assertRaisesRegex(RuntimeError, "If `is_grads_batched=True`, we interpret the first"):
            torch.autograd.grad(outputs=out, grad_outputs=(grad_out,), inputs=(x,), is_grads_batched=True)

    def test_hooks(self):
        x = torch.ones(5, 5, requires_grad=True)
        y = torch.ones(5, 5) * 4
        y.requires_grad_(True)

        counter = [0]

        def bw_hook(inc, grad):
            self.assertIsInstance(grad, torch.Tensor)
            counter[0] += inc

        z = x ** 2 + x * 2 + x * y + y
        x.register_hook(lambda *args: bw_hook(0, *args))
        test = z.register_hook(lambda *args: bw_hook(1, *args))
        z.backward(torch.ones(5, 5), retain_graph=True)
        self.assertEqual(counter[0], 1)

        test2 = z.register_hook(lambda *args: bw_hook(2, *args))
        z.backward(torch.ones(5, 5), retain_graph=True)
        self.assertEqual(counter[0], 4)

        test2.remove()
        z.backward(torch.ones(5, 5), retain_graph=True)
        self.assertEqual(counter[0], 5)

        def bw_hook_modify(grad):
            return grad.mul(2)

        test.remove()
        z.register_hook(bw_hook_modify)
        with torch.no_grad():
            y.grad.zero_()
        z.backward(torch.ones(5, 5), retain_graph=True)
        self.assertEqual(y.grad, (x + 1) * 2)

        y.register_hook(bw_hook_modify)
        with torch.no_grad():
            y.grad.zero_()
        z.backward(torch.ones(5, 5))
        self.assertEqual(y.grad, (x + 1) * 4)

    def test_hooks_cpp(self):
        # Tests hooks for autograd function implemented in C++
        bn = torch.nn.BatchNorm1d(5, affine=False)
        bn.double()
        bn.eval()

        counter = [0]

        def bw_hook(grad):
            counter[0] += 1
            return grad * 2

        x = torch.ones(5, 5, dtype=torch.double, requires_grad=True)
        z = bn(x)
        z.register_hook(bw_hook)
        z.sum().backward()

        self.assertEqual(counter[0], 1, msg='bw_hook not called')
        self.assertEqual(x.grad, torch.ones(5, 5, dtype=torch.double) * 2, atol=1e-5, rtol=0)

    def test_hook_none(self):
        # WARNING: this is a test for autograd internals.
        # You should never have to use such things in your code.
        class NoneGradientFunction(Function):
            @staticmethod
            def forward(ctx, x, y):
                assert ctx.needs_input_grad[0]
                assert not ctx.needs_input_grad[1]
                return x, y

            @staticmethod
            def backward(ctx, grad_x, grad_y):
                return grad_x, None

        was_called = [False]

        def hook(grad):
            self.assertIsNotNone(grad)
            was_called[0] = True

        x = torch.randn(5, 5, requires_grad=True)
        y = torch.randn(5, 5)
        rx, ry = NoneGradientFunction.apply(x, y)
        rx.register_hook(hook)
        ry.register_hook(hook)
        sum(rx, ry).sum().backward()
        self.assertTrue(was_called[0])

    def test_retain_grad(self):
        input = torch.rand(1, 3, requires_grad=True)
        h1 = input * 3
        out = (h1 * h1).sum()

        # It should be possible to call retain_grad() multiple times
        h1.retain_grad()
        h1.retain_grad()

        # Gradient should be accumulated
        out.backward(retain_graph=True)
        self.assertEqual(h1 * 2, h1.grad)
        out.backward(retain_graph=True)
        self.assertEqual(h1 * 4, h1.grad)

        with torch.no_grad():
            input.grad.zero_()
        # It should be a no-op for leaves
        input.retain_grad()
        input.retain_grad()
        out.backward()
        self.assertEqual(input * 18, input.grad)

    def test_retain_grad_cycle(self):
        x = torch.ones(5, 5, requires_grad=True)

        def run_test():
            y = x * 2
            y.retain_grad()

            return y / 2, torch._C._WeakTensorRef(y)

        z, ref = run_test()
        self.assertTrue(ref.expired())
        z.sum().backward()

    def test_backward(self):
        v = torch.randn(5, 5, requires_grad=True)
        x = torch.randn(5, 5, requires_grad=True)
        y = (torch.rand(5, 5) + 0.1).requires_grad_(True)
        z = torch.randn(5, 5, requires_grad=True)
        grad_output = torch.randn(5, 5)

        v.backward(grad_output)
        self.assertEqual(v.grad, grad_output)

        a = x + (y * z) + 4 * z ** 2 * x / y
        a.backward(grad_output)
        x_grad = 4 * z.pow(2) / y + 1
        y_grad = z - 4 * x * z.pow(2) / y.pow(2)
        z_grad = 8 * x * z / y + y
        self.assertEqual(x.grad, x_grad * grad_output)
        self.assertEqual(y.grad, y_grad * grad_output)
        self.assertEqual(z.grad, z_grad * grad_output)

    def test_sparse_mm_backward(self):
        size = (3, 3)
        sparse = torch.sparse_coo_tensor(size, requires_grad=True)
        dense = torch.randn(size, requires_grad=True)

        with self.assertRaisesRegex(
                RuntimeError,
                "The backward pass for this operation requires the 'mat1' tensor to be strided,"):
            z = dense.addmm(sparse, dense)

        mm_test_cases = [
            # a requires grad, a is sparse, b requires grad, b is sparse, error message
            (False, True, True, False, None),
            (False, False, True, True, "The backward pass for this operation requires the 'mat2'"),
            (False, True, True, True, "The backward pass for this operation requires the 'mat2'"),
            (True, False, True, True, "The backward pass for this operation requires the 'mat2'"),
            (True, True, False, False, "The backward pass for this operation requires the 'self'"),
            (True, True, True, False, "The backward pass for this operation requires the 'self'"),
            (True, True, True, True, "The backward pass for this operation requires the 'mat2'"),
        ]
        for a_req_grad, a_is_sparse, b_req_grad, b_is_sparse, err_msg in mm_test_cases:
            # We should only be testing cases with sparse inputs, and at least one
            # input needs to require grad so we can call a backward pass
            assert a_is_sparse or b_is_sparse
            assert a_req_grad or b_req_grad

            a = torch.randn(size, requires_grad=a_req_grad)
            if a_is_sparse:
                a = a.to_sparse()
            b = torch.randn(size, requires_grad=b_req_grad)
            if b_is_sparse:
                b = b.to_sparse()

            # If no error expected, check that sparse and dense cases match
            if err_msg is None:
                r = a.mm(b)
                r.sum().backward()
                a_grad = None if a.grad is None else a.grad.clone().detach()
                b_grad = None if b.grad is None else b.grad.clone().detach()

                # Redo with only dense tensors
                a = (a.to_dense() if a.is_sparse else a).clone().detach()
                a.requires_grad = a_req_grad
                b = (b.to_dense() if b.is_sparse else b).clone().detach()
                b.requires_grad = b_req_grad
                r = a.mm(b)
                r.sum().backward()

                self.assertEqual(a_grad, a.grad)
                self.assertEqual(b_grad, b.grad)

            else:
                with self.assertRaisesRegex(RuntimeError, err_msg):
                    a.mm(b)

    def test_multi_backward(self):
        x = torch.randn(5, 5, requires_grad=True)
        y = torch.randn(5, 5, requires_grad=True)

        q = torch.randn(5, 5, requires_grad=True)

        a = torch.randn(5, 5, requires_grad=True)
        b = torch.randn(5, 5, requires_grad=True)

        q2 = q * 2
        z = x + y + q2
        c = a * b + q2
        grad_z = torch.randn(5, 5)
        grad_c = torch.randn(5, 5)
        torch.autograd.backward([z, c], [grad_z, grad_c])

        self.assertEqual(x.grad, grad_z)
        self.assertEqual(y.grad, grad_z)
        self.assertEqual(a.grad, grad_c * b)
        self.assertEqual(b.grad, grad_c * a)
        self.assertEqual(q.grad, (grad_c + grad_z) * 2)

    def test_multi_backward_no_grad(self):
        x = torch.randn(5, 5, requires_grad=True)
        y = torch.randn(5, 5, requires_grad=False)

        z = x + y
        q = y * 2

        # NB: we currently raise an exception if any arguments to backwards
        # have requires_grad=False and don't have a grad_fn. We may want to
        # relax that check to a warning.
        def call_backwards():
            torch.autograd.backward([z, q], [torch.ones(5, 5), torch.ones(5, 5)])
        self.assertRaises(RuntimeError, call_backwards)

    def test_backward_with_inputs(self):
        x = torch.randn(2, 2, dtype=torch.double, requires_grad=True)
        y = torch.randn(2, 2, dtype=torch.double, requires_grad=True)

        def fn():
            return x ** 2 + y * x + y ** 2

        gradient = torch.ones(2, 2)
        x_grad_expected = 2 * x + y
        y_grad_expected = x + 2 * y

        @torch.no_grad()
        def reset_grad():
            x.grad.zero_()
            y.grad.zero_()

        torch.autograd.backward(fn(), gradient, inputs=[x, y])
        self.assertEqual(x.grad, x_grad_expected)
        self.assertEqual(y.grad, y_grad_expected)

        reset_grad()
        torch.autograd.backward(fn(), gradient, inputs=[x])
        self.assertEqual(x.grad, x_grad_expected)
        self.assertEqual(y.grad, torch.zeros(2, 2), exact_dtype=False)

        reset_grad()
        torch.autograd.backward(fn(), gradient, inputs=[y])
        self.assertEqual(y.grad, y_grad_expected)
        self.assertEqual(x.grad, torch.zeros(2, 2), exact_dtype=False)

        reset_grad()
        torch.autograd.backward(fn(), gradient, inputs=y)
        self.assertEqual(y.grad, y_grad_expected)
        self.assertEqual(x.grad, torch.zeros(2, 2), exact_dtype=False)

        reset_grad()
        self.assertRaisesRegex(RuntimeError, 'cannot be empty',
                               lambda: torch.autograd.backward(fn(), gradient, inputs=[]))

    def test_backward_with_nonleaf_inputs(self):
        x = torch.randn(2, 2, dtype=torch.double, requires_grad=True)
        x_nonleaf = x * 1
        y = torch.randn(2, 2, dtype=torch.double, requires_grad=True)
        z = torch.randn(2, 2, dtype=torch.double, requires_grad=True)

        out = x_nonleaf ** 2 + y * x_nonleaf + y ** 2

        out.backward(torch.ones(2, 2, dtype=torch.double), create_graph=True, inputs=[x, y, x_nonleaf])
        x_grad_expected = 2 * x + y
        y_grad_expected = x + 2 * y
        x_non_leaf_expected = 2 * x_nonleaf + y

        self.assertEqual(y.grad, y_grad_expected)
        self.assertEqual(x.grad, x_grad_expected)
        self.assertEqual(x_nonleaf.grad, x_non_leaf_expected)

        # backward doesn't have an allow_unused flag, so the behavior of backward
        # when variable is not part of the graph is as if allow_used were true
        # x.grad will simply be None.
        out.backward(torch.ones(2, 2, dtype=torch.double), create_graph=True, inputs=[z])
        self.assertIsNone(z.grad)

    def test_dependent_backward(self):
        x = torch.randn(10, requires_grad=True)
        y = x ** 2
        z = y ** 3

        go_y = torch.randn(10)
        go_z = torch.randn(10)
        torch.autograd.backward([y, z], [go_y, go_z])

        xd = x
        self.assertEqual(x.grad, 2 * xd * go_y + 6 * xd.pow(5) * go_z)

    def test_save_output_nr(self):
        x = torch.randn(10, requires_grad=True)

        class MultiOutputFn(Function):
            @staticmethod
            def forward(ctx, x):
                return x[:5], x[5:]

            @staticmethod
            def backward(ctx, *grad):
                return torch.cat(grad)

        a, b = MultiOutputFn.apply(x)
        self.assertEqual(b.output_nr, 1)

        class TestFn(Function):
            @staticmethod
            def forward(ctx, b):
                ctx.save_for_backward(b)
                return b * 2

            @staticmethod
            def backward(ctx, grad_b):
                b, = ctx.saved_tensors
                self.assertEqual(b.output_nr, 1)

        TestFn.apply(b).sum().backward()

    def test_free_deep_graph(self):
        def scope():
            depth = 150000
            x = torch.randn(1, requires_grad=True)
            y = x.clone()

            # build a "chain" computation graph
            for _ in range(depth):
                y = y + y * 0.000001

            # graph deletion occurs when the above locals go out of scope.
            # In this case `del y` will trigger it but it's easier to leave
            # it to Python to delete the locals.

        # Should not stack overflow
        scope()

    def test_free_deep_graph_complicated(self):
        def scope():
            depth = 100000
            randchoice = torch.randint(2, [depth, 2])
            x = torch.randn(1, requires_grad=True)
            y = x.clone()

            # Hold the two previous values
            prev_values = [None, None]

            # Build a "chain with skip connections" graph
            for _ in range(depth):
                prev_tensors = [tensor for tensor in prev_values[:-1]
                                if tensor is not None]
                prev_values.append(y)
                prev_values.pop(0)

                # Definitely pick one tensor to add
                y += y * 0.000001

                # Possibly add other tensors
                nprev = len(prev_tensors)
                if nprev == 2:
                    y += randchoice[depth].mul(torch.cat(prev_tensors)).sum()

            # graph deletion occurs when the above locals go out of scope.

        # Should not stack overflow
        scope()

    def test_free_deep_graph_pyfunction(self):
        class MyOp(Function):
            @staticmethod
            def forward(ctx, tensor1, tensor2):
                return tensor1 + tensor2

            @staticmethod
            def backward(ctx, grad_output):
                return grad_output, grad_output

        def scope():
            depth = 150000
            x = torch.randn(1, requires_grad=True)
            y = x.clone()

            # build deeply nested computation graph
            for _ in range(depth):
                y = MyOp.apply(y, y)

            # graph deletion occurs when the above locals go out of scope.

        # Should not stack overflow
        scope()

    def test_no_unnecessary_save(self):
        # If we kept x in the derivative Function of x * 2 we would
        # get an error in the backward that would complain that we've
        # modified x, which was needed for gradient computation.
        # Since we should elide unnecessary saves, this test should pass.
        mu = torch.ones(1, requires_grad=True)
        x = torch.empty(1)
        loss = 0
        for i in range(3):
            x.detach_()
            x.copy_(mu + i)
            ft = torch.tensor([float(i)])
            multiplied = x * ft
            s = multiplied.sum()
            loss += s
        loss.backward()

    def test_no_grad(self):
        x = torch.ones(5, 5, requires_grad=True)
        y = torch.ones(5, 5) * 4
        with torch.no_grad():
            w = x + y

        @torch.no_grad()
        def adder(x, y):
            return x + y

        z = adder(x, y)

        self.assertFalse(w.requires_grad)
        self.assertRaises(RuntimeError, lambda: w.backward(torch.ones(5, 5)))
        self.assertIsNone(w.grad_fn)
        self.assertFalse(z.requires_grad)
        self.assertRaises(RuntimeError, lambda: z.backward(torch.ones(5, 5)))
        self.assertIsNone(z.grad_fn)

        # test nested decorator and with-statement on no_grad
        with torch.no_grad():
            self.assertFalse(torch.is_grad_enabled())
            w = adder(x, y)
            self.assertFalse(torch.is_grad_enabled())

    def test_set_grad_generator_functions(self):
        @torch.no_grad()
        def gen_no_grad():
            for i in range(10):
                self.assertEqual(torch.is_grad_enabled(), False)
                yield i

        with torch.enable_grad():
            for _ in gen_no_grad():
                self.assertEqual(torch.is_grad_enabled(), True)

        @torch.enable_grad()
        def gen_enable_grad():
            for i in range(10):
                self.assertEqual(torch.is_grad_enabled(), True)
                yield i

        with torch.no_grad():
            for _ in gen_enable_grad():
                self.assertEqual(torch.is_grad_enabled(), False)

    def test_set_grad_generator_functions_recursive(self):
        # enable_grad_decorator_recursive and no_grad_decorator_recursive call each other
        # recursively, to ensure that the decorators preserve the caller's setting
        @torch.enable_grad()
        def enable_grad_decorator_recursive(depth):
            self.assertTrue(torch.is_grad_enabled())
            if depth > 0:
                no_grad_decorator_recursive(depth - 1)
                self.assertTrue(torch.is_grad_enabled())

        @torch.no_grad()
        def no_grad_decorator_recursive(depth):
            self.assertFalse(torch.is_grad_enabled())
            if depth > 0:
                enable_grad_decorator_recursive(depth - 1)
                self.assertFalse(torch.is_grad_enabled())

        # enable_grad_context_manager_recursive and no_grad_context_manager_recursive call
        # each other recursively, to ensure that the decorators preserve the caller's setting
        def enable_grad_context_manager_recursive(depth):
            with torch.enable_grad():
                self.assertTrue(torch.is_grad_enabled())
                if depth > 0:
                    no_grad_context_manager_recursive(depth - 1)
                    self.assertTrue(torch.is_grad_enabled())

        def no_grad_context_manager_recursive(depth):
            with torch.no_grad():
                self.assertFalse(torch.is_grad_enabled())
                if depth > 0:
                    enable_grad_context_manager_recursive(depth - 1)
                    self.assertFalse(torch.is_grad_enabled())

        with torch.enable_grad():
            self.assertTrue(torch.is_grad_enabled())
            enable_grad_decorator_recursive(10)
            self.assertTrue(torch.is_grad_enabled())
            enable_grad_context_manager_recursive(10)
            self.assertTrue(torch.is_grad_enabled())

        with torch.no_grad():
            self.assertFalse(torch.is_grad_enabled())
            enable_grad_decorator_recursive(10)
            self.assertFalse(torch.is_grad_enabled())
            enable_grad_context_manager_recursive(10)
            self.assertFalse(torch.is_grad_enabled())

    def test_set_grad_coroutines(self):
        @torch.no_grad()
        def coro_no_grad(n=10):
            self.assertFalse(torch.is_grad_enabled())
            for i in range(n):
                self.assertFalse(torch.is_grad_enabled())
                r = yield i
                self.assertFalse(torch.is_grad_enabled())
                self.assertEqual(i, r)
            self.assertFalse(torch.is_grad_enabled())

        @torch.enable_grad()
        def coro_enable_grad(n=10):
            self.assertTrue(torch.is_grad_enabled())
            for i in range(n):
                self.assertTrue(torch.is_grad_enabled())
                r = yield i
                self.assertTrue(torch.is_grad_enabled())
                self.assertEqual(i, r)
            self.assertTrue(torch.is_grad_enabled())

        with torch.enable_grad():
            self.assertTrue(torch.is_grad_enabled())
            coro, r = coro_no_grad(), None
            try:
                while True:
                    self.assertTrue(torch.is_grad_enabled())
                    r = coro.send(r)
                    self.assertTrue(torch.is_grad_enabled())

            except StopIteration:
                pass

        with torch.no_grad():
            self.assertFalse(torch.is_grad_enabled())
            coro, r = coro_enable_grad(), None
            try:
                while True:
                    self.assertFalse(torch.is_grad_enabled())
                    r = coro.send(r)
                    self.assertFalse(torch.is_grad_enabled())

            except StopIteration:
                pass

    def test_set_grad_coroutines_benign_exceptions(self):
        class RecoverableException(Exception):
            pass

        @torch.no_grad()
        def coro_no_grad(n=10):
            has_raised = False
            for i in range(n):
                try:
                    self.assertFalse(torch.is_grad_enabled())
                    yield (-i if has_raised else i)

                except RecoverableException:
                    self.assertFalse(torch.is_grad_enabled())
                    has_raised = True

        @torch.enable_grad()
        def coro_enable_grad(n=10):
            has_raised = False
            for i in range(n):
                try:
                    self.assertTrue(torch.is_grad_enabled())
                    yield (-i if has_raised else i)

                except RecoverableException:
                    self.assertTrue(torch.is_grad_enabled())
                    has_raised = True

        with torch.enable_grad():
            coro = coro_no_grad()
            assert 0 == next(coro)
            try:
                while True:
                    r = coro.throw(RecoverableException)
                    self.assertLess(r, 0)

            except StopIteration:
                pass

        with torch.no_grad():
            coro = coro_enable_grad()
            assert 0 == next(coro)
            try:
                while True:
                    r = coro.throw(RecoverableException)
                    self.assertLess(r, 0)

            except StopIteration:
                pass

    def test_set_grad_coroutines_critical_exceptions(self):
        class UnrecoverableException(Exception):
            pass

        class SecondaryException(Exception):
            pass

        @torch.no_grad()
        def coro_no_grad(n=10):
            has_raised = False
            for i in range(n):
                try:
                    self.assertFalse(torch.is_grad_enabled())
                    yield (-i if has_raised else i)

                except UnrecoverableException:
                    self.assertFalse(torch.is_grad_enabled())
                    raise SecondaryException

        @torch.enable_grad()
        def coro_enable_grad(n=10):
            has_raised = False
            for i in range(n):
                try:
                    self.assertTrue(torch.is_grad_enabled())
                    yield (-i if has_raised else i)

                except UnrecoverableException:
                    self.assertTrue(torch.is_grad_enabled())
                    raise SecondaryException

        with torch.enable_grad():
            coro = coro_no_grad()
            assert 0 == next(coro)
            with self.assertRaises(SecondaryException):
                coro.throw(UnrecoverableException)

        with torch.no_grad():
            coro = coro_enable_grad()
            assert 0 == next(coro)
            with self.assertRaises(SecondaryException):
                coro.throw(UnrecoverableException)

    def test_set_grad_coroutines_exit(self):
        @torch.no_grad()
        def coro_no_grad(state):
            for i in range(10):
                try:
                    self.assertFalse(torch.is_grad_enabled())
                    yield i

                except GeneratorExit:
                    self.assertFalse(torch.is_grad_enabled())
                    state.add('GeneratorExit')
                    raise

        @torch.enable_grad()
        def coro_enable_grad(state):
            for i in range(10):
                try:
                    self.assertTrue(torch.is_grad_enabled())
                    yield i

                except GeneratorExit:
                    self.assertTrue(torch.is_grad_enabled())
                    state.add('GeneratorExit')
                    raise

        state = set()
        with torch.enable_grad():
            coro = coro_no_grad(state)
            for i in range(5):
                next(coro)

            coro.close()
        self.assertTrue('GeneratorExit' in state)

        state = set()
        with torch.no_grad():
            coro = coro_enable_grad(state)
            for i in range(5):
                next(coro)

            coro.close()
        self.assertTrue('GeneratorExit' in state)

    def test_no_grad_python_function(self):
        """Python Functions should respect grad mode."""
        x = torch.ones(5, 5, requires_grad=True)

        class MyOp(Function):
            @staticmethod
            def forward(self, x):
                return x + 1

            @staticmethod
            def backward(self, dy):
                return dy

        with torch.no_grad():
            y = MyOp.apply(x)
        self.assertFalse(y.requires_grad)

    def test_indexing(self):
        x = torch.arange(1., 17).view(4, 4)
        y = Variable(x, requires_grad=True)

        def compare(x, y, idx, indexed_tensor, indexed_var):
            indexed_var_t = indexed_var.data
            if not isinstance(indexed_tensor, torch.Tensor):
                indexed_var_t = indexed_var_t[0]
            self.assertEqual(indexed_tensor, indexed_var_t)

            indexed_var.sum().backward()
            expected_grad = torch.empty(x.size()).fill_(0)
            expected_grad[idx] = 1
            self.assertEqual(y.grad, expected_grad)

        def check_index(x, y, idx):
            if y.grad is not None:
                with torch.no_grad():
                    y.grad.zero_()
            indexed_tensor = x[idx]
            indexed_var = y[idx]
            compare(x, y, idx, indexed_tensor, indexed_var)

        check_index(x, y, 1)
        check_index(x, y, (1, 1))
        check_index(x, y, slice(1, None))
        check_index(x, y, slice(None, 2))
        check_index(x, y, (slice(None, 2), 2))
        check_index(x, y, (slice(1, 2), 2))
        check_index(x, y, (1, slice(2, None)))
        check_index(x, y, (slice(None, None), slice(2, None)))
        check_index(x, y, torch.LongTensor([0, 2]))
        check_index(x, y, torch.rand(4, 4).bernoulli().bool())
        check_index(x, y, (Ellipsis, slice(2, None)))
        check_index(x, y, ([0], [0]))
        check_index(x, y, ([1, 2, 3], [0]))
        check_index(x, y, ([1, 2], [2, 1]))
        check_index(x, y, ([[1, 2], [3, 0]], [[0, 1], [2, 3]]))
        check_index(x, y, ([slice(None), [2, 3]]))
        check_index(x, y, ([[2, 3], slice(None)]))

        # advanced indexing, with less dim, or ellipsis
        check_index(x, y, ([0]))
        check_index(x, y, ([0], ))

        x = torch.arange(1., 49).view(4, 3, 4)
        y = Variable(x, requires_grad=True)

        check_index(x, y, (slice(None), [0], [0]))
        check_index(x, y, ([0], [0], slice(None)))
        check_index(x, y, (slice(None), [0, 1, 2], [0]))
        check_index(x, y, ([0, 1, 2], [0], slice(None)))
        check_index(x, y, (slice(None), [1, 2], [2, 1]))
        check_index(x, y, ([1, 2], [2, 1], slice(None)))
        check_index(x, y, (slice(None), [[1, 2], [2, 0]], [[0, 1], [2, 3]]))
        check_index(x, y, ([[1, 2], [3, 0]], [[0, 1], [2, 2]], slice(None)))
        check_index(x, y, (slice(None), slice(None), [2, 1]))
        check_index(x, y, (slice(None), [2, 1], slice(None)))
        check_index(x, y, ([2, 1], slice(None), slice(None)))

        # advanced indexing, with less dim, or ellipsis
        check_index(x, y, ([0], ))
        check_index(x, y, ([0], slice(None)))
        check_index(x, y, ([0], Ellipsis))
        check_index(x, y, ([1, 2], [0, 1]))
        check_index(x, y, ([1, 2], [0, 1], Ellipsis))
        check_index(x, y, (Ellipsis, [1, 2], [0, 1]))

        # advanced indexing, with a tensor wrapped in a variable
        z = torch.LongTensor([0, 1])
        zv = Variable(z, requires_grad=False)
        seq = [z, Ellipsis]
        seqv = [zv, Ellipsis]

        if y.grad is not None:
            with torch.no_grad():
                y.grad.zero_()
        indexed_tensor = x[seq]
        indexed_var = y[seqv]
        compare(x, y, seq, indexed_tensor, indexed_var)

    def test_indexing_duplicates(self):
        x = torch.arange(1., 17).view(4, 4)
        y = Variable(x, requires_grad=True)

        idx = torch.LongTensor([1, 1, 3, 2, 1, 2])
        y[idx].sum().backward()
        expected_grad = torch.zeros(4, 4)
        for i in idx:
            expected_grad[i] += 1
        self.assertEqual(y.grad, expected_grad)

        # with advanced indexing
        x = torch.arange(1., 17).view(4, 4)
        y = Variable(x, requires_grad=True)

        idx = [[1, 1, 3, 2, 1, 2], [0]]
        y[idx].sum().backward()
        expected_grad = torch.zeros(4, 4)
        for i in idx[0]:
            for j in idx[1]:
                expected_grad[i][j] += 1

        self.assertEqual(y.grad, expected_grad)

        x = torch.arange(1., 17).view(4, 4)
        y = Variable(x, requires_grad=True)
        idx = [[[1, 2], [0, 0]], [[0, 1], [1, 1]]]
        y[idx].sum().backward()
        expected_grad = torch.tensor([[0., 2., 0., 0.],
                                      [1., 0., 0., 0.],
                                      [0., 1., 0., 0.],
                                      [0., 0., 0., 0.]])
        self.assertEqual(y.grad, expected_grad)

        x = torch.arange(1., 65).view(4, 4, 4)
        y = Variable(x, requires_grad=True)

        idx = [[1, 1, 1], slice(None), slice(None)]
        y[idx].sum().backward()
        expected_grad = torch.empty(4, 4, 4).zero_()
        expected_grad[1].fill_(3)
        self.assertEqual(y.grad, expected_grad)

    def test_index_backward_does_not_save_tensor(self):
        # Example from https://github.com/pytorch/pytorch/issues/24853.
        # if `index(tensor, indices)` saves `tensor` for backwards, then it will
        # trigger a version check on `tensor` during the backward pass, which
        # will cause the following code to error because `tensor` gets modified
        # by the indexing line.
        a = torch.tensor([1., 0, 0])
        b = torch.zeros(3, requires_grad=True)
        tensor = b + 0
        tensor[a != 0] = tensor[a != 0]
        tensor.backward(torch.zeros_like(tensor))

    def test_volatile_deprecated(self):
        v = torch.autograd.torch.randn(3, 3)
        with warnings.catch_warnings(record=True) as w:
            self.assertFalse(v.volatile)
        self.assertIn('volatile', str(w[0].message))

    def test_saved_variables_deprecated(self):
        class MyFunction(Function):
            @staticmethod
            def forward(ctx, tensor1, tensor2):
                ctx.save_for_backward(tensor1, tensor2)
                return tensor1 + tensor2

            @staticmethod
            def backward(ctx, grad_output):
                var1, var2 = ctx.saved_variables
                return (grad_output, grad_output)

        with warnings.catch_warnings(record=True) as warns:
            warnings.simplefilter("always")
            x = torch.randn((3, 3), requires_grad=True)
            y = torch.randn((3, 3), requires_grad=True)
            MyFunction.apply(x, y).sum().backward()

            has_deprecated = map(lambda warn:
                                 'deprecated' in str(warn) and
                                 'saved_variables' in str(warn),
                                 warns)
            has_deprecated = reduce(lambda x, y: x or y, has_deprecated)
            self.assertTrue(has_deprecated)

    def test_requires_grad(self):
        x = torch.randn(5, 5)
        y = torch.randn(5, 5)
        z = torch.randn(5, 5, requires_grad=True)
        a = x + y
        self.assertFalse(a.requires_grad)
        b = a + z
        self.assertTrue(b.requires_grad)

        def error():
            raise RuntimeError
        # Make sure backward isn't called on these
        a._backward_hooks = OrderedDict()
        x._backward_hooks = OrderedDict()
        y._backward_hooks = OrderedDict()
        a._backward_hooks['test'] = error
        x._backward_hooks['test'] = error
        y._backward_hooks['test'] = error
        b.backward(torch.ones(5, 5))

    def test_requires_grad_(self):
        x = torch.randn(5, 5)
        y = torch.randn(5, 5, requires_grad=True)
        self.assertIs(x, x.requires_grad_())
        self.assertTrue(x.requires_grad)
        self.assertIs(y, y.requires_grad_())
        self.assertTrue(y.requires_grad)
        self.assertIs(x, x.requires_grad_(True))
        self.assertTrue(x.requires_grad)
        self.assertIs(y, y.requires_grad_(True))
        self.assertTrue(y.requires_grad)
        z = x * y
        self.assertRaises(RuntimeError, lambda: z.requires_grad_(False))
        self.assertIs(z, z.requires_grad_())
        self.assertTrue(z.requires_grad)
        self.assertIs(z, z.requires_grad_(True))
        self.assertTrue(z.requires_grad)

        self.assertIs(x, x.requires_grad_(False))
        self.assertFalse(x.requires_grad)
        self.assertIs(y, y.requires_grad_(False))
        self.assertFalse(y.requires_grad)

    def test_requires_grad_inplace(self):
        a = torch.randn(5, 5)
        b = torch.randn(5, 5, requires_grad=True)
        a += b
        self.assertTrue(a.requires_grad)

        # non-leaf
        a = torch.randn(5, 5) + 0
        b = torch.randn(5, 5, requires_grad=True)
        a += b
        self.assertTrue(a.requires_grad)

    def test_no_requires_grad_inplace(self):
        # basic case, should be able to modify inplace while requires_grad is False
        a = torch.randn(2, 3)
        a.add_(5)
        a.requires_grad = True
        a.sum().backward()
        self.assertEqual(a.grad, torch.ones(2, 3))

        # same but with a view
        a = torch.randn(2, 3)
        b = a[:]
        b.add_(5)
        a.requires_grad = True
        a.sum().backward()
        self.assertEqual(a.grad, torch.ones(2, 3))

        # should fail if requires_grad = True when we modify inplace
        a = torch.randn(2, 3)
        b = a[:]
        a.requires_grad = True
        with self.assertRaises(RuntimeError):
            a.add_(5)
        with self.assertRaises(RuntimeError):
            b.add_(5)

    def test_attribute_deletion(self):
        x = torch.randn((5, 5), requires_grad=True)
        del x.grad
        self.assertIsNone(x.grad)
        with self.assertRaises(RuntimeError):
            del x.data
        with self.assertRaises(TypeError):
            x.data = None
        with self.assertRaises(RuntimeError):
            del x.requires_grad
        with self.assertRaises(RuntimeError):
            del x._grad_fn
        with self.assertRaises(RuntimeError):
            del x._backward_hooks

    def test_duplicate_backward_root(self):
        a = torch.randn(5, 5, requires_grad=True)
        b = torch.randn(5, 5, requires_grad=True)

        x = a * b
        grad_output = torch.randn_like(x)
        torch.autograd.backward([x, x], [grad_output, grad_output])

        self.assertEqual(a.grad, b * grad_output * 2)
        self.assertEqual(b.grad, a * grad_output * 2)

    def test_backward_no_grad(self):
        a = torch.randn(5, 5, requires_grad=True)
        b = a + 2
        with self.assertRaises(RuntimeError):
            torch.autograd.backward([b], [None])

    def test_backward_twice_with_saved_values(self):
        b = torch.randn(3, requires_grad=True, dtype=torch.double)
        c = torch.zeros(3, dtype=torch.double)
        c[[1, 2]] = b[[1, 1]]
        c.backward(torch.tensor([1, 1, 1], dtype=torch.double))
        self.assertRaisesRegex(RuntimeError, 'Specify retain_graph=True',
                               lambda: c.backward(torch.tensor([1, 1, 1], dtype=torch.double)))

    def test_backward_twice_retained_graph_with_saved_values(self):
        b = torch.randn(3, requires_grad=True, dtype=torch.double)
        c = torch.zeros(3, dtype=torch.double)
        c[[1, 2]] = b[[1, 1]]
        c.backward(torch.tensor([1, 1, 1], dtype=torch.double), retain_graph=True)
        c.backward(torch.tensor([1, 1, 1], dtype=torch.double))

    def test_backward_twice_without_saved_values(self):
        b = torch.randn(3, requires_grad=True, dtype=torch.double)
        c = b + 1
        c.backward(torch.tensor([1, 1, 1], dtype=torch.double))
        c.backward(torch.tensor([1, 1, 1], dtype=torch.double))

    def test_backward_twice_retained_graph_without_saved_values(self):
        b = torch.randn(3, requires_grad=True, dtype=torch.double)
        c = torch.zeros(3, dtype=torch.double)
        c[[1, 2]] = b[[1, 1]]
        c.backward(torch.tensor([1, 1, 1], dtype=torch.double), retain_graph=True)
        c.backward(torch.tensor([1, 1, 1], dtype=torch.double))

    def test_backward_create_graph_warns(self):
        try:
            prev = torch.is_warn_always_enabled()
            torch.set_warn_always(True)

            b = torch.randn(3, requires_grad=True, dtype=torch.double)
            c = b * b
            with warnings.catch_warnings(record=True) as ws:
                c.backward(torch.ones_like(c), create_graph=True)
            b.grad = None
            self.assertTrue(any('Using backward() with create_graph=True' in str(w.message) for w in ws))

            # Should not warn for grad
            with warnings.catch_warnings(record=True) as ws:
                torch.autograd.grad(c, b, torch.ones_like(c), create_graph=True)
            self.assertFalse(any('Using backward() with create_graph=True' in str(w.message) for w in ws))

        finally:
            torch.set_warn_always(prev)

    def test_next_functions(self):
        x = torch.randn(5, 5, requires_grad=True)
        y = torch.randn(5, 5, requires_grad=True)

        a = x + y
        self.assertIsNotNone(a.grad_fn)
        next_functions = a.grad_fn.next_functions
        self.assertEqual(len(next_functions), 2)
        self.assertIsInstance(next_functions[0][0], torch._C._functions.AccumulateGrad)
        self.assertEqual(next_functions[0][1], 0)
        self.assertIsInstance(next_functions[1][0], torch._C._functions.AccumulateGrad)
        self.assertEqual(next_functions[1][1], 0)

        b = a + 5
        next_functions = b.grad_fn.next_functions
        self.assertEqual(len(next_functions), 2)
        self.assertIs(next_functions[0][0], a.grad_fn)
        self.assertIs(next_functions[1][0], None)

    def test_inplace(self):
        x = torch.ones(5, 5, requires_grad=True)
        y = Variable(torch.ones(5, 5) * 4, requires_grad=True)

        z = x * y
        q = z + y
        w = z * y
        z.add_(2)
        # Add doesn't need it's inputs to do backward, so it shouldn't raise
        q.backward(torch.ones(5, 5), retain_graph=True)
        # Mul saves both inputs in forward, so it should raise
        self.assertRaises(RuntimeError, lambda: w.backward(torch.ones(5, 5)))

        z = x * y
        q = z * y
        r = z + y
        w = z.add_(y)
        # w is a the last expression, so this should succeed
        w.backward(torch.ones(5, 5), retain_graph=True)
        # r doesn't use the modified value in backward, so it should succeed
        r.backward(torch.ones(5, 5), retain_graph=True)
        # q uses dirty z, so it should raise
        self.assertRaises(RuntimeError, lambda: q.backward(torch.ones(5, 5)))

        with torch.no_grad():
            x.grad.zero_()
        m = x / 2
        z = m + y / 8
        q = z * y
        r = z + y
        prev_version = z._version
        w = z.exp_()
        self.assertNotEqual(z._version, prev_version)
        r.backward(torch.ones(5, 5), retain_graph=True)
        self.assertEqual(x.grad, torch.ones(5, 5) / 2)
        w.backward(torch.ones(5, 5), retain_graph=True)
        self.assertEqual(x.grad, torch.empty(5, 5).fill_((1 + math.e) / 2))
        self.assertRaises(RuntimeError, lambda: q.backward(torch.ones(5, 5)))

        leaf = torch.ones(5, 5, requires_grad=True)
        x = leaf.clone()
        x.add_(10)
        self.assertEqual(x, torch.ones(5, 5) * 11)
        # x should be still usable
        y = x + 2
        y.backward(torch.ones(5, 5))
        self.assertEqual(leaf.grad, torch.ones(5, 5))
        z = x * y
        x.add_(2)
        self.assertRaises(RuntimeError, lambda: z.backward(torch.ones(5, 5)))

    def test_mark_non_differentiable(self):
        class MyFunction(Function):
            @staticmethod
            def forward(ctx, input):
                output = input > 0
                ctx.mark_non_differentiable(output)
                return output

            @staticmethod
            def backward(ctx, grad_output):
                return (grad_output * 0).to(torch.double)

        x = torch.randn(5, 5, requires_grad=True)
        mask = MyFunction.apply(x)
        self.assertFalse(mask.requires_grad)
        y = x.masked_fill(mask, 0)
        y.sum().backward()

    def test_mark_non_differentiable_mixed(self):
        class MyFunction(Function):
            @staticmethod
            def forward(ctx, input):
                a = input + 1
                b = input + 2
                ctx.mark_non_differentiable(a)
                return a, b

            @staticmethod
            def backward(ctx, grad_a, grad_b):
                self.assertTrue((grad_a == 0).all())
                self.assertTrue((grad_b == 1).all())
                return grad_b

        x = torch.randn(5, 5, requires_grad=True)
        a, b = MyFunction.apply(x)
        self.assertFalse(a.requires_grad)
        self.assertTrue(b.requires_grad)
        b.sum().backward()
        self.assertEqual(x.grad, torch.ones(5, 5))

    def test_mark_non_differentiable_none(self):
        # This used to segfault because MyFunction would send back null
        # gradients to MulBackward, which is implemented in C++. C++
        # implemented functions expect incoming  grad_ouptuts to be non-null.
        class MyFunction(Function):
            @staticmethod
            def forward(ctx, input):
                output = input.clone()
                ctx.mark_non_differentiable(output)
                return output

            @staticmethod
            def backward(ctx, grad_output):
                return None

        x = torch.randn(5, 5, requires_grad=True)
        r = MyFunction.apply(x * x)
        (r * x).sum().backward()

    def test_return_duplicate(self):
        class DoubleDuplicate(Function):
            @staticmethod
            def forward(ctx, x):
                output = x * 2
                return output, output

            @staticmethod
            def backward(ctx, grad1, grad2):
                return grad1 * 2 + grad2 * 2

        def fn(x):
            a, b = DoubleDuplicate.apply(x)
            self.assertIs(a, b)
            return a + b

        x = torch.randn(5, 5, dtype=torch.double, requires_grad=True)
        gradcheck(fn, [x])
        gradgradcheck(fn, [x])

    def test_return_duplicate_inplace(self):
        class DoubleInplace(Function):
            @staticmethod
            def forward(ctx, x):
                x.mul_(2)
                ctx.mark_dirty(x)
                return x, x

            @staticmethod
            def backward(ctx, grad1, grad2):
                return grad1 * 2 + grad2 * 2

        def inplace_fn(x):
            a, b = DoubleInplace.apply(x.clone())
            self.assertIs(a, b)
            return a + b

        x = torch.randn(5, 5, dtype=torch.double, requires_grad=True)
        gradcheck(inplace_fn, [x])
        gradgradcheck(inplace_fn, [x])

        # Can't modify leaf variables in-place
        self.assertRaises(RuntimeError, lambda: InplaceFunction.apply(x))
        # Functions which modify views in-place must return only one output
        self.assertRaises(RuntimeError, lambda: InplaceFunction.apply(x.clone()[0]))

    def _test_setitem(self, size, index):
        x = torch.ones(*size, requires_grad=True)
        y = x + 2
        y_version = y._version
        y[index] = 2
        self.assertNotEqual(y._version, y_version)
        y.backward(torch.ones(*size))
        expected_grad = torch.ones(*size)
        expected_grad[index] = 0
        self.assertEqual(x.grad, expected_grad)

    def _test_setitem_tensor(self, size, index):
        x = torch.ones(*size, requires_grad=True)
        y = x + 2
        y_version = y._version
        value = x.new(x[index].size()).fill_(7)
        value.requires_grad = True
        y[index] = value
        self.assertNotEqual(y._version, y_version)
        y.backward(torch.ones(*size))
        expected_grad_input = torch.ones(*size)
        expected_grad_input[index] = 0
        self.assertEqual(x.grad, expected_grad_input)
        self.assertEqual(value.grad, torch.ones_like(value))

        # case when x broadcasts to as y[1]
        x = torch.randn(4, requires_grad=True)
        y = torch.zeros(2, 3, 4)
        y[1] = x
        y.backward(torch.randn(2, 3, 4))
        self.assertEqual(x.size(), x.grad.size())

    def test_setitem(self):
        self._test_setitem((5, 5), 1)
        self._test_setitem((5,), 1)
        self._test_setitem((1,), 0)
        self._test_setitem((10,), [[0, 4, 2]])
        self._test_setitem((5, 5), [[0, 4], [2, 2]])
        self._test_setitem((5, 5, 5), [slice(None), slice(None), [1, 3]])
        self._test_setitem((5, 5, 5), [slice(None), [1, 3], slice(None)])
        self._test_setitem((5, 5, 5), [[1, 3], slice(None), slice(None)])
        self._test_setitem((5, 5, 5), [slice(None), [2, 4], [1, 3]])
        self._test_setitem((5, 5, 5), [[1, 3], [2, 4], slice(None)])
        self._test_setitem_tensor((5, 5), 3)
        self._test_setitem_tensor((5, 5), [[0, 1], [1, 0]])
        self._test_setitem_tensor((5,), 3)
        self._test_setitem_tensor((5,), Variable(torch.LongTensor([3]), requires_grad=False).sum())
        self._test_setitem_tensor((5,), [[0, 1, 2, 3]])
        self._test_setitem_tensor((5, 5, 5), [slice(None), slice(None), [1, 3]])
        self._test_setitem_tensor((5, 5, 5), [slice(None), [1, 3], slice(None)])
        self._test_setitem_tensor((5, 5, 5), [[1, 3], slice(None), slice(None)])
        self._test_setitem_tensor((5, 5, 5), [slice(None), [2, 4], [1, 3]])
        self._test_setitem_tensor((5, 5, 5), [[1, 3], [2, 4], slice(None)])
        self._test_setitem_tensor((5, 5, 5), [Variable(torch.LongTensor([1,
                                              3]), requires_grad=False), [2, 4], slice(None)])

    def test_setitem_mask(self):
        mask = torch.BoolTensor(5, 5).bernoulli_()
        self._test_setitem((5, 5), Variable(mask))
        self._test_setitem((5,), Variable(mask[0]))
        self._test_setitem((1,), Variable(mask[0, 0:1]))
        self._test_setitem_tensor((5, 5), Variable(mask))
        self._test_setitem_tensor((5,), Variable(mask[0]))

    def test_select_sum(self):
        # both select and sum return Scalars in ATen; ensure they work together.
        x = torch.randn(10, dtype=torch.double, requires_grad=True)

        def func(x):
            return x.select(0, 1).sum()

        gradcheck(func, [x])
        gradgradcheck(func, [x])

    def test_diagonal_expanded_v(self):
        value = torch.rand([])
        v_expanded = torch.tensor(value).expand(10)
        a = torch.rand(10, 10, dtype=torch.double, requires_grad=True)
        result, = torch.autograd.grad(a.diagonal(), a, v_expanded)
        self.assertEqual(result, torch.eye(10, dtype=torch.double) * value)

    def test_select_expanded_v(self):
        v_expanded = torch.rand(10).expand(10, 10)
        a = torch.rand(10, 10, 10, requires_grad=True)
        result, = torch.autograd.grad(a[0], a, v_expanded)
        expected = torch.zeros(10, 10, 10)
        expected[0] = v_expanded
        self.assertEqual(result, expected)

    def test_slice_expanded_v(self):
        v_expanded = torch.rand(10, 1).expand(2, 10, 10)
        a = torch.rand(10, 10, 10, requires_grad=True)
        result, = torch.autograd.grad(a[3:5], a, v_expanded)
        expected = torch.zeros(10, 10, 10)
        expected[3:5] = v_expanded
        self.assertEqual(result, expected)

    def test_unused_output(self):
        x = torch.randn(10, 10, requires_grad=True)
        outputs = x.chunk(5)
        o = outputs[2]
        o = o * 4 + 2
        o.sum().backward()
        expected_grad = torch.zeros(10, 10)
        expected_grad[4:6] = 4
        self.assertEqual(x.grad, expected_grad)

        with torch.no_grad():
            x.grad.zero_()
        grad_output = torch.randn(2, 10)
        outputs = x.chunk(5)
        outputs[0].backward(grad_output)
        expected_grad = torch.zeros(10, 10)
        expected_grad[:2] = grad_output
        self.assertEqual(x.grad, expected_grad)

    # TODO: opinfo this or move to the sparse test suite
    def _test_sparse_gather(self, size_x, size_ind, dim):
        x = torch.randn(size_x, requires_grad=True)
        if len(size_ind) > 0 and len(size_x) > 0:
            ind = torch.randint(x.size(dim), size_ind)
        else:
            ind = torch.zeros(size_ind, dtype=torch.int64)
        out = torch.gather(x, dim, ind, sparse_grad=False)
        grad = torch.rand_like(out)
        out.backward(grad)
        grad_dense = x.grad.clone()
        x.grad = None
        out = torch.gather(x, dim, ind, sparse_grad=True)
        out.backward(grad)
        self.assertEqual(grad_dense, x.grad.to_dense())

    def test_sparse_gather_dim0(self):
        self._test_sparse_gather((10, 10), (5, 10), 0)

    def test_sparse_gather_dim1(self):
        self._test_sparse_gather((10, 10, 5), (10, 5, 5), 1)

    def test_sparse_gather_dim_neg(self):
        self._test_sparse_gather((10, 10, 5), (10, 10, 2), -1)

    def test_sparse_gather_ind_scalar(self):
        self._test_sparse_gather((10,), (), 0)

    def test_sparse_gather_x_scalar(self):
        self._test_sparse_gather((), (2,), 0)

    def test_sparse_gather_both_scalar(self):
        self._test_sparse_gather((), (), 0)

    def test_gc_in_destructor(self):
        """
        Previously, if a Function destructor triggered a garbage collection,
        the Variable's tp_dealloc handler would get called twice leading to a
        segfault.
        """
        class CollectOnDelete(Function):
            def forward(self, x):
                return x

            def backward(self, grad_output):
                return grad_output

            def __del__(self):
                gc.collect()

        for _ in range(10):
            CollectOnDelete().forward(torch.randn(1, requires_grad=True)).backward()

    def test_naughty_autograd_function_attribute_access(self):
        class Id(Function):
            @staticmethod
            def forward(ctx, x):
                return x

            @staticmethod
            def backward(ctx, grad_x):
                return grad_x

        with self.assertWarnsRegex(DeprecationWarning, "should not be instantiated"):
            f = Id()

        # # After raising warning, should still return an instance
        self.assertIsInstance(f, Id)
        x = torch.zeros(1, requires_grad=True)
        with self.assertRaisesRegex(RuntimeError, "non-static forward method is deprecated"):
            f(x)
        t = Id.apply(x)
        self.assertEqual(t.grad_fn.name(), "IdBackward")

        # THPFunction is the base class of both grad_fn and autograd functions,
        # which means that a lot of accessors on them may segfault. Test that we
        # properly error in this case.
        t = torch.ones(1, requires_grad=True)
        t._backward_hooks = dict()
        with self.assertRaisesRegex(RuntimeError, "Attribute '_register_hook_dict' is invalid"):
            f._register_hook_dict(t)
        with self.assertRaisesRegex(RuntimeError, "Attribute 'register_hook' is invalid"):
            f.register_hook(lambda x, y: None)
        with self.assertRaisesRegex(RuntimeError, "Attribute 'next_functions' is invalid"):
            f.next_functions
        with self.assertRaisesRegex(RuntimeError, "Attribute 'name' is invalid"):
            f.name()
        with self.assertRaisesRegex(RuntimeError, "underlying PyNode has already been deallocated"):
            f.metadata

    @unittest.expectedFailure
    def test_naughty_anomaly_access(self):
        class MyFunction(Function):
            @staticmethod
            def forward(ctx, x):
                return x

            @staticmethod
            def backward(ctx, g):
                return g

        x = torch.zeros(1, requires_grad=True)
        y = MyFunction.apply(x)
        y.backward()
        y.grad_fn.metadata
        g = y.grad_fn
        del y
        g.metadata  # this currently fails, but shouldn't

    def test_naughty_autograd_function_stashing_ctx(self):
        saved_ctx = []

        class Id(Function):
            @staticmethod
            def forward(ctx, x):
                ctx.save_for_backward(x)
                return x

            @staticmethod
            def backward(ctx, grad_x):
                saved_ctx.append(ctx)
                return ctx.saved_tensors

        p = torch.zeros(1, requires_grad=True)
        loss = Id.apply(p)
        loss.backward(retain_graph=True)
        del loss
        # At this point in time, it complains that the graph has been freed
        # (which indeed true, although a somewhat indirect way of stating the
        # problem).
        self.assertRaises(RuntimeError, lambda: saved_ctx[0].saved_tensors)

    def test_custom_autograd_repeated_grad_grad(self):
        # This test failed the equality check in PR #22983; it's an interesting
        # and different test case worth enshrining.  mult1 is not testing
        # anything that interesting, but mult2 is the interesting case.

        def mult1(x):
            return x.prod(dim=-1).prod(dim=-1)

        class Mult(torch.autograd.Function):
            @staticmethod
            def forward(ctx, x):
                y = mult1(x)
                ctx.save_for_backward(x, y)
                return y

            @staticmethod
            def backward(ctx, grad_output):
                x, y = ctx.saved_tensors
                return (grad_output * y)[:, None, None] / x

        mult2 = Mult.apply

        def check_gradgrad_repeated(x, y):
            gy, = torch.autograd.grad(y[0], x, create_graph=True)
            ggy_1, = torch.autograd.grad(gy[0, 0, 0], x, retain_graph=True)
            gy, = torch.autograd.grad(y[0], x, create_graph=True)
            ggy_2, = torch.autograd.grad(gy[0, 0, 0], x, retain_graph=True)
            self.assertEqual(ggy_1[0, 0, 1], ggy_2[0, 0, 1])

        x = torch.ones(2, 4, 4).requires_grad_()
        check_gradgrad_repeated(x, mult1(x))
        check_gradgrad_repeated(x, mult2(x))

    def test_custom_autograd_no_early_free(self):
        # This test failed complaining that buffers had already been freed
        # prior to #22983.  Also pretty interesting test case.
        class Double(torch.autograd.Function):
            @staticmethod
            def forward(ctx, x):
                y = x ** 2
                ctx.save_for_backward(x, y)
                return y

            @staticmethod
            def backward(ctx, grad_output):
                x, _ = ctx.saved_tensors
                return grad_output * 2 * x

        # this is equivalent, but uses the output of .forward() in .backward()
        class Double2(Double):
            @staticmethod
            def backward(ctx, grad_output):
                x, y = ctx.saved_tensors
                return grad_output * 2 * y / x

        double = Double.apply
        double2 = Double2.apply

        x = torch.tensor(2).double().requires_grad_()

        self.assertTrue(gradcheck(double, x))
        self.assertTrue(gradgradcheck(double, x))
        self.assertTrue(gradcheck(double2, x))
        self.assertTrue(gradgradcheck(double2, x))

        y = double(x)
        torch.autograd.grad(y, x, create_graph=True)
        torch.autograd.grad(y, x)

        y = double2(x)
        torch.autograd.grad(y, x, create_graph=True)
        torch.autograd.grad(y, x)  # should not error!

    def test_detach(self):
        x = torch.randn(10, 10, requires_grad=True)
        y = x + 2
        y = y.detach()
        z = y * 4 + 2
        self.assertFalse(y.requires_grad)
        self.assertFalse(z.requires_grad)

        x = torch.randn(10, 10, requires_grad=True)
        y = x * 2
        y = y.detach()
        self.assertFalse(y.requires_grad)
        self.assertIsNone(y.grad_fn)
        z = x + y
        z.sum().backward()
        # This is an incorrect gradient, but we assume that's what the user
        # wanted. detach() is an advanced option.
        self.assertEqual(x.grad, torch.ones(10, 10))

        # in-place detach
        x = torch.randn(10, 10, requires_grad=True)
        y = torch.randn(10, 10, requires_grad=True)
        a = x * 2
        (y + a).sum().backward(retain_graph=True)
        a.detach_()
        self.assertFalse(a.requires_grad)
        (y + a).sum().backward()  # this won't backprop to x
        self.assertEqual(x.grad, torch.ones(10, 10) * 2)
        self.assertEqual(y.grad, torch.ones(10, 10) * 2)

        # in-place deatch on a view raises an exception
        view = x.narrow(0, 1, 4)
        self.assertRaisesRegex(RuntimeError, 'view', lambda: view.detach_())

    def test_detach_base(self):
        "detaching base does not detach view"
        x = torch.randn(10, 10, requires_grad=True)
        view = x.narrow(0, 1, 4)
        x.detach_()
        self.assertFalse(x.requires_grad)
        self.assertTrue(view.requires_grad)
        self.assertIsNotNone(view.grad_fn)
        self.assertIs(view._base, x)

    def _test_type_conversion_backward(self, t, ):
        fvar = Variable(t(torch.randn(5, 5).float()), requires_grad=True)
        fvar.double().sum().backward()
        self.assertEqual(fvar.grad, torch.ones_like(fvar))
        self.assertEqual(type(fvar.grad), type(fvar))
        dvar = Variable(t(torch.randn(5, 5).double()), requires_grad=True)
        dvar.float().sum().backward()
        self.assertEqual(dvar.grad, torch.ones_like(dvar))
        self.assertEqual(type(dvar.grad), type(dvar))

    def test_type_conversions(self):
        x = torch.randn(5, 5)
        self.assertIsInstance(x.float(), torch.FloatTensor)
        self.assertIsInstance(x.int(), torch.IntTensor)
        if torch.cuda.is_available():
            self.assertIsInstance(x.float().cuda(), torch.cuda.FloatTensor)
            self.assertIsInstance(x.int().cuda(), torch.cuda.IntTensor)
            self.assertIsInstance(x.int().cuda().cpu(), torch.IntTensor)
            if torch.cuda.device_count() >= 2:
                x2 = x.float().cuda(1)
                self.assertIsInstance(x2, torch.cuda.FloatTensor)
                self.assertIs(x2.get_device(), 1)
                x2 = x.float().cuda()
                self.assertIsInstance(x2, torch.cuda.FloatTensor)
                self.assertIs(x2.get_device(), 0)
                x2 = x2.cuda(1)
                self.assertIsInstance(x2, torch.cuda.FloatTensor)
                self.assertIs(x2.get_device(), 1)
                y = Variable(torch.randn(5).cuda(1), requires_grad=True)
                y.cpu().sum().backward()
                self.assertIs(y.grad.get_device(), 1)
                self.assertIs(y.long().get_device(), 1)

        for t in [torch.DoubleTensor, torch.FloatTensor, torch.IntTensor, torch.ByteTensor]:
            for y_var in (True, False):
                y = torch.randint(5, (5, 5), dtype=t.dtype)
                y = Variable(y) if y_var else y
                self.assertIsInstance(x.type(t), t)
                self.assertIsInstance(x.type_as(y), t)
                # TODO: t.dtype should work
                t_dtype = t().dtype
                self.assertIsInstance(x.type(t_dtype), t)
                self.assertIs(t_dtype, x.type(t_dtype).dtype)
                self.assertEqual(y.data_ptr(), y.type(t).data_ptr())
                if torch.cuda.is_available():
                    for x_cuda in (True, False):
                        for y_cuda in (True, False):
                            x_c = x.cuda() if x_cuda else x
                            y_c = y.cuda() if y_cuda else y
                            _, y_type = y_c.type().rsplit('.', 1)
                            y_typestr = ('torch.cuda.' if y_cuda else 'torch.') + y_type
                            self.assertEqual(y_c.type(), x_c.type(y_typestr).type())
                            self.assertIs(y_c.dtype, x_c.type(y_c.dtype).dtype)
                            self.assertEqual(y_c.data_ptr(), y_c.cuda().data_ptr() if y_cuda else y_c.data_ptr())

        self._test_type_conversion_backward(lambda x: x)
        if torch.cuda.is_available():
            self._test_type_conversion_backward(lambda x: x.cuda())
            if torch.cuda.device_count() >= 2:
                # one of these has to be the non-default device
                self._test_type_conversion_backward(lambda x: x.cuda(0))
                self._test_type_conversion_backward(lambda x: x.cuda(1))

    def test_isolated_node(self):
        x = torch.randn(5, 5, requires_grad=True)
        y = torch.randn(5, 5, requires_grad=True)

        a = x + y
        b = torch.max(a, 1, True)[1].repeat(1, 5).double()
        o = (b + a).sum()
        o.backward()

    def test_shape(self):
        x = torch.randn(3, 4)
        self.assertEqual(2, len(x.shape))
        self.assertEqual(x.shape[0], 3)
        self.assertEqual(x.shape[1], 4)

    def test_numpy_requires_grad(self):
        x = torch.randn(2, 2, requires_grad=True)
        err_msg_outputs = r"Can't call numpy\(\) on Tensor that requires grad. Use tensor.detach\(\).numpy\(\) instead."
        with self.assertRaisesRegex(RuntimeError, err_msg_outputs):
            x.numpy()

        with torch.no_grad():
            x.numpy()

        x = torch.randn(2, 2)
        x.numpy()

        with torch.no_grad():
            x.numpy()

    def test_return_leaf(self):
        class Identity(Function):
            @staticmethod
            def forward(ctx, a, b):
                return a, a + b

            @staticmethod
            def backward(ctx, grad_a, grad_b):
                return grad_a + grad_b, grad_b

        hook_called = [False]
        x = torch.randn(5, 5, requires_grad=True)
        y = torch.randn(5, 5, requires_grad=True)

        q, p = Identity.apply(x, y)

        # Make sure hooks only receive grad from usage of q, not x.
        def hook(grad):
            hook_called[0] = True
            self.assertEqual(grad, torch.ones(5, 5))

        q.register_hook(hook)
        (q + p + x).sum().backward()
        self.assertEqual(x.grad, torch.ones(5, 5) * 3)
        self.assertEqual(y.grad, torch.ones(5, 5))
        self.assertTrue(hook_called[0])

    def test_return_leaf_inplace(self):
        class Inplace(InplaceFunction):
            @staticmethod
            def forward(ctx, a, b):
                ctx.mark_dirty(a)
                return a.add_(b), b + 2

            @staticmethod
            def backward(ctx, grad_a, grad_b):
                return grad_a, grad_a + grad_b

        x = torch.randn(5, 5)
        y = torch.randn(5, 5, requires_grad=True)

        q, p = Inplace.apply(x, y)
        self.assertIs(q, x)
        self.assertIs(q.grad_fn.__class__, Inplace._backward_cls)
        self.assertTrue(q.requires_grad)
        q.sum().backward()
        self.assertEqual(y.grad, torch.ones(5, 5))

    def test_leaf_assignment(self):
        x = torch.randn(5, 5)
        y = torch.randn(5, requires_grad=True)
        z = torch.randn(5, requires_grad=True)

        x[0] = y
        x[1] = 2 * z
        self.assertTrue(x.requires_grad)
        self.assertIsNot(x.grad_fn, None)
        x.sum().backward()
        self.assertEqual(y.grad, torch.ones(5))
        self.assertEqual(z.grad, torch.ones(5) * 2)

    def test_no_grad_assignment(self):
        x = torch.randn(5, 5, requires_grad=True)
        y = torch.randn(5)
        with torch.no_grad():
            x[0] = y

        self.assertTrue(x.requires_grad)
        self.assertIsNone(x.grad_fn)

    def test_no_grad_modifies_version(self):
        x = torch.randn(5, requires_grad=True)
        y = torch.randn(5, requires_grad=True)
        z = (x * y).sum()
        with torch.no_grad():
            x *= 2
        self.assertRaisesRegex(RuntimeError, 'modified by an inplace operation',
                               lambda: z.backward())

    def test_no_grad_input(self):
        class MyFunction(Function):
            @staticmethod
            def forward(self, x):
                return x

            @staticmethod
            def backward(self, grad_output):
                return grad_output

        x = torch.randn(5, requires_grad=True)
        with torch.no_grad():
            y = MyFunction.apply(x)

        self.assertTrue(x.requires_grad)
        self.assertIsNone(y.grad_fn)

    def test_backward_copy(self):
        # This tests checks backward engine for a very subtle bug that appreared
        # in one of the initial versions of autograd. Gradients tensors were
        # simply stored in lists while the function waited for all its gradients
        # to be computed. However, sometimes an output was used multiple times,
        # so the gradients needed to be summed. Engine used to keep a need_copy
        # set of tensors that will need a clone upon next addition and removed
        # them from the set as soon as the clone was performed. However, this
        # could lead to incorrect results if the same gradient tensor was
        # buffered in three places in the graph:
        # 1. When accumulating gradients in one of these places it was cloned
        #    and removed from need_copy set.
        # 2. When accumulating in second place, it wasn't in the need_copy set,
        #    so the gradients were simply accumulated in-place (which already
        #    modified the grad in 3rd place)
        # 3. When accumulating in the third place, it wasn't in the need_copy set
        #    as well, so the incoming gradient was summed in-place, yielding
        #    incorrect results in all functions, except the first one.
        x = torch.ones(5, 5, requires_grad=True)
        y = torch.ones(5, 5, requires_grad=True)
        # Simulate that we're in the middle of the graph
        a = x + 2
        b = y + 2
        c = x + 2
        # This op will just return grad_output two times in backward
        add1 = a + b
        add2 = add1 + c
        # Simulate a long branch, so grad_output will get buffered.
        for _ in range(4):
            a = a * 2
            b = b * 2
            c = c * 2
        branch = a + b + c
        out = add2 + branch
        # expected gradients are:
        # for x: 34 (16 from final a, 16 from final c, 2 from add2)
        # for y: 17 (16 from final b, 1 from add2)
        grad_output = torch.ones(5, 5)
        out.backward(grad_output)
        self.assertEqual(x.grad, torch.ones(5, 5) * 34)
        self.assertEqual(y.grad, torch.ones(5, 5) * 17)

    def test_save_none_for_backward(self):
        test_case = self

        class MyFn(Function):
            @staticmethod
            def forward(ctx, input):
                ctx.save_for_backward(None, input, None)
                return input * input

            @staticmethod
            def backward(ctx, grad_output):
                n1, input, n2 = ctx.saved_tensors
                test_case.assertIsNone(n1)
                test_case.assertIsNone(n2)
                return 2 * input * grad_output

        x = torch.randn(5, 5, requires_grad=True)
        y = MyFn.apply(x)
        y.sum().backward()
        self.assertEqual(x.grad, 2 * x)

    def test_too_many_grads(self):
        class MyFn(Function):
            @staticmethod
            def forward(ctx, input):
                return input

            @staticmethod
            def backward(ctx, grad_output):
                return grad_output, None, None

        x = torch.randn(5, 5, requires_grad=True)
        y = MyFn.apply(x)
        y.sum().backward()
        self.assertEqual(x.grad, torch.ones_like(x))

    def test_pickle(self):
        x = torch.randn(10, 10, requires_grad=True)
        y = torch.randn(10, 10, requires_grad=False)

        def assert_strict_equal(var1, var2):
            self.assertEqual(var1, var2)
            self.assertEqual(var1.requires_grad, var2.requires_grad)

        serialized = [pickle.dumps([x, y], protocol=p) for p in range(3)]
        for dump in serialized:
            xc, yc = pickle.loads(dump)
            assert_strict_equal(xc, x)
            assert_strict_equal(yc, y)

    def test_dep_nograd(self):
        class F1(Function):
            @staticmethod
            def forward(ctx, input):
                out = torch.randn(input.size())
                ctx.mark_non_differentiable(out)
                return input, out

            @staticmethod
            def backward(ctx, grad_output, ignored):
                return grad_output

        class F2(Function):
            @staticmethod
            def forward(ctx, input, ignored):
                return input

            @staticmethod
            def backward(ctx, grad_output):
                return grad_output, None

        x = torch.randn(5, requires_grad=True)
        a, b = F1.apply(x)
        b = b + 1  # separate F1 from F2 by another op
        self.assertTrue(a.requires_grad)
        self.assertFalse(b.requires_grad)
        c = F2.apply(a, b)
        c.backward(torch.ones(c.size()))
        self.assertEqual(x.grad, torch.ones(x.size()))

    def test_set_grad_enabled(self):
        x = torch.tensor([1.], requires_grad=True)
        with torch.set_grad_enabled(False):
            y = x * 2
        self.assertFalse(y.requires_grad)
        with torch.set_grad_enabled(True):
            y = x * 2
        self.assertTrue(y.requires_grad)
        with torch.set_grad_enabled(False):
            torch.set_grad_enabled(True)
            y = x * 2
        self.assertTrue(y.requires_grad)

    def test_simple_reentrant(self):
        y_data = torch.randn(2, 2)

        class Reenter(Function):
            @staticmethod
            def forward(ctx, x):
                with torch.enable_grad():
                    ctx.x = Variable(x, requires_grad=True)
                    ctx.y = Variable(y_data, requires_grad=True)
                    ctx.output_var = ctx.x * ctx.y
                return ctx.output_var.detach()

            @staticmethod
            def backward(ctx, grad_output):
                with torch.enable_grad():
                    ctx.output_var.sum().backward()
                return ctx.x.grad * grad_output

        # Reentrant starts on CPU thread, finishs on GPU thread
        x = torch.randn(2, 2, requires_grad=True)
        out = Reenter.apply(x)
        out.sum().backward()
        self.assertEqual(x.grad, y_data)

    def test_reentrant_child_error(self):
        # Parent graph.
        a = torch.rand(3, 3, requires_grad=True)
        c = a * a

        # Reentrant child graph.
        b = torch.rand(3, 3, requires_grad=True)
        e = b * b
        f = TestAutograd.SimulateBackwardError.apply(e)
        reentrant_root = f.sum()

        class ReentrantFunc(Function):

            @staticmethod
            def forward(ctx, inp):
                return inp.clone()

            @staticmethod
            def backward(ctx, grad):
                # Reentrant backward in child will throw an error.
                reentrant_root.backward()
                return grad

        d = ReentrantFunc.apply(c)
        with self.assertRaisesRegex(Exception, 'Simulate error'):
            d.sum().backward()

    def test_var_mean_differentiable(self):
        dim = [2, 4]
        keepdim = False
        input1 = torch.randn(3, 4, 5, 6, 2, 3, requires_grad=True)
        input2 = deepcopy(input1)
        var1, mean1 = torch.var_mean(input1, dim=dim, keepdim=keepdim)
        var2 = input2.var(dim=dim, keepdim=keepdim)
        mean2 = input2.mean(dim=dim, keepdim=keepdim)
        grad = torch.randn(3, 4, 6, 3, requires_grad=True)

        r1 = var1 * var1 * mean1 * mean1
        r2 = var2 * var2 * mean2 * mean2
        self.assertEqual(r1, r2, rtol=0.01, atol=0.0)

        torch.autograd.backward(r1, grad)
        torch.autograd.backward(r2, grad)
        self.assertEqual(input1.grad, input2.grad, rtol=0.01, atol=0.0)

    @skipIfNoLapack
    def test_lobpcg(self):

        def func(k, A, largest=True, B=None):
            X_shape = list(A.shape)
            X_shape[-1] = k
            X = torch.eye(A.size(-2), k, dtype=A.dtype, device=A.device)
            if A.dim() > 2:
                X = X.expand(X_shape)

            D, U = torch.lobpcg(A=A, k=k, B=B, X=X, largest=largest)

            # LOBPCG uses a random initial eigenspace approximation
            # if parameter `X` is not provided.
            # This may cause a non-deterministic behavior
            # when it comes to the sign of an eigenvector
            # (note if v is an eigenvector, so is -v),
            # hence we eliminate this non-determinism
            # by making sure that each column of U
            # gets multiplied by the sign of its max (in absolute value) element.
            # Also, gradcheck changes the content of the input by +/- eps (default to 1e-06)
            # to compute the numerical gradient which can also cause the signs to flip.
            _, idx = U.abs().max(-2, keepdim=True)
            sign = U.gather(-2, idx).sign()
            U = U * sign
            return D, U

        # TODO: review if this can be ported to OpInfos or moved to test_linalg.py
        def run_symeig_test(k, sizes, largest=True):
            A = torch.rand(*sizes).double()
            A = (A @ A.mT) / 10
            A.requires_grad_(True)

            gradcheck(lambda A: func(k, A, largest), A, check_batched_grad=False)

            # Custom gradient vectors for better stability due to some
            # non-determinism in the lobpcg's forward.
            # Note it is not required if symeig is in forward instead (tested).
            D_grad = torch.rand(*A.shape[:-2], k) / 100
            U_grad = torch.rand(*A.shape[:-1], k) / 100
            gradgradcheck(lambda A: func(k, A, largest), A, [D_grad, U_grad], atol=1e-4, check_batched_grad=False)

            # check whether A.grad is symmetric
            A = A.detach().requires_grad_(True)
            D, U = func(k, A, largest)
            (D.sum() + U.sum()).backward()
            self.assertEqual(A.grad, A.grad.mT)

        for largest in [True, False]:
            run_symeig_test(1, (6, 6), largest=largest)
            run_symeig_test(1, (2, 6, 6), largest=largest)
            run_symeig_test(1, (2, 2, 6, 6), largest=largest)
            run_symeig_test(2, (6, 6), largest=largest)
            run_symeig_test(2, (2, 6, 6), largest=largest)
            run_symeig_test(2, (2, 2, 6, 6), largest=largest)
            run_symeig_test(3, (9, 9), largest=largest)
            run_symeig_test(3, (2, 9, 9), largest=largest)
            run_symeig_test(3, (2, 2, 9, 9), largest=largest)

    def test_variable_traverse(self):
        def get_out_and_unrefed_cycle():
            inp = torch.randn(10, requires_grad=True)
            tmp = inp.view(10, 1)
            out = tmp.view(10)

            # Create a reference cycle that contains an
            # intermediary Variable in the graph
            my_list = []
            my_list.append(tmp)
            my_list.append(my_list)

            return out

        out = get_out_and_unrefed_cycle()
        gc.collect()
        # This will segfault if things have been erroneously released
        out.backward(torch.randn(out.size()))

    # TODO: review porting these to OpInfo tests
    def test_pow_zero_tensor_gradient(self):
        def run_test(input_size, exponent):
            input = torch.zeros(*input_size, requires_grad=True)
            input.pow(exponent).sum().backward()
            self.assertEqual(input.grad.abs().sum(), 0)

        run_test((10,), torch.zeros(10))
        run_test((10, 10), torch.zeros(10, 10))
        run_test((10,), 0)

    def test_profiler(self):
        x = torch.randn(10, 10)

        with profile(use_kineto=kineto_available()) as p:
            self.assertTrue(torch.autograd._profiler_enabled())
            y = x * 2 + 4

        self.assertFalse(torch.autograd._profiler_enabled())

        names = ['aten::mul', 'aten::add']
        found_indices = set()
        for evt in p.function_events:
            if evt.name in names:
                found_indices.add(names.index(evt.name))
        self.assertEquals(len(found_indices), len(names))

    def test_profiler_seq_nr(self):
        with profile(use_kineto=kineto_available()) as p:
            x = torch.randn(10, 10, requires_grad=True)
            y = torch.randn(10, 10, requires_grad=True)
            z = x + y
            s = z.sum()
            s.backward()
        print(p.key_averages().table(
            sort_by="self_cpu_time_total", row_limit=-1))
        # expecting aten::add, aten::sum to have the sequence numbers,
        # expecting the corresponding backward nodes to have the same numbers
        # as the forward ops
        add_seq_nr = -1
        sum_seq_nr = -1
        found_add = found_sum = False
        found_bwd_add = found_bwd_sum = False
        found_empty = False
        for e in p.function_events:
            # Ignore record_function user scope.
            if "autograd::engine::evaluate_function" in e.name:
                continue
            if e.name == "aten::add":
                add_seq_nr = e.sequence_nr
                self.assertFalse(found_add)
                found_add = True
            elif e.name == "aten::sum":
                sum_seq_nr = e.sequence_nr
                self.assertFalse(found_sum)
                found_sum = True
            elif "Add" in e.name and "Backward" in e.name:
                self.assertEqual(e.sequence_nr, add_seq_nr)
                self.assertFalse(found_bwd_add)
                found_bwd_add = True
            elif "Sum" in e.name and "Backward" in e.name:
                self.assertEqual(e.sequence_nr, sum_seq_nr)
                self.assertFalse(found_bwd_sum)
                found_bwd_sum = True
            # check that nested ops (e.g. empty) don't have
            # sequence number
            if e.name == "aten::empty":
                self.assertEqual(e.sequence_nr, -1)
                found_empty = True
        self.assertGreaterEqual(add_seq_nr, 0)
        self.assertGreaterEqual(sum_seq_nr, 0)
        self.assertNotEqual(add_seq_nr, sum_seq_nr)
        self.assertTrue(found_add)
        self.assertTrue(found_sum)
        self.assertTrue(found_bwd_add)
        self.assertTrue(found_bwd_sum)
        self.assertTrue(found_empty)

    def test_profiler_unboxed_only(self):
        x = torch.rand(3, 4)

        with torch.autograd.profiler.profile(use_kineto=kineto_available()) as prof:
            x.resize_([3, 2])

    def test_profiler_propagation(self):
        def foo(x):
            with record_function("in_foo") as rf:
                return x * 2

        x = torch.rand(3, 4)
        traced_foo = torch.jit.trace(foo, x)

        def bar(x):
            with record_function("in_bar") as rf:
                # we expect that profiler will be able
                # propagate across fork
                fut = torch.jit._fork(traced_foo, x)
                y = torch.jit._wait(fut)
                # note: continuation (and rf's end) can
                # be executed in a different thread
                with record_function("in_bar_after_wait") as rf2:
                    y = y * 2
                return y

        traced_bar = torch.jit.trace(bar, x)

        with profile(use_kineto=kineto_available()) as p:
            traced_bar(x)

        found_foo = False
        found_bar = False
        found_bar_after_wait = False
        for info in p.function_events:
            if info.name == "in_foo":
                self.assertFalse(found_foo)
                found_foo = True
            elif info.name == "in_bar":
                self.assertFalse(found_bar)
                found_bar = True
            elif info.name == "in_bar_after_wait":
                self.assertFalse(found_bar_after_wait)
                found_bar_after_wait = True
        self.assertTrue(found_foo)
        self.assertTrue(found_bar)
        self.assertTrue(found_bar_after_wait)

    def test_record_function_callbacks(self):
        x = torch.randn(10, 10)
        with profile(use_kineto=kineto_available()) as p:
            with record_function("foo"):
                y = x * 2 + 4

        function_events = p.function_events
        foo_event = [event for event in function_events if "foo" in event.name][0]
        self.assertEqual(foo_event.count, 1)

    def test_profiler_aggregation_fake(self):
        events = EventList()
        id = [0]

        def get_id():
            id[0] = id[0] + 1
            return id[0]

        # [[thread_id, [(start, end, id), ....]], ...]
        # Using list instead of a dict so order is guaranteed for any Python
        # version
        threads = [
            [1, [(0, 1, get_id()), (1, 2, get_id())]],
            [0, [(0, 2, get_id()), (1, 2, get_id()), (1, 3, get_id())]],
        ]
        for thread, ranges in threads:
            for range in ranges:
                assert(len(range) == 3)
                events.append(
                    FunctionEvent(
                        id=range[2],
                        node_id=0,
                        name="",
                        thread=thread,
                        start_us=range[0],
                        end_us=range[1],
                    )
                )

        events._populate_cpu_children()

        # Note that [1, 3] pushes out [0, 2] first. Then we record [1, 2]
        # as a child of [1, 3]
        res = [[], [], [], [], [4]]

        def get_children_ids(event):
            return [child.id for child in event.cpu_children]

        assert([get_children_ids(event) for event in events] == res)

    def test_profiler_aggregation_table(self):
        """
        Test if the profiling result is aggregated for `str(prof)`

        See: https://github.com/pytorch/pytorch/issues/37500
        """

        x = torch.randn(1024)
        with torch.autograd.profiler.profile(use_kineto=kineto_available()) as prof:
            torch.einsum("i->", x)

        prof_str = str(prof)
        prof_table = prof.table()

        self.assertEqual(prof_table, prof_str)

    def test_profiler_function_event_avg(self):
        avg = FunctionEventAvg()
        avg.add(FunctionEvent(id=0, node_id=0, name="foo", thread=0, start_us=10, end_us=15))
        avg.add(FunctionEvent(id=1, node_id=0, name="foo", thread=0, start_us=20, end_us=30))
        avg.add(avg)
        self.assertEqual(avg.key, "foo")

        # aggregate stats
        self.assertEqual(avg.count, 4)
        self.assertEqual(avg.cpu_time_total, 30)
        self.assertEqual(avg.self_cpu_time_total, 30)
        self.assertEqual(avg.cuda_time_total, 0)

        # average stats
        self.assertEqual(avg.cpu_time, 7.5)
        self.assertEqual(avg.cuda_time_total, 0)

    def test_profiler_shapes(self):
        print("")
        layer1 = torch.nn.Linear(20, 30)
        layer2 = torch.nn.Linear(30, 40)
        input = torch.randn(128, 20)
        with profile(record_shapes=True, use_kineto=kineto_available()) as prof:
            layer2(layer1(input))

        print(prof.function_events)

        linear_expected_shapes = [
            [[128, 20], [30, 20], [30]],
            [[128, 30], [40, 30], [40]],
        ]

        found_indices = set()
        for event in prof.function_events:
            if event.name == "aten::linear":
                self.assertTrue(event.input_shapes in linear_expected_shapes)
                found_indices.add(linear_expected_shapes.index(event.input_shapes))
        self.assertEqual(len(found_indices), len(linear_expected_shapes))

    def test_profiler_aggregation_lstm(self):
        print("")
        rnn = torch.nn.LSTM(10, 20, 2)
        total_time_s = 0
        with profile(record_shapes=True, use_kineto=kineto_available()) as prof:
            for i in range(20):
                input = torch.randn(5, 3, 10)
                h = torch.randn(2, 3, 20)
                c = torch.randn(2, 3, 20)
                start = time.time()
                rnn(input, (h, c))
                end = time.time()
                total_time_s += end - start

        print(prof.table(
            sort_by="self_cpu_time_total", row_limit=10, header="TEST"))
        print(prof.key_averages(group_by_input_shape=True).table(
            sort_by="self_cpu_time_total", row_limit=10))
        print(prof.table(
            sort_by="self_cpu_time_total", row_limit=10, max_src_column_width=300, header="TEST", top_level_events_only=True))
        print(prof.key_averages(group_by_input_shape=True).table(
            sort_by="self_cpu_time_total", row_limit=10, top_level_events_only=True))

        total_time_us = total_time_s * 1000.0 * 1000.0  # make it us which is profiler default
        print(
            "Total time based on python measurements: ",
            _format_time(total_time_us)
        )
        print(
            "CPU time measurement python side overhead: {:.2f}%".format(
                (total_time_us / prof.self_cpu_time_total - 1.0) * 100.0
            )
        )

        if sys.platform != "win32":
            with tempfile.NamedTemporaryFile() as trace_file:
                prof.export_chrome_trace(trace_file.name)

    def test_record_function(self):
        x = torch.randn(10, 10)

        def forward(x):
            with record_function("outer"):
                y = x * 2 + 4
                with record_function("inner"):
                    y = y - 1
            y = y / 1

        forward(x)

        with profile(use_kineto=kineto_available()) as p:
            forward(x)

        events = p.function_events
        important_events = [
            'outer',
            'aten::mul',
            'aten::add',
            'inner',
            'aten::sub',
            'aten::div'
        ]
        idx = 0
        for info in events:
            if info.name == important_events[idx]:
                idx = idx + 1
            if idx == len(important_events):
                break
        self.assertEqual(idx, len(important_events))

        # We can also use record_function to decorate arbitrary function
        @record_function('my_func')
        def f(x, y):
            return x + y

        with profile(use_kineto=kineto_available()) as p:
            f(1, 2)

        self.assertTrue('my_func' in str(p))

    def test_record_function_multithreaded(self):
        rf = record_function("outer")
        rf.__enter__()
        with record_function("inner"):
            # test that exiting the record function after starting another one
            # doesn't throw.
            rf.__exit__(None, None, None)

        with record_function("inner"):
            rf.__enter__()
        # test that exiting the record function after ending another one
        # doesn't throw.
        rf.__exit__(None, None, None)


    def test_dir(self):
        x = torch.randn(10, 10)
        keys = dir(x)
        self.assertIn('shape', keys)

        # real and imag are only implemented for complex tensors.
        y = torch.randn(10, 10, dtype=torch.cfloat)
        for key in ['real', 'imag']:
            self.assertRaises(RuntimeError, lambda: hasattr(x, key))
            self.assertTrue(hasattr(y, key))
            keys.remove(key)

        for key in keys:
            self.assertTrue(hasattr(x, key))


    def test_inplace_on_view_saved_output(self):
        # Test an in-place operation on a view in which the in-place op saves
        # its output. Previously, this created a reference cycle.
        dealloc = [0]

        class IncrementOnDelete(object):
            def __del__(self):
                dealloc[0] += 1

        def test():
            root = torch.randn(3, 3, requires_grad=True)
            copy = root.clone()
            copy.grad_fn.register_hook(IncrementOnDelete())
            view = copy.view(9)
            torch.nn.functional.relu(view, inplace=True)

        test()
        self.assertEqual(dealloc[0], 1)

    def test_inplace_on_view_leaf_errors(self):
        # Issue #21875: Fail faster (when we try to modify the view vs. in backward())
        x = torch.zeros(1, requires_grad=True)
        y = x.view_as(x)
        with self.assertRaisesRegex(RuntimeError,
                                    "a view of a leaf Variable that "
                                    "requires grad is being used in "
                                    "an in-place operation."):
            y.add_(1)

    def test_inplace_on_view_backward(self):
        # Issue #10532: Make sure that this does not raise RuntimeError.
        net = nn.Sequential(
            nn.InstanceNorm2d(2),
            nn.ReLU(True)
        )

        x = torch.tensor([[[[1.0, 1.0]]]], requires_grad=True)
        g, = torch.autograd.grad(net(x).pow(2), [x], grad_outputs=x.new_ones(x.shape) , create_graph=True)
        torch.autograd.grad(g.sum(), [x])
        self.assertEqual(x, torch.tensor([[[[1.0, 1.0]]]]))

        # https://discuss.pytorch.org/t/freeing-buffer-strange-behavior/31955/8
        inputs = torch.ones((1, 3, 256, 256), requires_grad=True)

        tmp1 = (inputs + 1).view_as(inputs)
        tmp2 = torch.nn.functional.threshold(tmp1, 0., 0., True)
        prob_interpolated = torch.sigmoid(tmp2)

        gradients = torch.autograd.grad(outputs=prob_interpolated, inputs=inputs,
                                        grad_outputs=torch.ones(prob_interpolated.size()),
                                        create_graph=True, retain_graph=True)[0]

        gradient_penalty = gradients.sum()
        gradient_penalty.backward()

        fn = gradient_penalty.grad_fn.next_functions[0][0].next_functions[1][0]
        self.assertEqual(fn.name(), "ThresholdBackwardBackward0")

    def test_inplace_on_view_weak_grad_fn(self):
        # Issue 23502: Test that b's grad_fn is preserved.
        a = torch.arange(10.0, requires_grad=True)

        b = a.narrow(0, 0, 2).clone().view(-1)
        b.relu_()

        c = b.clone()
        del b
        gc.collect()

        s = c.sum()
        s.backward()
        self.assertEqual(s, torch.tensor(1.0))

        # Issue #21875: Fail faster (when we try to modify the view vs. in backward())
        a = torch.rand(10, requires_grad=True).narrow(0, 0, 10)
        with self.assertRaises(RuntimeError):
            b = a.relu_()

    def test_out_variant_raises_when_inputs_require_grad(self):
        a = torch.randn(2, 2, requires_grad=True)
        b = torch.randn(2, 2, requires_grad=True)
        x = torch.zeros_like(a)

        # out=... functions don't support automatic differentiation currently
        self.assertRaisesRegex(RuntimeError, 'out=', lambda: torch.mul(a, b, out=x))

        # the inputs can require grad if we're in no_grad() mode
        with torch.no_grad():
            torch.mul(a, b, out=x)
            self.assertEqual(x, a * b)

        a = torch.randn(2, 2)
        b = torch.randn(2, 2)
        x = torch.zeros(2, 2, requires_grad=True)
        # we should throw an exception if the output requires grad
        self.assertRaisesRegex(RuntimeError, 'out=', lambda: torch.mul(a, b, out=x))

    # TODO: see if this test can be OpInfo'd or moved to diagonal's test suite
    def test_diagonal_derivative_requires_grad(self):
        # test that the backward requires grad
        # we do this is because diagonal_backward uses inplace
        # operations and gradgradcheck does not catch whether
        # they works as expected (it will succeed even if
        # the gradient has requires_grad == False
        a = torch.randn(5, 6, requires_grad=True)
        b = torch.diagonal(a)**2
        c = b.sum()
        d, = torch.autograd.grad(c, a, retain_graph=True, create_graph=True)
        self.assertTrue(d.requires_grad)

    def test_anomaly_detect_nan(self):
        size = 10

        class MyFunc(Function):
            @staticmethod
            def forward(ctx, inp1, inp2, fail_0th):
                ctx.fail_0th = fail_0th
                return inp1.sum(0, keepdim=True)

            @staticmethod
            def backward(ctx, gO):
                gI = gO.clone().expand(size)
                gI[0] = 0
                gI[0] /= 0  # Generate a nan
                if ctx.fail_0th:
                    return gI, None, None
                else:
                    return None, gI, None

        inp = torch.rand(size, requires_grad=True)
        out = MyFunc.apply(inp, inp, True)
        out.backward()  # Should not fail

        inp = torch.rand(size, requires_grad=True)
        out = MyFunc.apply(inp, inp, True)
        with self.assertRaisesRegex(RuntimeError, "Function 'MyFuncBackward' returned nan values in its 0th output."):
            with warnings.catch_warnings(record=True) as w:
                with detect_anomaly():
                    out.backward()
            self.assertIn('No forward pass information', str(w[0].message))

        inp = torch.rand(size, requires_grad=True)
        with self.assertRaisesRegex(RuntimeError, "Function 'MyFuncBackward' returned nan values in its 1th output."):
            with warnings.catch_warnings(record=True) as w:
                with detect_anomaly():
                    out = MyFunc.apply(inp, inp, False)
                    out.backward()
            self.assertIn('MyFunc.apply', str(w[0].message))

    def test_nested_anomaly_detect_nan(self):
        size = 10

        class MyFunc(Function):
            @staticmethod
            def forward(ctx, inp1, fail_0th):
                ctx.fail_0th = fail_0th
                ctx.save_for_backward(inp1)
                return inp1.sum(0, keepdim=True)

            @staticmethod
            def backward(ctx, gO):
                inp, = ctx.saved_tensors
                fail_0th = ctx.fail_0th
                g = gO.clone().expand(size)
                gI = MyFunc2.apply(g * inp, g + inp, fail_0th)
                return gI, None

        class MyFunc2(Function):
            @staticmethod
            def forward(ctx, inp1, inp2, fail_0th):
                ctx.fail_0th = fail_0th
                return inp1 * 2.0 + inp2

            @staticmethod
            def backward(ctx, gO):
                fail_0th = ctx.fail_0th
                g1 = gO.clone()
                g2 = gO.clone()
                g1[0] = 0
                g2[0] = 0
                # generate a nan
                if fail_0th:
                    g1[0] /= 0
                else:
                    g2[0] /= 0
                return g1, g2, None

        inp = torch.rand(size, requires_grad=True)
        out = MyFunc.apply(inp, True)
        ginp, = torch.autograd.grad(out, (inp,), create_graph=True)
        gsum = ginp.sum()
        gsum.backward()  # should not fail

        inp = torch.rand(size, requires_grad=True)
        out = MyFunc.apply(inp, True)
        ginp, = torch.autograd.grad(out, (inp,), create_graph=True)
        gsum = ginp.sum()
        with warnings.catch_warnings(record=True) as w:
            with self.assertRaisesRegex(RuntimeError, "Function 'MyFunc2Backward' returned nan values in its 0th output."):
                with detect_anomaly():
                    gsum.backward()
        self.assertIn('No forward pass information', str(w[1].message))

        inp = torch.rand(size, requires_grad=True)
        with warnings.catch_warnings(record=True) as w:
            with self.assertRaisesRegex(RuntimeError, "Function 'MyFunc2Backward' returned nan values in its 1th output."):
                with detect_anomaly():
                    out = MyFunc.apply(inp, False)
                    ginp, = torch.autograd.grad(out, (inp,), create_graph=True)
                    gsum = ginp.sum()
                    gsum.backward()
        self.assertIn('MyFunc2.apply', str(w[1].message))
        self.assertIn('MyFunc.apply', str(w[2].message))

    def test_anomaly_grad_warnings(self):
        # PyTorch won't throw warnings if there is an error
        # but we'd want to at least see them in stderr

        class StdErrDiverter:
            def __enter__(self):
                self.stderr_orig = sys.stderr
                self.stderr_new = io.StringIO()
                sys.stderr = self.stderr_new
                return self

            def __exit__(self, *args):
                self.captured = self.stderr_new.getvalue()
                sys.stderr = self.stderr_orig


        # if the warnings don't throw, they will be handled as regular warnings
        with self.assertRaisesRegex(RuntimeError,
                                    "one of the variables needed for gradient computation has been "
                                    "modified by an inplace operation"):
            with warnings.catch_warnings(record=True) as w:
                with detect_anomaly():
                    a = torch.randn(5, requires_grad=True)
                    d1 = a + 1
                    d2 = d1 ** 2
                    d1 += 1
                    torch.autograd.grad(d2.sum(), a)

        self.assertEqual(len(w), 2)
        self.assertIn('Anomaly Detection has been enabled', str(w[0].message))
        self.assertIn('Error detected in PowBackward0', str(w[1].message))

        # if the warning throws, it will be printed to sys.stderr
        with self.assertRaisesRegex(RuntimeError,
                                    "one of the variables needed for gradient computation has been "
                                    "modified by an inplace operation"):
            with warnings.catch_warnings(record=True) as w:
                with detect_anomaly():
                    warnings.simplefilter("error")
                    with StdErrDiverter() as s:
                        a = torch.randn(5, requires_grad=True)
                        d1 = a + 1
                        d2 = d1 ** 2
                        d1 += 1
                        torch.autograd.grad(d2.sum(), a)

        self.assertEqual(len(w), 1)
        self.assertIn('Anomaly Detection has been enabled', str(w[0].message))
        self.assertIn('Error detected in PowBackward0', s.captured)

    def test_anomaly_assign_parent_cleanup(self):
        # Test that python objects created are properly cleaned up when assign_parent is called
        import weakref

        def get_ref():
            # we use torch.exp here but any function that will construct a new node in its
            # backward call in grad mode will work
            x = torch.randn(2, 2, requires_grad=True)
            t = x.exp()

            # ExpBackward calls mul, creating the MulBackward node when create_graph=True.
            # In anomaly mode, a PyObject referencing MulBackward's "parent" ExpBackward is added to
            # MulBackward's anomaly metadata dict, creating the following reference chain:
            #
            # grad -> MulBackward -> PyObject -> ExpBackward
            #
            with detect_anomaly():
                grad = torch.autograd.grad(t, x, torch.ones_like(t), create_graph=True)

            # We add a weak reference to a new Foo object, which we insert into ExpBackward's metadata dict
            #
            # (PyObject) -> ExpBackward -> dict -> *Foo*
            #            t ----^        WeakRef ---^
            #
            # We want to test that when grad goes out of scope at the end of this function that PyObject is destroyed
            # We can test this by seeing whether Foo is not kept alive once t is destroyed
            class Foo(object):
                pass
            my_obj = Foo()
            meta_dict = t.grad_fn.metadata
            meta_dict[0] = my_obj
            ref = weakref.ref(my_obj)
            return t, ref

        t, ref = get_ref()
        self.assertIsNotNone(ref())
        del t
        self.assertIsNone(ref())

    def test_nested_anomaly_printstack_cleanup(self):
        # Test if metadata dict PyObject is properly destroyed
        import weakref

        def get_ref():
            # This is similar to the construction in test_anomaly_assign_parent_cleanup:
            #
            # MyFuncBackward2 -> PyObject -> MyFuncBackward -> dict -> Foo
            #                               out ---^         WeakRef ---^
            #
            # We want to check that Foo is still properly destroyed even when MyFunc2Backward's
            # AnomalyMetadata calls printstack, which does some python object manipulation.
            #
            # You might be wondering why we still have to test_anomaly_assign_parent_cleanup,
            # since if PyObject is not destroyed here, wouldn't this test would detect that also?
            # The answer is that custom function's PyObject (THPFunction) actually only hold
            # a weak reference to the c++ node!
            class MyFunc(Function):
                @staticmethod
                def forward(ctx, x):
                    ctx.save_for_backward(x)
                    return x

                @staticmethod
                def backward(ctx, gO):
                    x, = ctx.saved_tensors
                    return MyFunc2.apply(x)

            class MyFunc2(Function):
                @staticmethod
                def forward(ctx, x):
                    return x

                @staticmethod
                def backward(ctx, gO):
                    return gO + float("NaN")

            inp = torch.rand(1, requires_grad=True)
            out = MyFunc.apply(inp)
            ginp, = torch.autograd.grad(out, (inp,), create_graph=True)

            with warnings.catch_warnings(record=True) as w:
                with self.assertRaisesRegex(RuntimeError, "Function 'MyFunc2Backward' returned nan values in its 0th output."):
                    with detect_anomaly():
                        ginp.backward()

            class Foo(object):
                pass
            my_obj = Foo()
            meta_dict = out.grad_fn.metadata
            meta_dict[0] = my_obj
            ref = weakref.ref(my_obj)
            return out, ref

        t, ref = get_ref()
        self.assertIsNotNone(ref())
        del t
        self.assertIsNone(ref())

    # TODO: update these tests to use the linalg module and move to test_linalg.py
    @skipIfNoLapack
    def test_eig_no_eigenvectors(self):
        A = torch.tensor([[1., 2.], [2., 4.]], dtype=torch.float32, requires_grad=True)
        w, v = torch.eig(A, eigenvectors=False)
        with self.assertRaisesRegex(RuntimeError, 'is not differentiable'):
            torch.autograd.backward([w, v], [torch.ones_like(w), torch.ones_like(v)])

    @skipIfNoLapack
    def test_eig_complex_eigenvalues(self):
        A = torch.tensor([[0., -1.], [1., 0.]], dtype=torch.float32, requires_grad=True)
        w, v = torch.eig(A, eigenvectors=True)
        with self.assertRaisesRegex(RuntimeError, 'does not support complex eigenvalues'):
            torch.autograd.backward([w, v], [torch.ones_like(w), torch.ones_like(v)])

    @skipIfNoLapack
    def test_symeig_no_eigenvectors(self):
        A = torch.tensor([[1., 2.], [2., 4.]], dtype=torch.float32, requires_grad=True)
        w, v = torch.symeig(A, eigenvectors=False)
        with self.assertRaisesRegex(RuntimeError, 'is not differentiable'):
            torch.autograd.backward([w, v], [torch.ones_like(w), torch.ones_like(v)])

    @skipIfNoLapack
    def test_svd_no_singularvectors(self):
        A = torch.randn(2, 2, dtype=torch.float32, requires_grad=True)
        u, s, v = torch.svd(A, compute_uv=False)
        with self.assertRaisesRegex(RuntimeError, 'cannot compute backward'):
            torch.autograd.backward([u, s, v], [torch.ones_like(u), torch.ones_like(s), torch.ones_like(v)])

    def test_no_grad_copy(self):
        # create autograd function that saves grad pointer as class static
        class MyFunc(Function):
            static_grad_ptr = None

            @staticmethod
            def forward(ctx, inp1, inp2):
                return inp1 + inp2

            @staticmethod
            def backward(ctx, grad):
                MyFunc.static_grad_ptr = grad.data_ptr()
                return grad, grad

        class NonContGradFunc(Function):
            @staticmethod
            def forward(ctx, inp1):
                ctx.size = inp1.size()
                return torch.tensor([1.])

            @staticmethod
            def backward(ctx, grad):
                return torch.ones(1).expand(ctx.size)

        a = torch.randn(5, 6, requires_grad=True)
        b = torch.randn(5, 6, requires_grad=True)
        # non-contiguous grad should be copied
        NonContGradFunc.apply(MyFunc.apply(a, b)).backward()
        self.assertFalse(a.grad.data_ptr() == MyFunc.static_grad_ptr)
        self.assertFalse(b.grad.data_ptr() == MyFunc.static_grad_ptr)
        # test case that should trigger no copy for one of a,b
        a.grad = b.grad = None
        MyFunc.apply(a, b)[1][0].backward()
        p_g = MyFunc.static_grad_ptr
        p_a = a.grad.data_ptr()
        p_b = b.grad.data_ptr()
        # check a,b uses different grad buffer
        self.assertFalse(p_a == p_b)
        # check one of them is using the computed buffer
        self.assertTrue(p_a == p_g or p_b == p_g)

    def test_no_grad_copy_sparse(self):
        # create autograd function that saves grad pointer as class static
        class MyFunc(Function):
            static_grad_ptr = None

            @staticmethod
            def forward(ctx, inp1, inp2):
                return inp1 + inp2

            @staticmethod
            def backward(ctx, grad):
                MyFunc.static_grad_ptr = grad._values().data_ptr()
                return grad, grad

        class NonContGradFunc(Function):
            static_grad_ptr = None

            @staticmethod
            def forward(ctx, inp1, inp2):
                return inp1 + inp2

            @staticmethod
            def backward(ctx, grad):
                # Create a sparse tensor with non-contigous indices and values
                # and return as grad.
                v = torch.rand(1, 3)
                i = torch.ones(1, 1, dtype=torch.long)
                nv = v.expand(8, 3)
                ni = i.expand(1, 8)
                ngrad = torch.sparse.FloatTensor(ni, nv, torch.Size([10, 3]))
                NonContGradFunc.static_grad_ptr = ngrad._values().data_ptr()
                return ngrad, ngrad

        a = torch.randn(10, 3, requires_grad=True)
        b = torch.randn(10, 3, requires_grad=True)
        input = torch.tensor([1, 2, 4, 5, 4, 3, 2, 9])
        offsets = torch.tensor([0, 4])
        import torch.nn.functional as F

        # test case that should trigger no copy for one of a,b
        emb_matrix = MyFunc.apply(a, b)
        loss = F.embedding_bag(emb_matrix, input, offsets, sparse=True).sum()
        loss.backward(retain_graph=True)
        p_g = MyFunc.static_grad_ptr
        p_a = a.grad._values().data_ptr()
        p_b = b.grad._values().data_ptr()
        # check a,b uses different grad buffer
        self.assertFalse(p_a == p_b)
        # check one of them is using the computed buffer
        self.assertTrue(p_a == p_g or p_b == p_g)

        # Run backwards multiple times to ensure accumulation works.
        for i in range(10):
            loss.backward(retain_graph=True)

        # non-contiguous indices and value, we should trigger a copy.
        a.grad = b.grad = None
        emb_matrix = NonContGradFunc.apply(a, b)
        loss = F.embedding_bag(emb_matrix, input, offsets, sparse=True).sum()
        loss.backward(retain_graph=True)
        p_g = NonContGradFunc.static_grad_ptr
        p_a = a.grad._values().data_ptr()
        p_b = b.grad._values().data_ptr()
        # check a,b uses different grad buffer
        self.assertFalse(p_a == p_b)
        # Verify we cloned both grads.
        self.assertFalse(p_a == p_g)
        self.assertFalse(p_b == p_g)

        # Run backwards multiple times to ensure accumulation works.
        for i in range(10):
            loss.backward(retain_graph=True)

    def test_gradcheck_single_input(self):
        def check(fast_mode):
            def f(inp):
                return inp.mul(5)

            gradcheck(f, torch.rand(10, dtype=torch.float64, requires_grad=True), fast_mode=fast_mode)
            gradgradcheck(f, torch.rand(10, dtype=torch.float64, requires_grad=True), fast_mode=fast_mode)
        check(fast_mode=True)
        check(fast_mode=False)

    def test_gradcheck_sparse_input(self):
        def check(fast_mode):
            def fn(sparse):
                return torch.sparse.sum(sparse)

            gradcheck(fn, torch.rand(10, dtype=torch.double).to_sparse().requires_grad_(True), check_sparse_nnz=True,
                      check_batched_grad=False, fast_mode=fast_mode)
            with self.assertRaisesRegex(RuntimeError, 'gradcheck expects all tensor inputs are dense'):
                gradcheck(fn, torch.rand(10, dtype=torch.double).to_sparse().requires_grad_(True), check_sparse_nnz=False,
                          check_batched_grad=False, fast_mode=fast_mode)
        check(fast_mode=True)
        check(fast_mode=False)

    def test_gradcheck_nondeterministic(self):
        class NonDetFunc(Function):
            @staticmethod
            def forward(ctx, x, jitter=0.0):
                ctx._jitter = jitter
                return x

            @staticmethod
            def backward(ctx, grad_out):
                return NonDetFunc.apply(grad_out, ctx._jitter) * (1 + torch.rand_like(grad_out) * ctx._jitter), None

        def check(fast_mode):
            inp = torch.randn(5, 5, dtype=torch.double, requires_grad=True)
            gradcheck(lambda x: NonDetFunc.apply(x, 0.0), inp, check_batched_grad=False, fast_mode=fast_mode)
            with self.assertRaisesRegex(RuntimeError, 'Backward is not reentrant'):
                gradcheck(lambda x: NonDetFunc.apply(x, 1e-6), inp, check_batched_grad=False, fast_mode=fast_mode)
            with self.assertRaisesRegex(RuntimeError, 'Backward is not reentrant'):
                gradgradcheck(lambda x: NonDetFunc.apply(x, 1e-12), inp, check_batched_grad=False, fast_mode=fast_mode)
            gradcheck(lambda x: NonDetFunc.apply(x, 0.0), inp, nondet_tol=1e-5, check_batched_grad=False,
                      fast_mode=fast_mode)
            gradcheck(lambda x: NonDetFunc.apply(x, 1e-6), inp, nondet_tol=1e-5, check_batched_grad=False,
                      fast_mode=fast_mode)
            gradgradcheck(lambda x: NonDetFunc.apply(x, 1e-12), inp, nondet_tol=1e-5, check_batched_grad=False,
                          fast_mode=fast_mode)
        check(fast_mode=True)
        check(fast_mode=False)

    def test_gradcheck_validates_inputs(self):
        def check(fast_mode):
            # when inputs are not dense, but check_sparse_nnz is false
            x = torch.rand(10, requires_grad=True).to_sparse()
            with self.assertRaisesRegex(RuntimeError, 'dense when check_sparse_nnz is set to False.'):
                gradcheck(lambda x: x.to_dense(), (x,), check_sparse_nnz=False, check_batched_grad=False,
                          fast_mode=fast_mode)
            self.assertFalse(gradcheck(lambda x: x.to_dense(), (x,), check_sparse_nnz=False,
                                       check_batched_grad=False, raise_exception=False, fast_mode=fast_mode))

            # when none of the inputs require grad (always raises even if raise_exception=False)
            x = torch.rand(10, requires_grad=False)
            with self.assertRaisesRegex(ValueError, 'at least one input tensor to require gradient'):
                gradcheck(lambda x: x, (x,), raise_exception=False, fast_mode=fast_mode)

            # (warning) when inputs are not double precision
            x = torch.ones(1, dtype=torch.float32, requires_grad=True)
            with self.assertWarnsRegex(UserWarning, "Input #0 requires gradient and is not a double precision"):
                self.assertTrue(gradcheck(lambda x: x, (x,), atol=1e-1, fast_mode=fast_mode))

            # when layout is not mkldnn(aka has strides) and input has a dimension with stride 0. (always raises
            # even if raise_exception=False)
            x = torch.ones(1, dtype=torch.float64, requires_grad=True)
            x = x.expand((2, 2))
            with self.assertRaisesRegex(RuntimeError, 'The 0th input has a dimension with stride 0'):
                gradcheck(lambda x: x, (x,), raise_exception=False, fast_mode=fast_mode)

        check(fast_mode=True)
        check(fast_mode=False)

    @unittest.skipIf(not torch._C.has_mkldnn, "MKL-DNN build is disabled")
    def test_gradcheck_validates_input_mkldnn(self):
        # when mkldnn inputs, forward mode testing is not allowed
        # Update tolerances below to make sure the gradient match even in single precision floats
        # Use the warning assert to hide the float32 warning
        x = torch.ones(1).to_mkldnn().requires_grad_()
        with self.assertWarnsRegex(UserWarning, "Input #0 requires gradient and is not a double precision"):
            with self.assertRaisesRegex(ValueError, 'MKLDNN inputs are not support for forward AD gradcheck.'):
                gradcheck(lambda x: x.to_dense(), (x,), raise_exception=False, fast_mode=False, check_forward_ad=True,
                          atol=1e-1, rtol=1e-1)

        with self.assertWarnsRegex(UserWarning, "Input #0 requires gradient and is not a double precision"):
            with self.assertRaisesRegex(ValueError, 'MKLDNN inputs are not support for forward AD gradcheck.'):
                gradcheck(lambda x: x.to_dense(), (x,), raise_exception=False, fast_mode=True, check_forward_ad=True,
                          atol=1e-1, rtol=1e-1)

    @unittest.skipIf(not torch._C.has_mkldnn, "MKL-DNN build is disabled")
    def test_gradcheck_test_outputs(self):
        def check(fast_mode):
            # when sparse outputs (always raise even if raise_exception=False)
            x = torch.rand(10, requires_grad=True).to_sparse()
            with self.assertRaisesRegex(ValueError, 'Sparse output is not supported at gradcheck yet'):
                gradcheck(lambda x: x, (x,), check_sparse_nnz=True, check_batched_grad=False, raise_exception=False,
                          fast_mode=fast_mode)

            # when mkldnn outputs (always raise even if raise_exception=False)
            root = torch.randn(4, 5, dtype=torch.float32, requires_grad=True)
            with self.assertRaisesRegex(ValueError, 'MKLDNN output is not supported at gradcheck yet'):
                gradcheck(lambda x: x.to_mkldnn(), (root,), check_batched_grad=False, raise_exception=False, fast_mode=fast_mode)
        check(fast_mode=True)
        check(fast_mode=False)

    def test_gradcheck_check_no_differentiable_outputs(self):
        def check(fast_mode):
            # When none of the outputs are differentiable, but numerical gradient is not zero
            x = torch.ones((1,), requires_grad=True)
            with self.assertRaisesRegex(RuntimeError, 'Numerical gradient for function expected to be zero'):
                gradcheck(lambda x: torch.tensor([x]), x)
            self.assertFalse(gradcheck(lambda x: torch.tensor([x]), x, raise_exception=False, fast_mode=fast_mode))

            # succeed when no outputs at all
            self.assertTrue(gradcheck(lambda x: (), (x,), fast_mode=fast_mode))
        check(fast_mode=True)
        check(fast_mode=False)

    def test_gradcheck_check_batched_grad(self):
        def check(fast_mode):
            x = torch.rand(10, dtype=torch.double, requires_grad=True).to_sparse()
            # runtime error while compute batched grad (print big error)
            with self.assertRaisesRegex(RuntimeError, 'gradcheck or gradgradcheck failed while testing batched gradient'):
                gradcheck(lambda x: x.to_dense(), (x,), check_sparse_nnz=True, check_batched_grad=True, fast_mode=fast_mode)
            self.assertFalse(gradcheck(lambda x: x.to_dense(), (x,), check_sparse_nnz=True, check_batched_grad=True,
                                       raise_exception=False, fast_mode=fast_mode))
        check(fast_mode=True)
        check(fast_mode=False)

    def test_gradcheck_backward_mul_by_grad_output(self):
        # when grad_input is sparse and has incorrect sparse_dim/dense_dim
        def check(fast_mode):
            def fn(x):
                def hook(grad):
                    if grad is not None:
                        return grad.to_dense().to_sparse(1)
                    return grad
                y = x.clone()
                y.register_hook(hook)
                return y.to_dense()
            x = torch.ones((2, 2), dtype=torch.double, requires_grad=True).to_sparse()
            with self.assertRaisesRegex(RuntimeError, 'grad is sparse tensor, but has incorrect sparse_dim'):
                gradcheck(fn, (x,), atol=1e-1, check_sparse_nnz=True, check_batched_grad=False, fast_mode=fast_mode)
            self.assertFalse(gradcheck(fn, (x,), atol=1e-1, check_sparse_nnz=True, check_batched_grad=False,
                                       raise_exception=False, fast_mode=fast_mode))

            # when backward not multiplied by grad_output (non-sparse case)
            def fn2(x):
                y = x.clone()
                y.register_hook(lambda x: x + 1e-2)
                return y
            x = torch.ones(1, dtype=torch.double, requires_grad=True)
            with self.assertRaisesRegex(RuntimeError, 'backward not multiplied by grad_output'):
                gradcheck(fn2, (x,), atol=1e-1, fast_mode=fast_mode)
            self.assertFalse(gradcheck(fn2, (x,), atol=1e-1, raise_exception=False, fast_mode=fast_mode))

            # when backward not multiplied by grad_output (sparse case)
            def fn3(x):
                y = x.clone().to_dense()
                y.register_hook(lambda x: x + 1e-2)
                return y
            x = torch.ones(1, dtype=torch.double, requires_grad=True).to_sparse()
            with self.assertRaisesRegex(RuntimeError, 'backward not multiplied by grad_output'):
                gradcheck(fn3, (x,), atol=1e-1, check_sparse_nnz=True, check_batched_grad=False, fast_mode=fast_mode)
            self.assertFalse(gradcheck(fn3, (x,), atol=1e-1, check_sparse_nnz=True, check_batched_grad=False,
                                       raise_exception=False, fast_mode=fast_mode))

            # when layout of grad_input is not the same as input
            class Test(Function):
                @staticmethod
                def forward(ctx, x):
                    return x

                @staticmethod
                def backward(ctx, x):
                    return x.to_sparse()
            x = torch.ones(1, dtype=torch.double, requires_grad=True)
            with self.assertRaisesRegex(RuntimeError, 'grad is incorrect layout'):
                gradcheck(Test.apply, (x,), check_batched_grad=False, fast_mode=fast_mode)
            self.assertFalse(gradcheck(Test.apply, (x,), check_batched_grad=False, raise_exception=False, fast_mode=fast_mode))
        check(fast_mode=True)
        check(fast_mode=False)

    def test_gradcheck_undefined_grad(self):
        def check(fast_mode):
            # when encounter runtime error while running backward
            def fn(x):
                def hook(x):
                    if x is None:
                        raise RuntimeError("x is undefined")
                y = x.clone()
                y.register_hook(hook)
                return y
            x = torch.ones(1, dtype=torch.double, requires_grad=True)
            with self.assertWarnsRegex(UserWarning, "Backwards compatibility: New undefined gradient support checking feature"):
                with self.assertRaisesRegex(RuntimeError, 'Expected backward function to handle undefined output grads'):
                    gradcheck(fn, (x,), fast_mode=fast_mode)
                self.assertFalse(gradcheck(fn, (x,), raise_exception=False, fast_mode=fast_mode))
        check(fast_mode=True)
        check(fast_mode=False)

    def test_gradcheck_jacobian_mismatch(self):
        def check(fast_mode):
            def fn(x):  # R -> R, C -> C
                y = x.clone()
                y.register_hook(lambda x: x + 1e-2)
                return y
            x = torch.ones(2, 2, requires_grad=True)
            with self.assertRaisesRegex(RuntimeError, 'Jacobian mismatch for output 0 with respect to input 0'):
                gradcheck(fn, (x,), fast_mode=fast_mode)
            self.assertFalse(gradcheck(fn, (x,), raise_exception=False, fast_mode=fast_mode))

            x_c = torch.ones(2, 2, requires_grad=True, dtype=torch.complex128)
            with self.assertRaisesRegex(RuntimeError, 'While considering the imaginary part of complex outputs only'):
                gradcheck(fn, (x_c,), fast_mode=False)
            self.assertFalse(gradcheck(fn, (x_c,), raise_exception=False, fast_mode=False))

            def fn2(x):  # R -> C
                y = torch.complex(x, x)
                y.register_hook(lambda x: x + 1e-2)
                return y
            x = torch.ones(2, 2, requires_grad=True)
            with self.assertRaisesRegex(RuntimeError, 'While considering the imaginary part of complex outputs only'):
                gradcheck(fn2, (x,), fast_mode=False)
            self.assertFalse(gradcheck(fn2, (x,), raise_exception=False, fast_mode=False))

            def fn3(x):  # C -> R
                y = torch.real(x)
                y.register_hook(lambda x: x + 1e-2)
                return y
            with self.assertRaisesRegex(RuntimeError, 'Jacobian mismatch for output 0 with respect to input 0'):
                gradcheck(fn3, (x_c,), fast_mode=False)
            self.assertFalse(gradcheck(fn3, (x_c,), raise_exception=False, fast_mode=False))
        check(fast_mode=True)
        check(fast_mode=False)

    def test_gradcheck_dense_and_sparse_inputs(self):
        def check(fast_mode):
            def fn(x, y):
                return x * y.coalesce().to_dense()
            a = torch.rand(2, 2, dtype=torch.double, requires_grad=True)
            b = torch.rand(2, 2, dtype=torch.double,).to_sparse().requires_grad_(True)
            self.assertTrue(gradcheck(fn, (a, b), check_sparse_nnz=True, check_batched_grad=False, fast_mode=fast_mode))
        check(fast_mode=True)
        check(fast_mode=False)

    @unittest.skipIf(not torch._C.has_mkldnn, "MKL-DNN build is disabled")
    def test_gradcheck_multiple_mkldnn_inputs(self):
        def check(fast_mode):
            def fn(x, y):
                return x + y.to_dense()
            a = torch.rand(10, requires_grad=True)
            b = torch.rand(10, dtype=torch.float32).to_mkldnn().requires_grad_(True)
            self.assertTrue(gradcheck(fn, (a, b), atol=1e-1, check_batched_grad=False, fast_mode=fast_mode))

            def fn2(x, y):
                return x.to_dense() + y.to_dense()
            c = torch.rand(10, dtype=torch.float32).to_mkldnn().requires_grad_(True)
            self.assertTrue(gradcheck(fn, (a, c), atol=1e-1, check_batched_grad=False, fast_mode=fast_mode))
        check(fast_mode=True)
        check(fast_mode=False)

    def test_gradcheck_output_shape_or_dtype_depend_on_values(self):
        def check(fast_mode):
            def fn(x):
                if torch.all(x >= 1):
                    return torch.cat([x, x])
                else:
                    return x
            a = torch.ones(1, dtype=torch.double, requires_grad=True)
            with self.assertRaisesRegex(AssertionError, 'return outputs with the same shape when inputs are perturbed'):
                self.assertTrue(gradcheck(fn, (a,), fast_mode=fast_mode))

            def fn2(x):
                if torch.all(x >= 1):
                    return x.to(torch.float32)
                else:
                    return x
            with self.assertRaisesRegex(AssertionError, 'return outputs with the same dtype when inputs are perturbed'):
                self.assertTrue(gradcheck(fn2, (a,), fast_mode=fast_mode))
        check(fast_mode=True)
        check(fast_mode=False)

    def test_gradcheck_complex_non_complex_outputs(self):
        def fn(x, y):
            z = torch.complex(x, y)
            return z, x + 1
        a = torch.ones(2, 2, requires_grad=True, dtype=torch.float64)
        b = torch.ones(2, 2, requires_grad=True, dtype=torch.float64)
        self.assertTrue(gradcheck(fn, (a, b)))

        def fn2(z):
            return z, torch.real(z)
        c = torch.ones(2, 2, requires_grad=True, dtype=torch.complex128)
        self.assertTrue(gradcheck(fn2, (c)))

    def test_gradcheck_get_numerical_jacobian(self):
        # get_numerical_jacobian is deprecated and no longer used internally by gradcheck
        from torch.autograd.gradcheck import get_numerical_jacobian

        def fn(inputs):
            # get_numerical_jacobian requires fn to take inputs as a tuple
            # and returns the jacobian wrt the first output
            x = inputs[0]
            y = inputs[1]
            return 2 * x + y, x + 2 * y
        a = torch.rand(2, 2, requires_grad=True, dtype=torch.float64)
        b = torch.rand(2, 2, requires_grad=True, dtype=torch.float64)

        with self.assertWarnsRegex(UserWarning, "get_numerical_jacobian was part of PyTorch's private API"):
            jacobian = get_numerical_jacobian(fn, (a, b), target=a, eps=1e-6)
        self.assertEqual(jacobian[0], 2 * torch.eye(4, dtype=torch.double))

        with self.assertWarnsRegex(UserWarning, "get_numerical_jacobian was part of PyTorch's private API"):
            jacobian = get_numerical_jacobian(fn, (a, b), eps=1e-6)
        self.assertEqual(jacobian[0], 2 * torch.eye(4, dtype=torch.double))
        self.assertEqual(jacobian[1], 1 * torch.eye(4, dtype=torch.double))

        with self.assertRaisesRegex(ValueError, "Expected grad_out to be 1.0"):
            jacobian = get_numerical_jacobian(fn, (a, b), eps=1e-6, grad_out=2.0)

    def test_gradcheck_get_analytical_jacobian(self):
        from torch.autograd.gradcheck import get_analytical_jacobian

        def fn(x, y):
            return 2 * x + y, x + 2 * y

        a = torch.rand(2, 2, requires_grad=True, dtype=torch.float64)
        b = torch.rand(2, 2, requires_grad=True, dtype=torch.float64)

        outputs = fn(a, b)
        with self.assertWarnsRegex(UserWarning, "get_analytical_jacobian was part of PyTorch's private API"):
            jacobians, reentrant, correct_grad_sizes, correct_grad_types = get_analytical_jacobian((a, b), outputs[0])
        self.assertEqual(jacobians[0], 2 * torch.eye(4, dtype=torch.double))
        self.assertEqual(jacobians[1], 1 * torch.eye(4, dtype=torch.double))
        self.assertTrue(reentrant)

        class NonDetFunc(Function):
            @staticmethod
            def forward(ctx, x, jitter=0.0):
                ctx._jitter = jitter
                return x

            @staticmethod
            def backward(ctx, grad_out):
                return NonDetFunc.apply(grad_out, ctx._jitter) * (1 + torch.rand_like(grad_out) * ctx._jitter), None

        outputs = NonDetFunc.apply(a, 1e-6)
        with self.assertWarnsRegex(UserWarning, "get_analytical_jacobian was part of PyTorch's private API"):
            jacobians, reentrant, correct_grad_sizes, correct_grad_types = get_analytical_jacobian((a,), outputs)
        self.assertFalse(reentrant)

        with self.assertRaisesRegex(ValueError, "Expected grad_out to be 1.0"):
            jacobians, _, _, _ = get_analytical_jacobian((a,), outputs, grad_out=2.0)

    def test_gradcheck_custom_error(self):
        from torch.autograd.gradcheck import GradcheckError

        def check(fast_mode):
            def fn(x):
                y = x.clone()
                y.register_hook(lambda x: x + 1e-2)
                return y
            x = torch.ones(2, 2, requires_grad=True)
            with self.assertRaisesRegex(GradcheckError, 'Jacobian mismatch for output 0 with respect to input 0'):
                gradcheck(fn, (x,), fast_mode=fast_mode)
            with self.assertRaisesRegex(RuntimeError, 'Jacobian mismatch for output 0 with respect to input 0'):
                gradcheck(fn, (x,), fast_mode=fast_mode)
            self.assertFalse(gradcheck(fn, (x,), raise_exception=False, fast_mode=fast_mode))

            def fn2(x):
                raise RuntimeError("Not a GradcheckError!")
            # Checks that when raise_exception=False, non-GradcheckErrors are not caught by gradcheck
            with self.assertRaisesRegex(RuntimeError, "Not a GradcheckError!"):
                gradcheck(fn2, (x,), fast_mode=fast_mode, raise_exception=False)

        check(fast_mode=True)
        check(fast_mode=False)

    def test_gradcheck_forward_ad(self):
        def fn(x, y):
            return x + y, y

        def bad_fn(x, y):
            # Hacky way to check if we're currently inside a forward ad level
            is_running_forward_ad = fwAD._current_level >= 0

            if is_running_forward_ad:
                y_p, y_d = fwAD.unpack_dual(y)
                y = fwAD.make_dual(y_p, y_d * 1.1)

            return x + y, y

        err_msg = "Jacobian computed with forward mode mismatch for output 0 with respect to input 1"

        for fast_mode in [True, False]:
            # Test for all inputs and outputs being real
            x = torch.rand(2, dtype=torch.double, requires_grad=True)
            y = torch.rand(2, dtype=torch.double, requires_grad=True)

            gradcheck(fn, (x, y), check_forward_ad=True, fast_mode=fast_mode)
            with self.assertRaisesRegex(RuntimeError, err_msg):
                gradcheck(bad_fn, (x, y), check_forward_ad=True, fast_mode=fast_mode)

            def basic_mul(x):
                return torch.view_as_real(torch.resolve_conj(x * 1j))
            gradcheck(basic_mul, x, check_forward_ad=True, fast_mode=fast_mode)

            # Test for one input and one output being complex
            x = torch.rand(2, dtype=torch.cdouble, requires_grad=True)

            gradcheck(fn, (x, y), check_forward_ad=True, fast_mode=fast_mode)
            with self.assertRaisesRegex(RuntimeError, err_msg):
                gradcheck(bad_fn, (x, y), check_forward_ad=True, fast_mode=fast_mode)

            # Test for all inputs and outputs being complex
            y = torch.rand(2, dtype=torch.cdouble, requires_grad=True)

            gradcheck(fn, (x, y), check_forward_ad=True, fast_mode=fast_mode)
            with self.assertRaisesRegex(RuntimeError, err_msg):
                gradcheck(bad_fn, (x, y), check_forward_ad=True, fast_mode=fast_mode)

    def test_gradcheck_check_forward_or_backward_only(self):
        """Depending on settings for check_forward_ad and check_backward_ad, the
        correct codepaths should be reached (or not reached)
        """
        fwd_fail_err_msg = "FAIL FWD"
        bwd_fail_err_msg = "FAIL BWD"

        class UserFn(Function):
            @staticmethod
            def forward(ctx, foo, fwd_bad, bwd_bad):
                ctx.fwd_bad = fwd_bad
                ctx.bwd_bad = bwd_bad
                return foo * 2

            @staticmethod
            def vjp(ctx, gO):
                if ctx.bwd_bad:
                    raise RuntimeError(bwd_fail_err_msg)
                else:
                    return 2 * gO, None, None

            @staticmethod
            def jvp(ctx, gI, _1, _2):
                if ctx.fwd_bad:
                    raise RuntimeError(fwd_fail_err_msg)
                else:
                    return 2 * gI

        for fast_mode in (True, False):
            for check_forward_ad in (True, False):
                for check_backward_ad in (True, False):
                    for fwd_bad in (True, False):
                        for bwd_bad in (True, False):
                            fwd_should_fail = fwd_bad and check_forward_ad
                            bwd_should_fail = bwd_bad and check_backward_ad

                            def run():
                                gradcheck(UserFn.apply, (x, fwd_bad, bwd_bad), check_forward_ad=check_forward_ad,
                                          check_backward_ad=check_backward_ad, check_undefined_grad=check_backward_ad,
                                          check_batched_grad=check_backward_ad, fast_mode=fast_mode)

                            x = torch.rand(2, dtype=torch.double, requires_grad=True)

                            if not check_forward_ad and not check_backward_ad:
                                with self.assertRaisesRegex(AssertionError, "Expected at least one of"):
                                    run()
                                continue

                            if not fwd_should_fail and not bwd_should_fail:
                                run()
                            else:
                                # If both fail, backward AD failure "hides" forward AD failure
                                if fwd_should_fail:
                                    fail_msg = fwd_fail_err_msg
                                if bwd_should_fail:
                                    fail_msg = bwd_fail_err_msg
                                with self.assertRaisesRegex(RuntimeError, fail_msg):
                                    run()

    def test_gradcheck_forward_ad_batched_grad(self):
        x = torch.rand(2, dtype=torch.double, requires_grad=True)

        # multiple inputs and outputs with non-tensors inputs
        def fn1(a: torch.Tensor, b: int):
            return a.clone(), a + 1
        gradcheck(fn1, (x, 1), check_forward_ad=True, check_backward_ad=False, check_batched_grad=False,
                  check_undefined_grad=False, check_batched_forward_grad=True)

        # unrelated inputs: tangent for c is None
        def fn2(a: torch.Tensor, c: torch.Tensor):
            return a.clone()
        gradcheck(fn2, (x, x.clone()), check_forward_ad=True, check_backward_ad=False, check_batched_grad=False,
                  check_undefined_grad=False, check_batched_forward_grad=True)

        class Fn(Function):
            @staticmethod
            def forward(ctx, foo):
                return foo * 2

            @staticmethod
            def vjp(ctx, gO):
                return gO * 2

            @staticmethod
            def jvp(ctx, gI):
                torch.randn_like(gI)
                return gI * 2

        msg = "vmap: We do not yet support calling random operations inside of vmap"
        with self.assertRaisesRegex(RuntimeError, msg):
            gradcheck(Fn.apply, (x,), check_forward_ad=True, check_batched_forward_grad=True)

    def test_version_counter(self):
        x = torch.randn(1, 2)

        # In-place op bumps version
        x_saved_version = x._version
        x.add_(1).add_(1)
        self.assertTrue(x._version > x_saved_version)

        # Differentiable view shares version counter
        xz = x[:]
        self.assertTrue(x._version == xz._version)
        xz.add_(1)
        self.assertTrue(x._version == xz._version)

        # `x.data = y` preserves version counter of `x`
        x_saved_version = x._version
        x.data = torch.randn(2, 3)
        self.assertTrue(x._version == x_saved_version)
        x.add_(1)
        self.assertTrue(x._version > x_saved_version)
        # Make sure `x` is still using the same version counter it shares with `xz`
        self.assertTrue(x._version == xz._version)

        # In-place op on `xz` also updates version of `x`,
        # because they share the version counter
        xz.add_(1)
        self.assertTrue(x._version == xz._version)

    def test_set_data_tensorimpl_type(self):
        # Dense tensor has impl of type `TensorImpl`, while sparse tensor has impl
        # of type `SparseTensorImpl`.
        x = torch.randn(1, 2)
        x_s = torch.sparse_coo_tensor(torch.zeros([1, 1]), torch.ones([1]))
        with self.assertRaisesRegex(RuntimeError, 'incompatible tensor type'):
            x.data = x_s

    def test_set_data_preserve_pyobj(self):
        a = torch.randn(1, 2)
        b = torch.randn(1, 2)
        b_id_saved = id(b)
        b.data = a
        self.assertTrue(b_id_saved == id(b))

    @unittest.skipIf(IS_WINDOWS, "Skipping because doesn't work for windows")
    def test_thread_shutdown(self):
        code = """import torch
from torch.autograd import Function
class MyFunction(Function):
    @staticmethod
    def forward(ctx, x):
        return x

    @staticmethod
    def backward(ctx, grad):
        return grad

for shape in [(1,), ()]:
    v = torch.ones(shape, requires_grad=True)
    MyFunction.apply(v).backward()
"""
        s = TestCase.runWithPytorchAPIUsageStderr(code)
        self.assertRegex(s, "PYTORCH_API_USAGE torch.autograd.thread_shutdown")

    @unittest.skipIf(IS_MACOS, "Fails with SIGBUS on macOS; https://github.com/pytorch/pytorch/issues/25941")
    def test_deep_reentrant(self):

        class DeepReentrant(Function):
            @staticmethod
            def forward(ctx, x):
                with torch.enable_grad():
                    ctx.x = Variable(x.detach(), requires_grad=True)
                    ctx.x = ctx.x - 1
                return ctx.x.detach()

            @staticmethod
            def backward(ctx, x):
                if ctx.x < 0:
                    return x
                with torch.enable_grad():
                    DeepReentrant.apply(ctx.x).sum().backward()
                return x

        # Test stack overflow escape mechanism
        v = torch.tensor(2000.0, requires_grad=True)
        # This will cause stack overflow if reentrant calls are handled
        # in the same thread recursively
        DeepReentrant.apply(v).sum().backward()

        # Test stack overflow escape mechanism multiple times
        # to ensure reusing workers in the pool works fine
        v2 = torch.tensor(200.0, requires_grad=True)
        DeepReentrant.apply(v2).sum().backward()

    def test_reentrant_priority(self):
        order = []

        class MyFunction(Function):
            @staticmethod
            def forward(ctx, x):
                return x

            @staticmethod
            def backward(ctx, x):
                order.append("MyFunction")
                return x

        class Reentrant(Function):
            @staticmethod
            def forward(ctx, x):
                with torch.enable_grad():
                    ctx.x = Variable(x.detach(), requires_grad=True)
                    ctx.x = ctx.x - 1
                return ctx.x.detach()

            @staticmethod
            def backward(ctx, x):
                order.append("Reentrant")
                if ctx.x < 0:
                    return x
                with torch.enable_grad():
                    Reentrant.apply(ctx.x).backward()
                return x

        a = MyFunction.apply(torch.tensor(6.0, requires_grad=True))
        b = Reentrant.apply(torch.tensor(9.0, requires_grad=True))
        v = a * b
        v.backward()
        # The tasks for the Reentrant and MyFunction backward() will be added
        # to the queue in the autograd engine at the same time. The backward
        # for Reentrant will be executed first, which will then add other
        # backward tasks to the queue. We want to ensure all the reentrant tasks
        # are prioritized over the MyFunction backward task regardless of their
        # sequence numbers
        self.assertEqual(len(order), 11)
        self.assertEqual(order.count("Reentrant"), 10)
        self.assertEqual(order[-1], "MyFunction")


    @slowTest
    def test_checkpointing(self):
        num_inp = 2000
        nz_inp = 10
        nz_out = 10
        nz_bottleneck = 1000

        # small proxy network for some complex reasoning we want to do per input
        module = nn.Sequential(
            nn.Linear(nz_inp, nz_bottleneck),
            nn.ReLU(),
            nn.Linear(nz_bottleneck, nz_inp)
        )

        feat_combined = []
        for r in range(num_inp):
            data_r = torch.empty(1, nz_inp)
            data_r.uniform_()
            data_r.requires_grad = True
            feat_r = checkpoint(module, data_r)
            feat_combined.append(feat_r)

        # compute mean as a proxy for some joint reasoning
        mean_combined = torch.stack(feat_combined).mean()
        mean_combined.backward()

    @slowTest
    @parametrize("input_requires_grad", [True, False])
    def test_checkpointing_without_reentrant(self, input_requires_grad):
        """
        Basic test for checkpoint without reentrant autograd.
        """
        num_inp = 2000
        nz_inp = 10
        nz_out = 10
        nz_bottleneck = 1000

        # small proxy network for some complex reasoning we want to do per input
        module = nn.Sequential(
            nn.Linear(nz_inp, nz_bottleneck),
            nn.ReLU(),
            nn.Linear(nz_bottleneck, nz_inp)
        )

        # Run model with and without checkpointing and verify gradients are
        # equivalent, regardless of if inputs require grads or not.
        module_copy = deepcopy(module)

        feat_combined = []
        feat_combined_no_checkpoint = []
        for r in range(num_inp):
            data_r = torch.empty(1, nz_inp)
            data_r.uniform_()
            data_r.requires_grad = input_requires_grad
            data_r_copy = data_r.clone()
            feat_r = checkpoint(module, data_r, use_reentrant=False)
            feat_combined.append(feat_r)
            feat_r_no_checkpoint = module_copy(data_r)
            feat_combined_no_checkpoint.append(feat_r_no_checkpoint)


        # compute mean as a proxy for some joint reasoning
        mean_combined = torch.stack(feat_combined).mean()
        mean_combined.backward()
        mean_combined_no_checkpoint = torch.stack(feat_combined_no_checkpoint).mean()
        mean_combined_no_checkpoint.backward()

        for checkpoint_param, param in zip(module.parameters(), module_copy.parameters()):
            self.assertEqual(checkpoint_param.grad, param.grad)

    def test_checkpoint_valid_reset_on_error(self):
        a = torch.randn(2, 2, requires_grad=True)

        with self.assertRaisesRegex(Exception, "Checkpointing is not compatible with .grad()"):
            b = checkpoint(torch.exp, a).sum()
            torch.autograd.grad(b, (a,))

        c = checkpoint(torch.exp, a).sum()
        c.backward()

    @parametrize("use_reentrant", [True, False])
    def test_checkpointing_without_reentrant_detached_tensor(self, use_reentrant):
        class NoGradModule(torch.nn.Module):
            def __init__(self):
                super().__init__()
                self.linear = nn.Linear(2, 2, bias=False)
                self.lin2 = nn.Linear(2, 2, bias=False)

            def forward(self, x):
                with torch.no_grad():
                    return self.lin2(self.linear(x))

        module = NoGradModule()

        err_ctx = (
            self.assertRaisesRegex(
                RuntimeError,
                "none of output has requires_grad=True"
            )
            if use_reentrant
            else contextlib.suppress()
        )

        a = torch.randn(2, 2, requires_grad=True)
        for _ in range(3):
            with err_ctx:
                # out does not require grad
                out = checkpoint(module, a, use_reentrant=use_reentrant)
                # Make loss require grad, otherwise we would run into
                # "element 0 of tensors does not require grad and does not have a grad_fn"
                out += a
                out.sum().backward()

    def test_checkpointing_without_reentrant_correct_grad(self):
        """
        Verifies that correct gradients are calculated for checkpoint
        without reentrant autograd, for both backward() and autograd.grad().
        """
        a = torch.randn(2, 2, requires_grad=True)

        b = torch.exp(a).sum()
        b.backward()
        b_grad = a.grad

        a.grad = None
        c = checkpoint(torch.exp, a, use_reentrant=False).sum()
        c.backward()
        c_grad = a.grad

        a.grad = None
        d = checkpoint(torch.exp, a, use_reentrant=False).sum()
        d_grad, = torch.autograd.grad(d, (a,))

        self.assertEqual(b_grad, c_grad)
        self.assertEqual(b_grad, d_grad)

    def test_checkpointing_without_reentrant_dataparallel(self):
        """
        Verifies gradient correctness when checkpoint without reentrant autograd
        is used in conjunction with DataParallel.
        """
        class LinearModule(torch.nn.Module):
            def __init__(self):
                super().__init__()
                self.linear = nn.Linear(2, 2, bias=False)

            def forward(self, inp):
                return self.linear(inp)

        a = torch.randn(2, 2, requires_grad=True)
        if torch.cuda.is_available():
            a = a.cuda()

        model = LinearModule()
        if torch.cuda.is_available():
            model = model.cuda()

        b = deepcopy(model)(a).sum()
        b.backward()
        b_grad = a.grad

        a.grad = None

        module = torch.nn.DataParallel(deepcopy(model))
        c = checkpoint(module, a, use_reentrant=False).sum()
        c.backward()
        c_grad = a.grad

        self.assertEqual(b_grad, c_grad)

    def test_checkpointing_without_reentrant_parameter_used_in_an_out(self):
        """
        Ensures that gradient hooks are only called once per tensor.
        """
        w = torch.randn(10, 10, requires_grad=True)
        count = 0

        def hook(grad):
            nonlocal count
            count += 1

        w.register_hook(hook)
        x = torch.rand(10, 10, requires_grad=True)
        h = w * x  # Using w outside the checkpoint
        out = checkpoint(lambda x: w * x, h, use_reentrant=False)  # Using w inside the checkpoint

        out.sum().backward()
        # should only call hook once
        self.assertEqual(count, 1)

    def test_checkpointing_without_reentrant_arbitrary_input_output(self):
        """
        Ensures checkpointing without reentrant autograd works with functions
        with arbitrary input/output structures.
        """

        class MyModel(torch.nn.Module):
            def __init__(self):
                super().__init__()
                self.layer = torch.nn.Linear(5, 5, bias=False)

            def forward(self, dict_input):
                tensor = dict_input["tensor"]
                return {
                    "result": self.layer(tensor)
                }

        model_no_checkpoint = MyModel()
        model_checkpoint_without_reentrant = deepcopy(model_no_checkpoint)

        inp = {
            "tensor": torch.randn(5, 5)
        }

        out_no_checkpoint = model_no_checkpoint(inp)["result"].sum()

        out_checkpoint = checkpoint(
            model_checkpoint_without_reentrant,
            inp,
            use_reentrant=False
        )["result"].sum()

        self.assertEqual(out_checkpoint, out_no_checkpoint)

        out_no_checkpoint.backward()
        out_checkpoint.backward()

        for param, checkpoint_param in zip(model_no_checkpoint.parameters(), model_checkpoint_without_reentrant.parameters()):
            self.assertEqual(param.grad, checkpoint_param.grad)

    def test_callback_adds_callback(self):
        called = [0]

        def callback_final():
            called[0] += 1

        def callback_adds_callback():
            called[0] += 1
            Variable._execution_engine.queue_callback(callback_final)

        class MyFunc(Function):
            @staticmethod
            def forward(ctx, input):
                return input

            @staticmethod
            @once_differentiable
            def backward(ctx, grad):
                Variable._execution_engine.queue_callback(callback_adds_callback)
                return grad

        a = torch.rand((3, 3), requires_grad=True)
        b = MyFunc.apply(a)
        b.sum().backward()

        self.assertEqual(called[0], 2)

    def _test_reentrant_with_callbacks(self, install_callbacks_in_depths):
        counter = {}
        counter["inner"] = 0
        counter["outer"] = 0

        def inc_inner_counter():
            counter["inner"] += 1

        def inc_outer_counter():
            counter["outer"] += 1

        class MyFunc(Function):
            @staticmethod
            def forward(ctx, input):
                return input

            @staticmethod
            @once_differentiable
            def backward(ctx, input):
                if 1 in install_callbacks_in_depths:
                    # Add a callback to execute.
                    Variable._execution_engine.queue_callback(inc_inner_counter)

                return input

        class MyReentrantFunc(Function):
            @staticmethod
            def forward(ctx, input):
                return input

            @staticmethod
            @once_differentiable
            def backward(ctx, input):
                if 0 in install_callbacks_in_depths:
                    # Add a callback to execute.
                    Variable._execution_engine.queue_callback(inc_outer_counter)
                # Reentrant backward call.
                tmp_inp = input.detach().requires_grad_()
                with torch.enable_grad():
                    tmp_out = (MyFunc.apply(tmp_inp)).sum()
                tmp_out.backward()
                return input

        t1 = torch.rand((3, 3), requires_grad=True)
        t2 = MyReentrantFunc.apply(t1)
        t3 = t2.sum()
        torch.autograd.backward([t3])

        return counter

    def test_reentrant_with_callbacks_depth_0(self):
        # Verify callback is called only once.
        ret = self._test_reentrant_with_callbacks([0])
        self.assertEqual(1, ret["outer"])
        self.assertEqual(0, ret["inner"])

    def test_reentrant_with_callbacks_depth_1(self):
        # Verify callback is called only once.
        ret = self._test_reentrant_with_callbacks([1])
        self.assertEqual(0, ret["outer"])
        self.assertEqual(1, ret["inner"])

    def test_reentrant_with_callbacks_both_depths(self):
        # Verify callback is called twice.
        ret = self._test_reentrant_with_callbacks([0, 1])
        self.assertEqual(1, ret["outer"])
        self.assertEqual(1, ret["inner"])

    def test_reentrant_with_leaf_variable_hook(self):
        handle = None
        param = torch.rand(10, requires_grad=True)

        def add_gradient_penalty_to_grad(grad):
            handle.remove()
            old_param_grad = grad
            param.grad = None
            # Add some sort of gradient penalty by directly updating the gradients
            with torch.enable_grad():
                g = grad.detach().requires_grad_()
                new_param = param.detach().requires_grad_()
                out = ((g * 2) + new_param).sum()
                out.backward()
            res = g.grad + grad
            param.grad = old_param_grad
            return res

        handle = param.register_hook(add_gradient_penalty_to_grad)
        # Forward pass
        tmp = (param * param)
        loss = tmp.sum()
        # Compute the gradients
        loss.backward()

    def test_reentrant_with_non_leaf_variable_hook(self):
        handle = None
        param = torch.rand(10, requires_grad=True)

        def manual_increase_gradient(grad):
            handle.remove()
            # Add some sort of gradient penalty by directly updating the gradients
            with torch.enable_grad():
                g = grad.detach().requires_grad_()
                out = ((g * 2) + 5).sum()
                out.backward()
            res = g.grad + grad
            return res

        # Forward pass
        tmp = (param * param)
        handle = tmp.register_hook(manual_increase_gradient)
        loss = tmp.sum()
        # Compute the gradients
        loss.backward()
        self.assertEqual(param.grad, 6 * param)

    def test_grad_fn_attr_bindings(self):
        # Check that the getter of each type returns what we want
        # See `gen_autograd_functions.py` for how the getters are generated
        #
        # This test is only meant to check if the codegen'd bindings work
        # Please help update this test if you update the names of any the fields we check!
        #
        a = torch.ones(1, requires_grad=True)
        b = torch.ones(1, requires_grad=True)
        out = torch.stack([a, b], dim=0)
        self.assertEqual(out.grad_fn._saved_tensors, (a, b))              # TensorList -> Tuple[Tensor]
        self.assertIsInstance(out.grad_fn._saved_tensors[0], torch.Tensor)
        self.assertIsInstance(out.grad_fn._raw_saved_tensors[0], torch._C._autograd.SavedTensor)
        self.assertEqual(out.grad_fn._saved_dim, 0)                       # int64_t -> int
        self.assertIsInstance(out.grad_fn._saved_dim, int)

        out.grad_fn._raw_saved_tensors[0].register_hooks(lambda x: x, lambda x: x)

        out.sum().backward()
        with self.assertRaisesRegex(RuntimeError, "after they have already been freed"):
            out.grad_fn._saved_tensors
        with self.assertRaisesRegex(RuntimeError, "after they have already been freed"):
            out.grad_fn._raw_saved_tensors
        self.assertEqual(out.grad_fn._saved_dim, 0)

        a = torch.ones(2, 2, requires_grad=True)
        indices = torch.tensor([0, 1])
        out = a[:, indices]
        self.assertEqual(out.grad_fn._saved_indices, (None, indices))     # c10::List<c10::optional<Tensor>> -> Tuple[Tensor?]
        self.assertIsInstance(out.grad_fn._saved_indices[1], torch.Tensor)
        self.assertIsInstance(out.grad_fn._raw_saved_indices[1], torch._C._autograd.SavedTensor)
        self.assertEqual(out.grad_fn._saved_self_sizes, a.shape)          # IntArrayRef -> Tuple[int]
        self.assertIsInstance(out.grad_fn._saved_self_sizes[0], int)

        out.grad_fn._raw_saved_indices[1].register_hooks(lambda x: x, lambda x: x)
        with self.assertRaisesRegex(RuntimeError, "None is forbidden"):
            out.grad_fn._raw_saved_indices[0].register_hooks(lambda x: x, lambda x: x)

        a = torch.ones(2, 2, requires_grad=True)
        out = a * a
        out.grad_fn._raw_saved_self.register_hooks(lambda x: x, lambda x: x)
        out.sum().backward()
        with self.assertRaisesRegex(RuntimeError, "after it has been freed"):
            out.grad_fn._raw_saved_self.register_hooks(lambda x: x, lambda x: x)

        a = torch.ones(1, 1, 2, requires_grad=True)
        out = torch.nn.functional.interpolate(a, 4, mode="linear")
        self.assertEqual(out.grad_fn._saved_output_size, (4,))            # c10::optional<IntArrayRef> -> int[]?
        self.assertIsInstance(out.grad_fn._saved_output_size[0], int)
        self.assertEqual(out.grad_fn._saved_align_corners, False)         # bool -> bool
        self.assertIsInstance(out.grad_fn._saved_align_corners, bool)
        self.assertIsNone(out.grad_fn._saved_scale_factors)               # c10::optional<ArrayRef<double>> -> float[]?

        out = torch.nn.functional.interpolate(a, scale_factor=0.5, mode="linear")
        self.assertIsNone(out.grad_fn._saved_output_size)
        self.assertEqual(out.grad_fn._saved_scale_factors, (0.5,))
        self.assertIsInstance(out.grad_fn._saved_scale_factors[0], float)

        a = torch.ones(2, 2, requires_grad=True)
        out = torch.pdist(a, p=1)
        self.assertEqual(out.grad_fn._saved_p, 1.)                        # double -> float
        self.assertIsInstance(out.grad_fn._saved_p, float)

        a = torch.ones(1, 1, 2, requires_grad=True)
        out = torch.logit(a, 1.)
        self.assertEqual(out.grad_fn._saved_eps, 1.)                      # c10:optional<double> -> float?
        self.assertIsInstance(out.grad_fn._saved_eps, float)
        out = torch.logit(a)
        self.assertIsNone(out.grad_fn._saved_eps)

        if torch._C.has_lapack:
            a = torch.ones(1, 1, requires_grad=True)
            q, r = torch.linalg.qr(a, mode="reduced")
            self.assertEqual(q.grad_fn._saved_mode, "reduced")                # std::string -> str

        a = torch.tensor([1.], requires_grad=True)
        out = torch.div(a, 2., rounding_mode="trunc")
        self.assertEqual(out.grad_fn._saved_rounding_mode, "trunc")       # c10::optional<std::string> -> str?
        out = torch.div(a, 2., rounding_mode=None)
        self.assertIsNone(out.grad_fn._saved_rounding_mode)               # c10::optional<std::string> -> str?

        x = torch.zeros(5, requires_grad=True)
        out = torch.threshold(x, threshold=(1 + 0j), value=(1 + 0j))
        self.assertIsInstance(out.grad_fn._saved_threshold, complex)      # Scalar(complex double) -> complex
        cfloat = torch.tensor(1 + 0j, dtype=torch.complex64)
        out = torch.threshold(x, threshold=cfloat, value=(1 + 0j))
        self.assertIsInstance(out.grad_fn._saved_threshold, complex)      # Scalar(complex float) -> complex
        out = torch.threshold(x, threshold=1., value=1.)
        self.assertIsInstance(out.grad_fn._saved_threshold, float)        # Scalar(floating point) -> float
        out = torch.threshold(x, threshold=1, value=1)
        self.assertIsInstance(out.grad_fn._saved_threshold, int)          # Scalar(integral) -> int
        out = torch.threshold(x, threshold=False, value=False)
        self.assertIsInstance(out.grad_fn._saved_threshold, bool)         # Scalar(bool) -> bool

        a = torch.ones(2, 2, requires_grad=True)
        out = a.as_strided((3,), (1,), 1)
        self.assertEqual(out.grad_fn._saved_storage_offset, 1)            # c10:optional<int64_t> -> int?
        self.assertIsInstance(out.grad_fn._saved_storage_offset, int)
        out = a.as_strided((3,), (1,))
        self.assertIsNone(out.grad_fn._saved_storage_offset)

        a = torch.ones(2, requires_grad=True)
        out = torch.tanh(a)
        self.assertEqual(out, out.grad_fn._saved_result)                  # saved variable when output

        a = torch.randn(3, 5, requires_grad=True)
        b = torch.tensor([1, 0, 4])
        loss = nn.NLLLoss()
        out = loss(a, b)
        self.assertIsNone(out.grad_fn._saved_weight)
        loss = nn.NLLLoss(weight=torch.ones((5,)))
        out = loss(a, b)
        self.assertEqual(out.grad_fn._saved_weight, torch.ones((5,)))     # c10:optional<Tensor> -> Tensor?

        out.sum().backward()
        with self.assertRaisesRegex(RuntimeError, "after they have already been freed"):
            out.grad_fn._saved_weight

    def test_cant_create_saved_tensors(self):
        with self.assertRaisesRegex(RuntimeError, "Trying to create a SavedTensor object from Python is forbidden"):
            torch.autograd.SavedTensor()

    def test_custom_function_saved_tensors(self):
        def getFn(save=True):
            class MyFn(Function):
                @staticmethod
                def forward(ctx, x):
                    if save:
                        ctx.save_for_backward(x, None)
                    return x

                @staticmethod
                def backward(ctx, g):
                    return g

            return MyFn

        a = torch.randn(5, requires_grad=True)

        y = getFn(True).apply(a)

        self.assertEqual((a, None), y.grad_fn.saved_tensors)
        saved = y.grad_fn._raw_saved_tensors
        self.assertIsInstance(saved[0], torch._C._autograd.SavedTensor)
        # We can't tell the underlying tensor is None without unpacking it
        self.assertIsInstance(saved[1], torch._C._autograd.SavedTensor)

        # We catch that error when the user calls register_hooks on it
        with self.assertRaisesRegex(RuntimeError, "None is forbidden"):
            saved[1].register_hooks(lambda x: x, lambda x: x)

        with self.assertRaisesRegex(TypeError, "incompatible function arguments"):
            saved[0].register_hooks(lambda x: x)
        with self.assertRaisesRegex(TypeError, "incompatible function arguments"):
            saved[0].register_hooks(1, 1)
        saved[0].register_hooks(lambda x: x, lambda x: x)
        with self.assertRaisesRegex(RuntimeError, "already been set"):
            saved[0].register_hooks(lambda x: x, lambda x: x)
        y.sum().backward()

        # Using a reference to the SavedTensor object after the
        # saved variables have been released can lead to undefined behavior
        del saved
        with self.assertRaisesRegex(RuntimeError, "after they have already been freed"):
            y.grad_fn._raw_saved_tensors
        with self.assertRaisesRegex(RuntimeError, "after they have already been freed"):
            y.grad_fn.saved_tensors

        y = getFn(False).apply(a)
        self.assertEqual(y.grad_fn.saved_tensors, ())
        self.assertEqual(y.grad_fn._raw_saved_tensors, ())

    def test_autograd_views_codegen(self):
        # This is not necessarily the absolute correct behavior, but this is the current
        # one. This test is here to make sure that any change to this behavior is detected
        # and not silent. The TODOs below mark the places with unexpected behavior.
        # Note that any change in these test will be BC-breaking and should be done carefully.

        # This test checks the behavior of two codegen functions (view_as and unbind)
        # with respect to view tracking and inplace operation on the output.

        def run_test(grad_mode, requires_grad, is_view, should_raise_tuple):
            def maybe_check_raise(fn, should_raise):
                self.assertTrue(should_raise is None or isinstance(should_raise, str))
                if should_raise is not None:
                    with self.assertRaisesRegex(RuntimeError, should_raise):
                        fn()
                else:
                    fn()

            inp = torch.rand(2, requires_grad=requires_grad).clone()
            with torch.set_grad_enabled(grad_mode):
                out = inp.view_as(inp)
            # Are they differentiable views?
            self.assertTrue(out._is_view() == is_view)
            # Are inplace allowed?
            maybe_check_raise(lambda: out.add_(1), should_raise_tuple[0])

            inp = torch.rand(2, requires_grad=requires_grad).clone()
            with torch.set_grad_enabled(grad_mode):
                out = inp.unbind()
            # Are they differentiable views?
            self.assertTrue(out[0]._is_view() == is_view)
            self.assertTrue(out[1]._is_view() == is_view)
            # Are inplace allowed?
            maybe_check_raise(lambda: out[0].add_(1), should_raise_tuple[1])
            maybe_check_raise(lambda: out[1].add_(1), should_raise_tuple[2])

        # should_raise contains None if it should not raise
        # should_raise contains a string of the error if it should raise
        # The 3 elements are for view_as, first output of unbind and second output of unbind
        run_test(grad_mode=True, requires_grad=False, is_view=True,
                 should_raise_tuple=(None, None, None))
        inp_change_err = "Output {} of UnbindBackward0 is a view and is being modified inplace."
        run_test(grad_mode=True, requires_grad=True, is_view=True,
                 should_raise_tuple=(None, inp_change_err.format("0"), inp_change_err.format("1")))
        leaf_grad_err = "A view was created in no_grad mode and is being modified inplace"
        run_test(grad_mode=False, requires_grad=True, is_view=True,
                 should_raise_tuple=(leaf_grad_err, leaf_grad_err, leaf_grad_err))
        run_test(grad_mode=False, requires_grad=False, is_view=True,
                 should_raise_tuple=(None, None, None))

    def test_inplace_not_requires_grad(self):
        class MyFn(torch.autograd.Function):
            @staticmethod
            def forward(ctx, inp):
                return inp.view_as(inp)

            @staticmethod
            def backward(ctx, grad):
                return grad

        # Original Tensor does not require grad
        a = torch.rand(1, 2)

        # Tensor being written does require grad
        b = torch.rand(1, requires_grad=True)

        # Take an invalid view on 'a' that should raise an error (warns during deprecation)
        view_a = MyFn.apply(a)

        with self.assertRaisesRegex(RuntimeError, "This view was created inside a custom Function"):
            view_a += b

        # Extra test for copy_ that is a manual implementation and could be easily
        # forgotten when the codegen is updated (warns during deprecation)
        a = torch.rand(1, 2)
        b = torch.rand(1, requires_grad=True)
        view_a = MyFn.apply(a)

        with self.assertRaisesRegex(RuntimeError, "This view was created inside a custom Function"):
            view_a.copy_(b)

        # Functions that should throw must properly throw
        a = torch.rand(1, 2)
        b = torch.rand(1, requires_grad=True)
        view_a = a.unbind()[0]
        with self.assertRaisesRegex(RuntimeError, "This view is the output of a function that returns "
                                                  "multiple views."):
            view_a.copy_(b)

        # Sanity check that views that should work still work
        a = torch.rand(1, 2)
        b = torch.rand(1, requires_grad=True)
        a.select(1, 0).copy_(b)

    def _do_test_autograd_simple_views_python(self, dtype):
        # This is not necessarily the absolute correct behavior, but this is the current
        # one. This test is here to make sure that any change to this behavior is detected
        # and not silent. The TODOs below mark the places with unexpected behavior.
        # Note that any change in these test will be BC-breaking and should be done carefully.

        # This checks the autograd.Function behavior when we return one or multiple outputs
        # while one of these is an input, a view of an input or of a temporary tensor.

        # This indicator is used to track how many times the backward function was called
        bw_called = [0]
        # This indicator is used to check if the argument `ga` contains non-zero values
        ga_nz = [False]

        class IdOneOutput(Function):
            @staticmethod
            def forward(ctx, a, b, make_view):
                if make_view:
                    a = a.narrow(0, 0, 2)
                else:
                    a = a.clone()
                return a

            @staticmethod
            def backward(ctx, ga):
                bw_called[0] += 1
                return ga, None, None

        class IdTwoOutput(Function):
            @staticmethod
            def forward(ctx, a, b, make_view):
                if make_view:
                    a = a.narrow(0, 0, 2)
                else:
                    a = a.clone()
                return a, a + b

            @staticmethod
            def backward(ctx, ga, gab):
                bw_called[0] += 1
                if ga.eq(0).all():
                    ga_nz[0] = False
                else:
                    ga_nz[0] = True
                return ga + gab, gab, None

        class ViewOfTemp(Function):
            @staticmethod
            def forward(ctx, a, make_view):
                ctx.save_for_backward(a)
                if make_view:
                    a = a.narrow(0, 0, 2)
                else:
                    a = a.clone()
                b = a.clone()
                return b.select(0, 0)

            @staticmethod
            def backward(ctx, grad):
                bw_called[0] += 1
                a, = ctx.saved_tensors
                res = torch.zeros_like(a)
                res.select(0, 0).copy_(grad)
                return res, None

        fn_id_to_inplace_on_view_err_msg = {
            "one_output": ("Output 0 of IdOneOutputBackward is a view and is being "
                           "modified inplace. This view was created inside a custom Function"),
            "two_output": ("Output 0 of IdTwoOutputBackward is a view and is being modified inplace."
                           " This view is the output of a function that returns multiple views."),
            "view_of_temp": ("Output 0 of ViewOfTempBackward is a view and is being "
                             "modified inplace. This view was created inside a custom Function")
        }

        for fn_id in ["one_output", "two_output", "view_of_temp"]:
            for inplace in [True, False]:
                for make_view in [True, False]:
                    # Used for special casing the tests below
                    output_is_a_view = (make_view or fn_id == "view_of_temp")

                    def fn(a, b):
                        # never modify a, b inplace for gracheck
                        a = a.clone()
                        b = b.clone()
                        if fn_id == "two_output":
                            tmp1, tmp2 = IdTwoOutput.apply(a, b, make_view)
                            if inplace:
                                tmp1 += 3
                                tmp2 += 3
                            else:
                                tmp1 = tmp1 + 3
                                tmp2 = tmp2 + 3
                            tmp = tmp1 * tmp2
                        else:
                            if fn_id == "one_output":
                                tmp = IdOneOutput.apply(a, b, make_view)
                            else:
                                tmp = ViewOfTemp.apply(a + b, make_view)
                            if inplace:
                                tmp += 3
                            else:
                                tmp = tmp + 3

                        return tmp.sum()

                    a = torch.ones(2, dtype=dtype, requires_grad=True)
                    b = torch.ones(2, dtype=dtype, requires_grad=True)

                    err_msg = fn_id_to_inplace_on_view_err_msg[fn_id]

                    if not inplace or not output_is_a_view:
                        gradcheck(fn, (a, b), check_batched_grad=False)

                    # Was the custom backward called properly
                    bw_called[0] = 0
                    ga_nz[0] = True  # For the case where the backward is called

                    if inplace and output_is_a_view:
                        with self.assertRaisesRegex(RuntimeError, err_msg):
                            fn(a, b)
                    else:
                        fn(a, b).backward()

                    expected_called = 1
                    expected_ga_nz = True

                    if output_is_a_view and inplace:
                        expected_called = 0

                    self.assertTrue(bw_called[0] == expected_called)
                    self.assertTrue(ga_nz[0] == expected_ga_nz)

    def test_autograd_simple_views_python(self):
        self._do_test_autograd_simple_views_python(torch.double)
        self._do_test_autograd_simple_views_python(torch.cdouble)

    def test_autograd_inplace_views_creation_meta(self):
        # Tests creation_meta properly handled for inplace views

        class Func(torch.autograd.Function):
            @staticmethod
            def forward(ctx, x):
                return x.view_as(x)

            @staticmethod
            def backward(ctx, x):
                return x
        view_custom = Func.apply

        def run_test(fn, fn_type, grad_mode_view, grad_mode_iview, requires_grad, error1, error2):
            # This test checks the behavior of inplace-view functions when
            # the views are created in grad mode or not
            base = torch.rand(2, 3, requires_grad=requires_grad).clone()
            # 1. Create a view with `grad_mode=grad_mode_view`
            with torch.set_grad_enabled(grad_mode_view):
                if fn_type == "multi_view":
                    inp = base.unbind()[0]
                elif fn_type == "custom" :
                    inp = view_custom(base)
                else:
                    inp = base.view_as(base)

            # 2. Perform inplace view with `grad_mode=grad_mode_iview`
            with torch.set_grad_enabled(grad_mode_iview):
                if error1 is not None:
                    with self.assertRaisesRegex(RuntimeError, error1):
                        fn(inp)
                    return
                else:
                    # If error is None, check that runs without error
                    fn(inp)
            # 3. Do inplace on the (new) view
            if error2 is not None:
                with self.assertRaisesRegex(RuntimeError, error2):
                    inp.add_(1)
            else:
                # If error is None, check that runs without error
                inp.add_(1)

        no_grad_err = "A view was created in no_grad mode"
        multi_view_err = "function that returns multiple views"
        custom_err = "view was created inside a custom Function"

        def run_tests(fn):
            for fn_type in ("normal", "multi_view", "custom"):
                for grad_mode_view in (True, False):
                    for grad_mode_iview in (True, False):
                        for requires_grad in (True, False):
                            error1 = None  # expected error when we do inplace_view on original view
                            error2 = None  # expected error when we do inplace on the resulting view

                            if requires_grad:
                                if not grad_mode_view and grad_mode_iview:
                                    error1 = no_grad_err
                                if not grad_mode_view and not grad_mode_iview:
                                    error2 = no_grad_err

                                if fn_type == "multi_view":
                                    if grad_mode_view and grad_mode_iview:
                                        error1 = multi_view_err
                                    if grad_mode_view and not grad_mode_iview:
                                        error2 = multi_view_err

                                if fn_type == "custom":
                                    if grad_mode_view and grad_mode_iview:
                                        error1 = custom_err
                                    if grad_mode_view and not grad_mode_iview:
                                        error2 = custom_err

                            run_test(fn, fn_type, grad_mode_view, grad_mode_iview, requires_grad, error1, error2)

        # This list was created by logging gen_inplace_or_view_type.py
        #   detach_ is excluded for this test because it cannot be applied to
        #   views and thus does not return a view
        run_tests(lambda v: v.as_strided_((1, 0), (2, 2)))
        run_tests(lambda v: v.transpose_(0, 0))
        run_tests(lambda v: v.t_())
        run_tests(lambda v: v.squeeze_(0))
        run_tests(lambda v: v.unsqueeze_(0))
        run_tests(lambda v: v.swapdims_(0, 0))
        run_tests(lambda v: v.swapaxes_(0, 0))

    # TODO This is not the correct behavior -
    # See https://github.com/pytorch/pytorch/issues/49825#issuecomment-794466627
    def test_autograd_inplace_views_cross_dtype(self):
        # This test is here to make sure that any change to this behavior is detected
        # and not silent. The TODOs below mark the places with unexpected behavior.
        a_orig = torch.rand(3, 3, requires_grad=True, dtype=torch.complex64)
        a = a_orig.clone()
        b = torch.view_as_real(a)
        b = b.transpose(0, 1)
        b += 1
        b.backward(torch.arange(0, 18, dtype=torch.float).view(3, 3, 2))
        non_inplace_grad = a_orig.grad

        a_orig = torch.rand(3, 3, requires_grad=True, dtype=torch.complex64)
        a = a_orig.clone()
        b = torch.view_as_real(a)
        b.transpose_(0, 1)
        b += 1
        b.backward(torch.arange(0, 18, dtype=torch.float).view(3, 3, 2))
        inplace_grad = a_orig.grad

        # TODO: this is a bug!
        # once this is fixed, it should have the transpose removed:
        # self.assertEqual(non_inplace_grad, inplace_grad)
        self.assertEqual(non_inplace_grad.T, inplace_grad)

    def test_autograd_multiple_views_python(self):
        # This is not necessarily the absolute correct behavior, but this is the current
        # one. This test is here to make sure that any change to this behavior is detected
        # and not silent. The TODOs below mark the places with unexpected behavior.
        # Note that any change in these test will be BC-breaking and should be done carefully.

        # This checks that multiples views in the forward are properly traced and how they
        # behave with respect to inplace operations.

        # This indicator is used to track how many times the backward function was called
        bw_called = [0]

        class ComplexView(Function):
            @staticmethod
            def forward(ctx, a, idx):
                res = a.narrow(0, idx, 1)
                res = a.select(0, idx)
                ctx.save_for_backward(a)
                ctx.idx = idx
                return res

            @staticmethod
            def backward(ctx, grad):
                bw_called[0] += 1
                a, = ctx.saved_tensors
                res = torch.zeros_like(a)
                res.select(0, ctx.idx).copy_(grad)
                return res, None

        a = torch.ones(2, requires_grad=True)
        idx = 1

        bw_called[0] = 0
        out = ComplexView.apply(a.clone(), idx)
        out.sum().backward()
        self.assertTrue(bw_called[0] == 1)

        out = ComplexView.apply(a.clone(), idx)
        with self.assertRaisesRegex(RuntimeError,
                                    "Output 0 of ComplexViewBackward is a view and is being modified inplace"):
            out += 1

    def test_autograd_python_custom_function_inplace(self):
        # This is not necessarily the absolute correct behavior, but this is the current
        # one. This test is here to make sure that any change to this behavior is detected
        # and not silent. The TODOs below mark the places with unexpected behavior.
        # Note that any change in these test will be BC-breaking and should be done carefully.

        # This test checks custom autograd.Function that perform inplace operations

        bw_called = [0]

        # I) Single output
        class MyAdder(Function):
            @staticmethod
            def forward(ctx, a, b):
                a.add_(b)
                ctx.mark_dirty(a)
                return a

            @staticmethod
            def backward(ctx, grad):
                bw_called[0] += 1
                return grad, grad


        a = torch.ones(2, requires_grad=True)
        b = torch.ones(2, requires_grad=True)

        # No extra inplace
        c = MyAdder.apply(a.clone(), b)
        c.sum().backward()
        self.assertTrue(bw_called[0] == 1)

        # With extra inplace on the output
        bw_called[0] = 0
        c = MyAdder.apply(a.clone(), b)
        c += 2
        c.sum().backward()
        self.assertTrue(bw_called[0] == 1)

        # The input is a view
        bw_called[0] = 0
        c = MyAdder.apply(a.clone().view_as(a), b)
        c.sum().backward()
        self.assertTrue(bw_called[0] == 1)

        # Should not give non-inputs to mark_dirty
        class MyAdderBad(Function):
            @staticmethod
            def forward(ctx, a, b):
                c = 3 * a
                c.add_(b)
                ctx.mark_dirty(c)
                return c

            @staticmethod
            def backward(ctx, grad):
                bw_called[0] += 1
                grad = 3 * grad
                return grad, grad

        a = torch.ones(2, requires_grad=True)
        b = torch.ones(2, requires_grad=True)

        with warnings.catch_warnings(record=True) as w:
            MyAdderBad.apply(a.clone(), b)
        self.assertEqual(len(w), 1)

        # II) Multiple outputs
        class MyBadAdder(Function):
            @staticmethod
            def forward(ctx, a, b):
                a.add_(b)
                ctx.mark_dirty(a)
                return a, a + b

            @staticmethod
            def backward(ctx, ga, gab):
                bw_called[0] += 1
                return ga + gab, ga + gab

        # No extra inplace
        bw_called[0] = 0
        c, d = MyBadAdder.apply(a.clone(), b)
        (c * d).sum().backward()
        self.assertTrue(bw_called[0] == 1)

        # With extra inplace on the output
        bw_called[0] = 0
        c, d = MyBadAdder.apply(a.clone(), b)
        c += 2
        (c * d).sum().backward()
        self.assertTrue(bw_called[0] == 1)

        # The input is a view
        inplace_on_view_err = "your Function modifies inplace an input that is a view of another Tensor"
        with self.assertRaisesRegex(RuntimeError, inplace_on_view_err):
            c, d = MyBadAdder.apply(a.clone().view_as(a), b)

        # III) Inplace + other op
        class MyOutPlaceAdder(Function):
            @staticmethod
            def forward(ctx, a, b):
                a.add_(b)
                ctx.mark_dirty(a)
                return a.clone(), a + b

            @staticmethod
            def backward(ctx, ga, gab):
                bw_called[0] += 1
                return ga + gab, ga + 2 * gab

        # We don't reuse the input
        def fn(a, b):
            orig_a = a.clone().view_as(a)
            c, d = MyOutPlaceAdder.apply(orig_a, b)
            return (c * d).sum()

        bad_mark_dirty_err = "Some elements marked as dirty during the forward method were not returned as output."
        with self.assertRaisesRegex(RuntimeError, bad_mark_dirty_err):
            fn(a, b)

    def test_named_tensor_for_complex_views(self):
        names = ["batch", "height", "width", "complex"]
        z = torch.ones((5, 12, 14, 2), requires_grad=True)
        z_named = z.refine_names(*names)
        z_complex = torch.view_as_complex(z_named.rename(None)).refine_names(*names[:-1])
        z_complex.sum().backward()
        self.assertEqual(z.grad, torch.view_as_real(torch.ones_like(z_complex).rename(None)))

    def test_custom_function_return_view_in_nograd(self):
        class Alias(Function):
            @staticmethod
            def forward(ctx, x):
                return x[:]

            @staticmethod
            def backward(ctx, gx):
                return gx

        inp = torch.rand(2, requires_grad=True)

        with torch.no_grad():
            output = Alias.apply(inp)

        with torch.no_grad():
            expected_output = inp[:]

        # Calling the custom function should operate as if we called an equivalent op
        self.assertEqual(output.requires_grad, expected_output.requires_grad)

        # Check that in-place modification on view throws
        leaf_grad_err = "A view was created in no_grad mode and is being modified inplace"
        with self.assertRaisesRegex(RuntimeError, leaf_grad_err):
            output.zero_()

    def test_grad_mode_restored_reentrant(self):
        class MyFunction(Function):
            @staticmethod
            def forward(ctx, inp):
                return inp.clone()

            @staticmethod
            def backward(ctx, go):
                original = torch._C.is_grad_enabled()
                with torch.enable_grad():
                    self.assertTrue(torch._C.is_grad_enabled())
                    foo = torch.rand(go.size(), requires_grad=True)
                    grad, = torch.autograd.grad(
                        foo ** 3, foo, grad_outputs=go
                    )
                    self.assertTrue(torch._C.is_grad_enabled())
                self.assertTrue(torch._C.is_grad_enabled() == original)
                return grad

        inp = torch.rand(3, requires_grad=True)

        # Case where original==False
        MyFunction.apply(inp).sum().backward()
        # Case where original==True
        MyFunction.apply(inp).sum().backward(create_graph=True)

    def test_power_function(self):
        a = torch.tensor([0., 0., 0.])
        b = torch.tensor([-1., 0., 1.], requires_grad=True)
        c = torch.sum(a**b)
        c.backward()
        self.assertEqual(b.grad, torch.tensor([-inf, 0., 0.]))

        s = 0
        b = torch.tensor([-1., 0., 1.], requires_grad=True)
        c = torch.sum(s**b)
        c.backward()
        self.assertEqual(b.grad, torch.tensor([-inf, 0., 0.]))

    def test_custom_function_error(self):
        class BadFw(Function):
            @staticmethod
            def backward(ctx, foo):
                return foo

        class BadBw(Function):
            @staticmethod
            def forward(ctx, foo):
                return foo.clone()

        class BadBw2(Function):
            @staticmethod
            def forward(ctx, foo):
                return foo.clone()

            @staticmethod
            def backward(ctx, foo):
                return foo

            @staticmethod
            def vjp(ctx, foo):
                return foo

        class BadJvp(Function):
            @staticmethod
            def forward(ctx, foo):
                return foo.clone()

        inp = torch.rand(1, requires_grad=True)
        with self.assertRaisesRegex(NotImplementedError, "must implement the forward"):
            BadFw.apply(inp)

        with self.assertRaisesRegex(RuntimeError, "must implement either the backward"):
            BadBw.apply(inp).sum().backward()

        with self.assertRaisesRegex(RuntimeError, "Implementing both 'backward' and 'vjp'"):
            BadBw2.apply(inp).sum().backward()

        with self.assertRaisesRegex(RuntimeError, "must implement the jvp function"):
            with fwAD.dual_level():
                d = fwAD.make_dual(inp, torch.rand_like(inp))
                res = BadJvp.apply(d)

    def test_custom_function_forward_mode_view_checks(self):
        flag_to_error = {
            "ok": None,
            "not_a_view": "jvp is not returning a view",
            "not_a_view_of_inp": "jvp is not returning a view of the given",
            "not_a_view_of_inp_base": "jvp is not returning a view of the same base",
        }

        class ViewFn(Function):
            @staticmethod
            def forward(ctx, foo, flag):
                ctx.flag = flag
                ctx.size = foo.size()
                return foo.narrow(0, 0, 2)

            @staticmethod
            def vjp(ctx, gO):
                gI = gO.new_zeros(ctx.size)
                gI.narrow(0, 0, 2).copy_(gO)
                return gI, None

            @staticmethod
            def jvp(ctx, gI, _):
                res = gI.narrow(0, 0, 2)
                if ctx.flag != "ok":
                    # Break the view in the gradients!
                    res = res.clone()
                if ctx.flag in ["not_a_view_of_inp", "not_a_view_of_inp_base"]:
                    # Result should be a view, just of the wrong thing
                    res = res.view_as(res)
                return res

        inp = torch.rand(4, 4, dtype=torch.double, requires_grad=True)

        for flag, msg in flag_to_error.items():
            def test_fn(inp):
                if flag == "not_a_view_of_inp_base":
                    inp = inp.view_as(inp)
                return ViewFn.apply(inp, flag)

            if msg is None:
                gradcheck(test_fn, inp, check_forward_ad=True)
            else:
                with self.assertRaisesRegex(RuntimeError, msg):
                    gradcheck(test_fn, inp, check_forward_ad=True)

    def test_custom_function_forward_mode_inplace_checks(self):
        class InplaceFn(Function):
            @staticmethod
            def forward(ctx, foo, flag):
                ctx.mark_dirty(foo)
                ctx.flag = flag
                foo.mul_(2)
                return foo

            @staticmethod
            def vjp(ctx, gO):
                return 2 * gO, None

            @staticmethod
            def jvp(ctx, gI, _):
                if ctx.flag:
                    # Don't do the change inplace
                    return 2 * gI
                else:
                    gI.mul_(2)
                    return gI

        inp = torch.rand(4, 4, dtype=torch.double, requires_grad=True)

        def test_fn(inp, flag):
            inp = inp.clone()
            return InplaceFn.apply(inp, flag)

        gradcheck(test_fn, (inp, False), check_forward_ad=True)

        with self.assertRaisesRegex(RuntimeError, "inplace custom Function is not modifying the forward mode gradients inplace"):
            gradcheck(test_fn, (inp, True), check_forward_ad=True)

    def test_custom_function_forward_mode_wrong_formula(self):
        class UserFn(Function):
            @staticmethod
            def forward(ctx, foo, should_fail):
                ctx.should_fail = should_fail
                return foo * 2

            @staticmethod
            def vjp(ctx, gO):
                return 2 * gO, None

            @staticmethod
            def jvp(ctx, gI, _):
                if ctx.should_fail:
                    # Wrong gradient formula
                    return 3 * gI
                else:
                    return 2 * gI

        inp = torch.rand(10, dtype=torch.double, requires_grad=True)
        gradcheck(UserFn.apply, (inp, False), check_forward_ad=True)

        with self.assertRaisesRegex(RuntimeError, "Jacobian computed with forward mode mismatch for output 0"):
            gradcheck(UserFn.apply, (inp, True), check_forward_ad=True)

    def test_custom_function_local_inplace(self):
        class MyFn(torch.autograd.Function):
            @staticmethod
            def forward(ctx, inp, inplace):
                view = inp.clone()[:3]
                if inplace:
                    view += 2
                return view

            @staticmethod
            def backward(ctx, grad):
                return grad, None

        base = torch.rand(10, requires_grad=True)

        foo = MyFn.apply(base, False)
        self.assertEqual(foo.grad_fn.__class__.__name__, "MyFnBackward")

        foo = MyFn.apply(base, True)
        self.assertEqual(foo.grad_fn.__class__.__name__, "MyFnBackward")

    def test_integer_outputs(self):
        inp = torch.rand(4, requires_grad=True)

        out = inp.argmax()
        self.assertFalse(out.dtype.is_floating_point)
        self.assertFalse(out.requires_grad)

        out = inp.argmin()
        self.assertFalse(out.dtype.is_floating_point)
        self.assertFalse(out.requires_grad)

        out = inp.argsort()
        self.assertFalse(out.dtype.is_floating_point)
        self.assertFalse(out.requires_grad)

        val = torch.rand((), requires_grad=True)

        out = torch.searchsorted(inp, val)
        self.assertFalse(out.dtype.is_floating_point)
        self.assertFalse(out.requires_grad)

        bins = torch.linspace(0, 1.0, steps=100, requires_grad=True)
        vals = torch.rand(5, 5, requires_grad=True)
        out = torch.bucketize(vals, bins)
        self.assertFalse(out.dtype.is_floating_point)
        self.assertFalse(out.requires_grad)

        val = torch.empty(5).requires_grad_()
        out = val.count_nonzero()
        self.assertFalse(out.requires_grad)

        def assert_only_first_requires_grad(res):
            if not isinstance(res, tuple):
                res = (res,)
            self.assertTrue(res[0].requires_grad)
            for out in res[1:]:
                if out is not None:
                    self.assertFalse(out.requires_grad)

        for sort in [True, False]:
            for return_inverse in [True, False]:
                for return_counts in [True, False]:
                    res = torch.unique(inp, sorted=sort, return_inverse=return_inverse,
                                       return_counts=return_counts)
                    assert_only_first_requires_grad(res)

                    res = torch.unique(inp, sorted=sort, return_inverse=return_inverse,
                                       return_counts=return_counts, dim=0)
                    assert_only_first_requires_grad(res)

                    res = torch.unique_consecutive(inp, return_inverse=return_inverse,
                                                   return_counts=return_counts)
                    assert_only_first_requires_grad(res)

                    res = torch.unique_consecutive(inp, return_inverse=return_inverse,
                                                   return_counts=return_counts, dim=0)
                    assert_only_first_requires_grad(res)

                    # Here we test the internal functions to make sure all of them are
                    # covered on top of the public API
                    res = torch._unique(inp, sorted=sort, return_inverse=return_inverse)
                    assert_only_first_requires_grad(res)

                    # This looks public but is actually manually deleted from the
                    # torch namespace in torch/functional.py
                    res = torch._VF.unique_dim(inp, dim=0, sorted=sort, return_inverse=return_inverse,
                                               return_counts=return_counts)
                    assert_only_first_requires_grad(res)

                    # We don't test `unique_dim_consecutive` here.
                    # It looks public but the python binding is actually manually disabled in
                    # tools/autograd/gen_python_functions.py

                    res = torch._unique2(inp, sorted=sort, return_inverse=return_inverse,
                                         return_counts=return_counts)
                    assert_only_first_requires_grad(res)

    def test_custom_function_cycle(self):
        class MyFn(Function):
            @staticmethod
            def forward(ctx, x, metadata):
                x = x.clone()
                ctx.meta = metadata
                ctx.save_for_backward(x)
                return x

            @staticmethod
            def backward(ctx, gO):
                x, = ctx.saved_tensors
                self.assertEqual(x, 3.14)
                self.assertEqual(ctx.meta["foo"], 3.14)
                return gO * x, None

        def get_refs(with_backward):
            a = torch.tensor(3.14, requires_grad=True)

            metadata = {}
            out = MyFn.apply(a, metadata)

            metadata["foo"] = out

            if with_backward:
                out.sum().backward()
                self.assertEqual(a.grad, a)

            return torch._C._WeakTensorRef(out)

        with disable_gc():
            ref = get_refs(False)
            self.assertFalse(ref.expired())
        gc.collect()
        self.assertTrue(ref.expired())

        # The backward clears the saved_variables but not the __dict__
        with disable_gc():
            ref = get_refs(True)
            self.assertFalse(ref.expired())
        gc.collect()
        self.assertTrue(ref.expired())

    def test_input_buffer_accum(self):
        leaf = torch.rand(2, 2, requires_grad=True)

        # An op that returns sparse gradients
        ind = torch.tensor([[0, 0]], dtype=torch.long)
        out2 = leaf.gather(0, ind, sparse_grad=True)

        # An op that returns the gradients as-is
        out1 = leaf.clone()

        grad_out1_original = torch.rand_like(out1)
        grad_out1 = grad_out1_original.clone()
        grad_out2 = torch.rand_like(out2)

        torch.autograd.backward((out1, out2), (grad_out1, grad_out2))

        # Given gradients should not be modified inplace
        self.assertEqual(grad_out1, grad_out1_original)

    def test_no_unnecessary_unwrapping(self):
        a = torch.randn(5, requires_grad=True)
        a_orig = a.detach().clone()
        b = a * a
        c = a * b
        d = torch.exp(a)

        # a is leaf
        self.assertIs(b.grad_fn._saved_self, a)
        self.assertIs(b.grad_fn._saved_other, a)
        self.assertIs(c.grad_fn._saved_self, a)

        # b is not an output
        self.assertIs(c.grad_fn._saved_other, b)

        # d is an output
        self.assertEqual(d.grad_fn._saved_result, d)
        self.assertIsNot(d.grad_fn._saved_result, d)

        c.sum().backward()

        with self.assertRaisesRegex(RuntimeError, "after they have already been freed"):
            c.grad_fn._saved_self

        # a is left untouched
        self.assertEqual(a, a_orig)

    def test_saved_variable_version_counter(self):
        a = torch.rand(2, requires_grad=True)

        b = torch.exp(a)

        b_unpacked = b.grad_fn._saved_result
        self.assertEqual(b, b_unpacked)
        self.assertEqual(b._version, b_unpacked._version)

        with torch.no_grad():
            b += 1

        self.assertEqual(b, b_unpacked)
        self.assertEqual(b._version, b_unpacked._version)

    def test_saved_variable_packing_unpacking_saved_original_with_hooks(self):
        # Tests that packing/unpacking a SavedVariable works correctly with user-defined hooks
        # The saved_original / did_not_save_original distinction corresponds to the `save_original`
        # attribute of `SavedVariable`.

        def test(get_input, is_leaf):
            a = get_input()
            grad_fn = a.grad_fn
            y = a * a
            y.grad_fn._raw_saved_self.register_hooks(lambda x: 2 * x, lambda x: x / 2)
            self.assertEqual(a, y.grad_fn._saved_self)
            if not is_leaf:
                self.assertIs(grad_fn, y.grad_fn._saved_self.grad_fn)
                y.sum().backward()
            else:
                y.sum().backward()
                self.assertEqual(2 * a, a.grad)

            a = get_input()
            grad_fn = a.grad_fn
            y = a * a
            y.grad_fn._raw_saved_self.register_hooks(lambda x: 2 * x, lambda x: x)
            self.assertEqual(2 * a, y.grad_fn._saved_self)
            if not is_leaf:
                self.assertIs(grad_fn, y.grad_fn._saved_self.grad_fn)
                y.sum().backward()
            else:
                y.sum().backward()
                self.assertEqual(3 * a, a.grad)

            # double backward
            a = get_input()
            grad_fn = a.grad_fn
            y = a ** 3
            y.grad_fn._raw_saved_self.register_hooks(lambda x: x, lambda x: x)
            s = torch.sum(y)
            g, = torch.autograd.grad(s, (a, ), create_graph=True)
            if not is_leaf:
                self.assertIs(grad_fn, y.grad_fn._saved_self.grad_fn)
                g.sum().backward()
            else:
                g.sum().backward()
                self.assertEqual(6 * a, a.grad)

            a = get_input()
            y = a * a
            y.grad_fn._raw_saved_self.register_hooks(lambda x: x, lambda x: 1)
            with self.assertRaisesRegex(TypeError, "Output of saved tensor unpack_hook expected to be a Tensor"):
                print(y.grad_fn._saved_self)

            a = get_input()
            y = a * a
            with self.assertRaisesRegex(TypeError, "missing 1 required positional argument"):
                y.grad_fn._raw_saved_self.register_hooks(lambda x, b: x, lambda x: x)

            a = get_input()
            y = a * a
            with self.assertRaisesRegex(TypeError, "missing 1 required positional argument"):
                y.grad_fn._raw_saved_self.register_hooks(lambda x, b: (x, b), lambda x: x)

            def inplace_double(x):
                x *= 2
                return x

            a = get_input()
            t = a * a

            with self.assertRaisesRegex(RuntimeError, "A saved tensor pack hook is modifying its input in place."):
                t.grad_fn._raw_saved_self.register_hooks(inplace_double, lambda x: x / 2)

        # leaf
        test(lambda: torch.randn(5, requires_grad=True), True)

        # not leaf, not output
        test(lambda: (1 + torch.randn(5, requires_grad=True)), False)

    def test_saved_variable_packing_unpacking_did_not_save_original_with_hooks(self):
        # Tests that packing/unpacking a SavedVariable works correctly with user-defined hooks
        # The saved_original / did_not_save_original distinction corresponds to the `save_original`
        # attribute of `SavedVariable`.

        a = torch.randn(5, requires_grad=True)
        y = torch.exp(a)
        y.grad_fn._raw_saved_result.register_hooks(lambda x: x, lambda x: x)
        self.assertEqual(y, y.grad_fn._saved_result)
        self.assertIs(y.grad_fn, y.grad_fn._saved_result.grad_fn)
        y.sum().backward()
        self.assertEqual(a.grad, y)

    def test_saved_variable_packing_unpacking_saved_original_with_default_hooks(self):
        # Tests that default hooks are properly registered, used and reset
        # The saved_original / did_not_save_original distinction corresponds to the `save_original`
        # attribute of `SavedVariable`.
        # See also:
        #  - test_saved_variable_packing_unpacking_saved_original_with_hooks

        def pack(x):
            warnings.warn("pack")
            return x

        with torch.autograd.graph.saved_tensors_hooks(pack, lambda x: x):
            a = torch.ones(5, requires_grad=True)

            warnings.simplefilter('always')
            with warnings.catch_warnings(record=True) as w:
                y = a * a
                # should raise two warnings from a being saved twice
                self.assertEqual(len(w), 2)

        with torch.autograd.graph.saved_tensors_hooks(lambda x: x, lambda x: x):
            a = torch.randn(5, requires_grad=True)
            y = a * a
            self.assertEqual(a, y.grad_fn._saved_self)
            self.assertEqual(a, y.grad_fn._saved_other)
            y.sum().backward()
            self.assertEqual(2 * a, a.grad)

        with torch.autograd.graph.saved_tensors_hooks(lambda x: 2 * x, lambda x: x / 2):
            a = torch.randn(5, requires_grad=True)
            y = a * a
            self.assertEqual(a, y.grad_fn._saved_self)
            self.assertEqual(a, y.grad_fn._saved_other)
            y.sum().backward()
            self.assertEqual(2 * a, a.grad)

        with torch.autograd.graph.saved_tensors_hooks(lambda x: 2 * x, lambda x: x):
            a = torch.randn(5, requires_grad=True)
            y = a * a
            self.assertEqual(2 * a, y.grad_fn._saved_self)
            self.assertEqual(2 * a, y.grad_fn._saved_other)
            y.sum().backward()
            self.assertEqual(4 * a, a.grad)

        # Exited hooks correctly
        a = torch.randn(5, requires_grad=True)
        y = a * a
        self.assertEqual(a, y.grad_fn._saved_self)
        self.assertEqual(a, y.grad_fn._saved_other)
        y.sum().backward()
        self.assertEqual(2 * a, a.grad)

    def test_saved_variable_packing_unpacking_did_not_save_original_with_default_hooks(self):
        # See also test_saved_variable_packing_unpacking_did_not_save_original_with_hooks

        with torch.autograd.graph.saved_tensors_hooks(lambda x: x, lambda x: x):
            a = torch.randn(5, requires_grad=True)
            y = torch.exp(a)
            self.assertEqual(y, y.grad_fn._saved_result)
            y.sum().backward()
            self.assertEqual(a.grad, y)

    def test_setting_default_saved_variable_hooks_twice_should_fail(self):
        with self.assertRaisesRegex(RuntimeError, "Setting default hooks but they have already been set. "):
            with torch.autograd.graph.saved_tensors_hooks(lambda x: x, lambda x: x):
                with torch.autograd.graph.saved_tensors_hooks(lambda x: x, lambda x: x):
                    pass

    def test_pack_hook_with_inplace_modification_should_fail(self):
        a = torch.randn(5, requires_grad=True)

        def inc(x):
            x += 1
            return x
        with torch.autograd.graph.saved_tensors_hooks(inc, lambda x: x):
            with self.assertRaisesRegex(RuntimeError, "A saved tensor pack hook is modifying its input in place."):
                y = torch.exp(a)

        y = torch.exp(a)
        with self.assertRaisesRegex(RuntimeError, "A saved tensor pack hook is modifying its input in place."):
            y.grad_fn._raw_saved_result.register_hooks(inc, lambda x: x)

    def test_saving_variable_to_disk(self):
        with tempfile.TemporaryDirectory() as tmp_dir:
            def pack(x):
                name = os.path.join(tmp_dir, str(uuid.uuid4()))
                torch.save(x, name)
                return name

            def unpack(name):
                return torch.load(name)

            with torch.autograd.graph.saved_tensors_hooks(pack, unpack):
                a = torch.ones(5, requires_grad=True)
                y = a * a
                self.assertEqual(a, y.grad_fn._saved_self)

                y.sum().backward()
                self.assertEqual(2 * a, a.grad)

    def test_default_saved_variable_hooks_double_backward(self):
        with torch.autograd.graph.saved_tensors_hooks(lambda x: x, lambda x: x):
            a = torch.randn(5, requires_grad=True)
            y = a ** 3
            s = torch.sum(y)
            g, = torch.autograd.grad(s, (a, ), create_graph=True)
            g.sum().backward()
            self.assertEqual(6 * a, a.grad)


        with torch.autograd.graph.saved_tensors_hooks(lambda x: 2 * x, lambda x: x):
            a = torch.randn(5, requires_grad=True)
            y = a ** 3
            s = torch.sum(y)
        g, = torch.autograd.grad(s, (a, ), create_graph=True)
        g.sum().backward()
        # factor 2 because only a is saved once
        self.assertEqual(6 * 2 * a, a.grad)


        a = torch.randn(5, requires_grad=True)
        y = a ** 3
        s = torch.sum(y)
        with torch.autograd.graph.saved_tensors_hooks(lambda x: 2 * x, lambda x: x):
            g, = torch.autograd.grad(s, (a, ), create_graph=True)
            g.sum().backward()
            # factor 4 because pow_backward is grad * (exp * self.pow(exp - 1))
            # so grad is saved and self (i.e. a) is saved
            self.assertEqual(6 * 4 * a, a.grad)


        with torch.autograd.graph.saved_tensors_hooks(lambda x: 2 * x, lambda x: x):
            a = torch.randn(5, requires_grad=True)
            y = a ** 3
            s = torch.sum(y)
            g, = torch.autograd.grad(s, (a, ), create_graph=True)
            g.sum().backward()
            # combining the two above blocks: 2 * 4 = 8
            # note that in that sense, a is saved twice
            self.assertEqual(6 * 8 * a, a.grad)

    def test_graph_save_on_cpu(self):
        def test(get_input, cuda, pin_memory):
            with torch.autograd.graph.save_on_cpu(pin_memory):
                a = get_input()
                if cuda:
                    a.cuda()
                y = a * a
                self.assertEqual(a, y.grad_fn._saved_self)
                self.assertEqual(a, y.grad_fn._saved_other)
                self.assertEqual(a.dtype, y.grad_fn._saved_self.dtype)
                self.assertEqual(a.layout, y.grad_fn._saved_self.layout)
                if y.is_sparse:
                    y = y.to_dense()
                y.sum().backward()
                self.assertEqual(2 * a, a.grad)

        for cuda in [False] + ([True] if torch.cuda.is_available() else []):
            for pin_memory in [True, False]:
                # FloatTensor
                test(lambda: torch.randn(5, requires_grad=True), cuda, pin_memory)
                # DoubleTensor
                test(lambda: torch.randn(5, requires_grad=True, dtype=torch.double), cuda, pin_memory)
                # Sparse tensor
                x = torch.sparse_coo_tensor(torch.tensor([[1, 1]]).long(), torch.tensor([1., 1.]), requires_grad=True)
                test(lambda: x, cuda, pin_memory)

    @unittest.skipIf(not TEST_CUDA, "test requires CUDA")
    def test_graph_save_on_cpu_cuda(self):
        def f(x):
            a = x + 1
            return a * a

        # with grad
        a = torch.ones(1, requires_grad=True, device="cuda")
        y = f(a)
        memory_with_grad = torch.cuda.memory_allocated()

        del a
        del y

        # without grad
        a = torch.ones(1, requires_grad=True, device="cuda")
        with torch.no_grad():
            y = f(a)
        memory_without_grad = torch.cuda.memory_allocated()

        self.assertGreater(memory_with_grad, memory_without_grad)

        del a
        del y

        # with hooks
        with torch.autograd.graph.save_on_cpu():
            a = torch.ones(1, requires_grad=True, device="cuda")
            y = f(a)
            memory_with_hooks = torch.cuda.memory_allocated()
            self.assertEqual(memory_with_hooks, memory_without_grad)


def index_perm_variable(shape, max_indices):
    if not isinstance(shape, tuple):
        shape = (shape,)

    index = torch.randperm(max_indices).narrow(0, 0, reduce(mul, shape)).view(shape)
    return index

def bernoulli_scalar():
    return torch.tensor(0, dtype=torch.uint8).bernoulli_()


class TestAutogradFunctional(TestCase):
    def _assert_same_struct(self, res, base):
        # base and res should be Tensors or tuple of Tensors with the same size
        if isinstance(base, torch.Tensor):
            self.assertTrue(isinstance(res, torch.Tensor))
            self.assertEqual(base.size(), res.size())
        elif isinstance(base, tuple):
            self.assertTrue(isinstance(res, tuple))
            self.assertEqual(len(base), len(res))
            for el_base, el_res in zip(base, res):
                self.assertTrue(isinstance(el_base, torch.Tensor))
                self.assertTrue(isinstance(el_res, torch.Tensor))
                self.assertEqual(el_base.size(), el_res.size())
        else:
            # Wrong base
            raise RuntimeError("The base given to `_assert_same_struct` doesn't have"
                               " the right structure.")

    def _assert_interleaved_struct(self, res, base1, base2):
        # base1 and base2 can be Tensors or tuples of Tensors.
        # If they are tuples, res should be a tuple as well.
        # The indexing works as follows for base1, base2 being
        # - tuple, tuple: res[i][j][k][l] = (base1[i][k], base2[j][l])
        # - tuple, Tensor: res[i][k][l] = (base1[i][k], base2[l])
        # - Tensor, tuple: res[i][j][l] = (base1[i], base2[j][l])
        # - Tensor, Tensor: res[k][l] = (base1[k], base2[l])
        if isinstance(base1, torch.Tensor) and isinstance(base2, torch.Tensor):
            self.assertTrue(isinstance(res, torch.Tensor))
            self.assertEqual(res.size(), base1.size() + base2.size())
        elif isinstance(base1, tuple) and isinstance(base2, torch.Tensor):
            self.assertTrue(isinstance(res, tuple))
            self.assertEqual(len(res), len(base1))
            for el_res, el_base1 in zip(res, base1):
                self.assertTrue(isinstance(el_res, torch.Tensor))
                self.assertTrue(isinstance(el_base1, torch.Tensor))
                self.assertEqual(el_res.size(), el_base1.size() + base2.size())
        elif isinstance(base1, torch.Tensor) and isinstance(base2, tuple):
            self.assertTrue(isinstance(res, tuple))
            self.assertEqual(len(res), len(base2))
            for el_res, el_base2 in zip(res, base2):
                self.assertTrue(isinstance(el_res, torch.Tensor))
                self.assertTrue(isinstance(el_base2, torch.Tensor))
                self.assertEqual(el_res.size(), base1.size() + el_base2.size())
        elif isinstance(base1, tuple) and isinstance(base2, tuple):
            self.assertTrue(isinstance(res, tuple))
            self.assertEqual(len(res), len(base1))
            for el_res, el_base1 in zip(res, base1):
                self.assertTrue(isinstance(el_res, tuple))
                self.assertEqual(len(res), len(base2))
                for el_el_res, el_base2 in zip(el_res, base2):
                    self.assertTrue(isinstance(el_el_res, torch.Tensor))
                    self.assertTrue(isinstance(el_base2, torch.Tensor))
                    self.assertEqual(el_el_res.size(), el_base1.size() + el_base2.size())
        else:
            # Wrong bases
            raise RuntimeError("The bases given to `_assert_interleaved_struct` don't have"
                               " the right structure.")

    def test_vjp_err_check(self):
        def foo(a):
            return 3 * a.narrow(0, 0, 3)

        def bar(a):
            return 3 * a.narrow(0, 0, 3), "bar"

        inp = torch.rand(4)
        v = torch.ones(3)
        with self.assertRaisesRegex(TypeError, "The inputs given to vjp must be either a Tensor"):
            res = autogradF.vjp(foo, (inp, 2), v)

        with self.assertRaisesRegex(TypeError, "The outputs of the user-provided function given to vjp must"):
            res = autogradF.vjp(bar, inp, v)

        with self.assertRaisesRegex(RuntimeError, "The vector v can only be None if the user-provided function returns"):
            res = autogradF.vjp(foo, inp)

        with self.assertRaisesRegex(RuntimeError, "The given v should contain a single Tensor."):
            res = autogradF.vjp(foo, inp, (torch.ones_like(inp), torch.ones_like(inp)))

        with self.assertRaisesRegex(RuntimeError, "v has invalid size: should be torch.Size"):
            res = autogradF.vjp(foo, inp, v[:2])

        res = autogradF.vjp(foo, inp, v)[1]
        self._assert_same_struct(res, inp)

    def test_vjp_err_check_strict(self):
        def foo(a):
            return a.detach()

        def bar(a):
            # Make a non-leaf Tensor that requires_grad but that is not connected to the input
            return a.long().float().requires_grad_().clone()

        inp = torch.rand(4)
        v = torch.rand(4)
        with self.assertRaisesRegex(RuntimeError, "Output 0 of the user-provided function does not require gradients."):
            res = autogradF.vjp(foo, inp, v, strict=True)
        res = autogradF.vjp(foo, inp, v, strict=False)
        self._assert_same_struct(res[1], inp)
        self.assertEqual(res[1].abs().sum(), 0.)

        with self.assertRaisesRegex(RuntimeError, "The output of the user-provided function is independent of input 0"):
            res = autogradF.vjp(bar, inp, v, strict=True)
        res = autogradF.vjp(bar, inp, v, strict=False)
        self._assert_same_struct(res[1], inp)
        self.assertEqual(res[1].abs().sum(), 0.)

        # The Jacobian does not depend on the input
        def foo(a):
            return a.clone()

        inp.requires_grad_()
        with self.assertRaisesRegex(RuntimeError, "jacobian of the user-provided function is independent of input 0."):
            res = autogradF.vjp(foo, inp, v, create_graph=True, strict=True)
        res = autogradF.vjp(foo, inp, v, create_graph=True, strict=False)
        self._assert_same_struct(res[1], inp)
        self.assertEqual(res[1], v)

    def test_vjp_no_grad(self):
        def reducer(x):
            return x.sum(dim=1)
        inputs = torch.rand(4, 4)
        v = torch.ones(4)
        with torch.no_grad():
            res = autogradF.vjp(reducer, inputs, v)
        self.assertIsNone(res[0].grad_fn)
        self.assertIsNone(res[1].grad_fn)
        self.assertNotEqual(res[1], torch.zeros(4, 4))

        inputs.requires_grad_()
        v.requires_grad_()
        with torch.no_grad():
            res = autogradF.vjp(reducer, inputs, v, create_graph=True)
        self.assertIsNotNone(res[0].grad_fn)
        self.assertIsNotNone(res[1].grad_fn)
        self.assertNotEqual(res[1], torch.zeros(4, 4))

    def test_vjp_output(self):
        def reducer(x):
            return x.sum(dim=1)
        inputs = torch.rand(4, 4)
        v = torch.ones(4)
        res = autogradF.vjp(reducer, inputs, v)
        self._assert_same_struct(res[1], inputs)
        self.assertIsNone(res[0].grad_fn)
        self.assertIsNone(res[1].grad_fn)

        def adder(x, y):
            return 2 * x + 3 * y

        inputs = (torch.rand(2), torch.rand(2))
        v = torch.ones(2)
        out, vjp_val = autogradF.vjp(adder, inputs, v)
        self._assert_same_struct(vjp_val, inputs)
        self.assertIsNone(out.grad_fn)
        self.assertIsNone(vjp_val[0].grad_fn)
        self.assertIsNone(vjp_val[1].grad_fn)

        def adder(x, y):
            return 2 * x + 3 * y, x + y

        inputs = (torch.rand(2), torch.rand(2))
        v = (torch.tensor([1., 0.]), torch.tensor([1., 0.]))
        out, vjp_val = autogradF.vjp(adder, inputs, v)
        self._assert_same_struct(vjp_val, inputs)
        self.assertIsNone(out[0].grad_fn)
        self.assertIsNone(out[1].grad_fn)
        self.assertIsNone(vjp_val[0].grad_fn)
        self.assertIsNone(vjp_val[1].grad_fn)

    def test_vjp_scalar(self):
        def reducer(x):
            return x.sum()
        inputs = torch.rand(4, 4)
        v = torch.ones([])
        res = autogradF.vjp(reducer, inputs, v)
        self._assert_same_struct(res[0], v)
        self._assert_same_struct(res[1], inputs)

        res = autogradF.vjp(reducer, inputs)
        self._assert_same_struct(res[0], v)
        self._assert_same_struct(res[1], inputs)

        def expander(x):
            return x.unsqueeze(0).repeat(4)
        inputs = torch.rand([])
        v = torch.ones(4)
        res = autogradF.vjp(expander, inputs, v)
        self._assert_same_struct(res[0], v)
        self._assert_same_struct(res[1], inputs)

    def test_vjp_create_graph(self):
        def reducer(x):
            return x.sum(dim=1)
        inputs = torch.rand(2, 2, dtype=torch.double)
        v = torch.ones(2, dtype=torch.double)

        inputs.requires_grad_()
        v.requires_grad_()
        res = autogradF.vjp(reducer, inputs, v, create_graph=True)
        self._assert_same_struct(res[1], inputs)
        self.assertIsNotNone(res[0].grad_fn)
        self.assertIsNotNone(res[1].grad_fn)

        gradcheck(lambda inp, v: autogradF.vjp(reducer, inputs, v, create_graph=True), (inputs, v))
        gradgradcheck(lambda inp, v: autogradF.vjp(reducer, inputs, v, create_graph=True), (inputs, v))

        def adder(x, y):
            return 2 * x + 3 * y, x * y

        inputs = (torch.rand(2, dtype=torch.double, requires_grad=True),
                  torch.rand(2, dtype=torch.double, requires_grad=True))
        v = (torch.tensor([1., 0.], dtype=torch.double, requires_grad=True),
             torch.tensor([1., 0.], dtype=torch.double, requires_grad=True))

        gradcheck(lambda *args: autogradF.vjp(adder, args[:2], args[2:], create_graph=True)[1], inputs + v)
        gradgradcheck(lambda *args: autogradF.vjp(adder, args[:2], args[2:], create_graph=True)[1], inputs + v)

        def foo(*args):
            x, y = args[:2]
            v = args[2:]

            x = x.cos()
            val, grad = autogradF.vjp(adder, (x, y), v, create_graph=True)

            return val[0].exp() + val[1].exp() + grad[0].exp() + grad[1].exp() + x.exp() + y.exp()

        gradcheck(foo, inputs + v)
        gradgradcheck(foo, inputs + v)

    def test_jvp_err_check(self):
        def foo(a):
            return 3 * a.narrow(0, 0, 3)

        def bar(a):
            return 3 * a.narrow(0, 0, 3), "bar"

        inp = torch.rand(4)
        v = torch.rand(4)
        with self.assertRaisesRegex(TypeError, "The inputs given to jvp must be either a Tensor"):
            res = autogradF.jvp(foo, (inp, 2), v)

        with self.assertRaisesRegex(TypeError, "The outputs of the user-provided function given to jvp must"):
            res = autogradF.jvp(bar, inp, v)

        with self.assertRaisesRegex(RuntimeError, "The vector v can only be None if the input to the user-provided function"):
            res = autogradF.jvp(foo, inp)

        with self.assertRaisesRegex(RuntimeError, "The given v should contain a single Tensor."):
            res = autogradF.jvp(foo, inp, (v, v))

        with self.assertRaisesRegex(RuntimeError, "v has invalid size: should be torch.Size"):
            res = autogradF.jvp(foo, inp, v[:2])

        res = autogradF.jvp(foo, inp, v)[1]
        self._assert_same_struct(res, foo(inp))

    def test_jvp_err_check_strict(self):
        def foo(a):
            return a.detach()

        def bar(a):
            # Make a non-leaf Tensor that requires_grad but that is not connected to the input
            return a.long().float().requires_grad_().clone()

        inp = torch.rand(4)
        v = torch.rand(4)
        with self.assertRaisesRegex(RuntimeError, "Output 0 of the user-provided function does not require gradients."):
            res = autogradF.jvp(foo, inp, v, strict=True)
        res = autogradF.jvp(foo, inp, v, strict=False)
        self._assert_same_struct(res[1], res[0])
        self.assertEqual(res[1].abs().sum(), 0.)

        with self.assertRaisesRegex(RuntimeError, "The output of the user-provided function is independent of input 0"):
            res = autogradF.jvp(bar, inp, v, strict=True)
        res = autogradF.jvp(bar, inp, v, strict=False)
        self._assert_same_struct(res[1], res[0])
        self.assertEqual(res[1].abs().sum(), 0.)

        # The Jacobian does not depend on the input
        def foo(a):
            return a.clone()

        inp.requires_grad_()
        with self.assertRaisesRegex(RuntimeError, "jacobian of the user-provided function is independent of input 0."):
            res = autogradF.jvp(foo, inp, v, create_graph=True, strict=True)
        res = autogradF.jvp(foo, inp, v, create_graph=True, strict=False)
        self._assert_same_struct(res[1], inp)
        self.assertEqual(res[1], v)

    def test_jvp_no_grad(self):
        def reducer(x):
            return x.sum(dim=1)
        inputs = torch.rand(4, 4)
        v = torch.ones(4, 4)
        with torch.no_grad():
            res = autogradF.jvp(reducer, inputs, v)
        self.assertIsNone(res[0].grad_fn)
        self.assertIsNone(res[1].grad_fn)
        self.assertNotEqual(res[1], torch.zeros(4, 4))

        inputs.requires_grad_()
        v.requires_grad_()
        with torch.no_grad():
            res = autogradF.jvp(reducer, inputs, v, create_graph=True)
        self.assertIsNotNone(res[0].grad_fn)
        self.assertIsNotNone(res[1].grad_fn)
        self.assertNotEqual(res[1], torch.zeros(4, 4))

    def test_jvp_output(self):
        def reducer(x):
            return x.sum(dim=1)
        inputs = torch.rand(4, 4)
        v = torch.ones(4, 4)
        res = autogradF.jvp(reducer, inputs, v)
        self._assert_same_struct(res[1], res[0])
        self.assertIsNone(res[0].grad_fn)
        self.assertIsNone(res[1].grad_fn)

        def adder(x, y):
            return 2 * x + 3 * y

        inputs = (torch.rand(2), torch.rand(2))
        v = (torch.ones(2), torch.ones(2))
        out, jvp_val = autogradF.jvp(adder, inputs, v)
        self._assert_same_struct(jvp_val, out)
        self.assertIsNone(out.grad_fn)
        self.assertIsNone(jvp_val[0].grad_fn)
        self.assertIsNone(jvp_val[1].grad_fn)

        def adder(x, y):
            return 2 * x + 3 * y, x + y

        inputs = (torch.rand(2), torch.rand(2))
        v = (torch.tensor([1., 0.]), torch.tensor([1., 0.]))
        out, jvp_val = autogradF.jvp(adder, inputs, v)
        self._assert_same_struct(jvp_val, out)
        self.assertIsNone(out[0].grad_fn)
        self.assertIsNone(out[1].grad_fn)
        self.assertIsNone(jvp_val[0].grad_fn)
        self.assertIsNone(jvp_val[1].grad_fn)

    def test_jvp_scalar(self):
        def reducer(x):
            return x.sum()
        inputs = torch.rand(4, 4)
        v = torch.ones(4, 4)
        res = autogradF.jvp(reducer, inputs, v)
        self._assert_same_struct(res[0], torch.zeros([]))
        self._assert_same_struct(res[1], res[0])

        def expander(x):
            return x.unsqueeze(0).repeat(4)
        inputs = torch.rand([])
        v = torch.ones([])
        res = autogradF.jvp(expander, inputs, v)
        self._assert_same_struct(res[0], torch.zeros(4))
        self._assert_same_struct(res[1], res[0])

        res = autogradF.jvp(expander, inputs)
        self._assert_same_struct(res[0], torch.zeros(4))
        self._assert_same_struct(res[1], res[0])

    def test_jvp_create_graph(self):
        def reducer(x):
            return x.sum(dim=1)
        inputs = torch.rand(2, 2, dtype=torch.double)
        v = torch.ones(2, 2, dtype=torch.double)

        inputs.requires_grad_()
        v.requires_grad_()
        res = autogradF.jvp(reducer, inputs, v, create_graph=True)
        self._assert_same_struct(res[1], res[0])
        self.assertIsNotNone(res[0].grad_fn)
        self.assertIsNotNone(res[1].grad_fn)

        gradcheck(lambda inp, v: autogradF.jvp(reducer, inp, v, create_graph=True), (inputs, v))
        gradgradcheck(lambda inp, v: autogradF.jvp(reducer, inp, v, create_graph=True), (inputs, v))

        def adder(x, y):
            return 2 * x + 3 * y, x * y

        inputs = (torch.rand(2, dtype=torch.double, requires_grad=True),
                  torch.rand(2, dtype=torch.double, requires_grad=True))
        v = (torch.tensor([1., 0.], dtype=torch.double, requires_grad=True),
             torch.tensor([1., 0.], dtype=torch.double, requires_grad=True))

        gradcheck(lambda *args: autogradF.jvp(adder, args[:2], args[2:], create_graph=True)[1], inputs + v)
        gradgradcheck(lambda *args: autogradF.jvp(adder, args[:2], args[2:], create_graph=True)[1], inputs + v)

        def foo(*args):
            x, y = args[:2]
            v = args[2:]

            x = x.cos()
            val, grad = autogradF.jvp(adder, (x, y), v, create_graph=True)

            return val[0].exp() + val[1].exp() + grad[0].exp() + grad[1].exp() + x.exp() + y.exp()

        gradcheck(foo, inputs + v)
        gradgradcheck(foo, inputs + v)

    def _test_construct_standard_basis_for(self, inputs):
        numels = tuple(tensor.numel() for tensor in inputs)
        results = autogradF._construct_standard_basis_for(inputs, numels)
        for result, inp in zip(results, inputs):
            self.assertEqual(result.dtype, inp.dtype)
            self.assertEqual(result.device, inp.device)
        results = torch.cat([result.to(device='cpu', dtype=torch.float)
                             for result in results], dim=1)
        expected = torch.eye(results[0].shape[0], dtype=torch.float)
        self.assertEqual(results, expected)

    def test_construct_standard_basis_for(self):
        test_cases = [
            (torch.randn(2, 3),),
            (torch.randn(1),),
            (torch.randn([]),),
            (torch.randn(1), torch.randn([]), torch.randn([])),
            (torch.randn(2), torch.randn(3), torch.randn([])),
            (torch.randn(2), torch.randn([]), torch.randn(3)),
            (torch.randn(2, 3), torch.randn(3), torch.randn(3, 4, 2)),
            (torch.randn(2, dtype=torch.float64), torch.randn(3, dtype=torch.float32)),
        ]

        for inputs in test_cases:
            self._test_construct_standard_basis_for(inputs)

    @unittest.skipIf(not TEST_CUDA, "test requires CUDA")
    def test_construct_standard_basis_for_cuda(self):
        test_cases = [
            (torch.randn(2), torch.randn(3, device='cuda')),
            (torch.randn(3, device='cuda'), torch.randn(2)),
        ]

        for inputs in test_cases:
            self._test_construct_standard_basis_for(inputs)

    def _test_vectorize_raises_no_warnings(self, api):
        # vmap is an experimental prototype. When someone calls torch.vmap,
        # it raises a python warning. This test checks that
        # autogradF.{jacobian, hessian} don't raise that experimental prototype
        # warning; it is not nice for a public-facing API to raise a warning
        # no matter how it is called.
        def foo(a):
            return (a ** 2).sum()

        x = torch.randn(3)
        with warnings.catch_warnings(record=True) as wa:
            result = api(foo, x, vectorize=True)
        self.assertEqual(len(wa), 0)

    def test_jacobian_vectorize_raises_no_warnings(self):
        return self._test_vectorize_raises_no_warnings(autogradF.jacobian)

    def test_hessian_vectorize_raises_no_warnings(self):
        return self._test_vectorize_raises_no_warnings(autogradF.hessian)

    def _test_jacobian_err_check(self, vectorize):
        def foo(a):
            return 3 * a.narrow(0, 0, 3)

        def bar(a):
            return 3 * a.narrow(0, 0, 3), "bar"

        inp = torch.rand(4)
        with self.assertRaisesRegex(TypeError, "The inputs given to jacobian must be either a Tensor"):
            res = autogradF.jacobian(foo, (inp, 2), vectorize=vectorize)

        with self.assertRaisesRegex(TypeError, "The outputs of the user-provided function given to jacobian must"):
            res = autogradF.jacobian(bar, inp, vectorize=vectorize)

        res = autogradF.jacobian(foo, inp, vectorize=vectorize)
        self._assert_interleaved_struct(res, foo(inp), inp)

        def foo(a, b):
            return b, 3 * a.narrow(0, 0, 3)

        inp = (torch.rand(4), torch.rand(5))

        res = autogradF.jacobian(foo, inp, vectorize=vectorize)
        self._assert_interleaved_struct(res, foo(*inp), inp)

    def test_jacobian_err_check(self):
        return self._test_jacobian_err_check(vectorize=False)

    def test_jacobian_err_check_vectorize(self):
        return self._test_jacobian_err_check(vectorize=True)

    def test_jacobian_err_check_strict(self):
        def foo(a):
            return a.detach()

        def bar(a):
            # Make a non-leaf Tensor that requires_grad but that is not connected to the input
            return a.long().float().requires_grad_().clone()

        inp = torch.rand(4)
        with self.assertRaisesRegex(RuntimeError, "Output 0 of the user-provided function does not require gradients."):
            res = autogradF.jacobian(foo, inp, strict=True)
        res = autogradF.jacobian(foo, inp, strict=False)
        self._assert_interleaved_struct(res, foo(inp), inp)
        self.assertEqual(res.abs().sum(), 0.)

        with self.assertRaisesRegex(RuntimeError, "Output 0 of the user-provided function is independent of input 0."):
            res = autogradF.jacobian(bar, inp, strict=True)
        res = autogradF.jacobian(bar, inp, strict=False)
        self._assert_interleaved_struct(res, foo(inp), inp)
        self.assertEqual(res.abs().sum(), 0.)

        # The Jacobian does not depend on the input
        def foo(a):
            return a.clone()

        inp.requires_grad_()
        with self.assertRaisesRegex(RuntimeError, "jacobian of the user-provided function is independent of input 0."):
            res = autogradF.jacobian(foo, inp, create_graph=True, strict=True)
        res = autogradF.jacobian(foo, inp, create_graph=True, strict=False)
        self._assert_interleaved_struct(res, inp, inp)
        self.assertEqual(res, torch.eye(4))

    def test_jacobian_err_check_strict_vectorize(self):
        def foo(x):
            return x

        inp = torch.rand(4)
        with self.assertRaisesRegex(RuntimeError, "not supported together"):
            res = autogradF.jacobian(foo, inp, strict=True, vectorize=True)

    def test_jacobian_no_grad(self):
        def exp_reducer(x):
            return x.exp().sum(dim=1)

        inputs = torch.rand(4, 4)
        with torch.no_grad():
            res = autogradF.jacobian(exp_reducer, inputs)
        self.assertIsNone(res.grad_fn)
        self.assertNotEqual(res, torch.zeros(4, 4))

        with torch.no_grad():
            res = autogradF.jacobian(exp_reducer, inputs, create_graph=True)
        self.assertIsNotNone(res.grad_fn)
        self.assertNotEqual(res, torch.zeros(4, 4))

    def _test_jacobian_output(self, vectorize):
        def exp_reducer(x):
            return x.exp().sum(dim=1)

        inputs = torch.rand(4, 4)
        res = autogradF.jacobian(exp_reducer, inputs, vectorize=vectorize)
        self._assert_interleaved_struct(res, exp_reducer(inputs), inputs)
        self.assertIsNone(res.grad_fn)

        def identity(x):
            return x.clone()

        inputs = torch.rand(4)
        res = autogradF.jacobian(identity, inputs, vectorize=vectorize)
        self._assert_interleaved_struct(res, identity(inputs), inputs)
        self.assertIsNone(res.grad_fn)
        self.assertEqual(res, torch.eye(4))

        def add_exp_reducer(x, y):
            return (x + y.exp()).sum(dim=1)

        inputs = (torch.rand(4, 4), torch.rand(4, 4))
        res = autogradF.jacobian(add_exp_reducer, inputs, vectorize=vectorize)
        self._assert_interleaved_struct(res, add_exp_reducer(*inputs), inputs)
        self.assertIsNone(res[0].grad_fn)
        self.assertIsNone(res[1].grad_fn)

    def test_jacobian_output(self):
        self._test_jacobian_output(vectorize=False)

    def test_jacobian_output_vectorize(self):
        self._test_jacobian_output(vectorize=True)

    def _test_jacobian_scalar(self, vectorize):
        def reducer(x):
            return x.sum()
        inputs = torch.rand(4, 4)
        res = autogradF.jacobian(reducer, inputs, vectorize=vectorize)
        self._assert_same_struct(res, inputs)

        def expander(x):
            return x.unsqueeze(0).repeat(4)
        inputs = torch.rand([])
        res = autogradF.jacobian(expander, inputs, vectorize=vectorize)
        self._assert_same_struct(res, torch.zeros(4))

    def test_jacobian_scalar(self):
        self._test_jacobian_scalar(vectorize=False)

    def test_jacobian_scalar_vectorize(self):
        self._test_jacobian_scalar(vectorize=True)

    def _test_jacobian_create_graph(self, vectorize):
        def exp_reducer(x):
            return x.exp().sum(dim=1)

        inputs = torch.rand(4, 4, dtype=torch.double, requires_grad=True)
        res = autogradF.jacobian(exp_reducer, inputs, create_graph=True, vectorize=vectorize)
        self._assert_interleaved_struct(res, exp_reducer(inputs), inputs)
        self.assertIsNotNone(res.grad_fn)

        gradcheck(lambda inp: autogradF.jacobian(exp_reducer, inp, create_graph=True, vectorize=vectorize), inputs)
        gradgradcheck(lambda inp: autogradF.jacobian(exp_reducer, inp, create_graph=True, vectorize=vectorize), inputs)

        def add_exp_reducer(x, y):
            return (x + y).exp().sum(dim=1)

        inputs = (torch.rand(4, 4, dtype=torch.double, requires_grad=True),
                  torch.rand(4, 4, dtype=torch.double, requires_grad=True))
        res = autogradF.jacobian(add_exp_reducer, inputs, create_graph=True, vectorize=vectorize)
        self._assert_interleaved_struct(res, add_exp_reducer(*inputs), inputs)
        self.assertIsNotNone(res[0].grad_fn)
        self.assertIsNotNone(res[1].grad_fn)

        gradcheck(lambda *inp: autogradF.jacobian(add_exp_reducer, inp, create_graph=True, vectorize=vectorize), inputs)
        gradgradcheck(lambda *inp: autogradF.jacobian(add_exp_reducer, inp, create_graph=True, vectorize=vectorize), inputs)

        def foo(x, y):
            x = x.cos()
            val, jac = autogradF.jacobian(add_exp_reducer, (x, y), create_graph=True, vectorize=vectorize)

            res = val[0].exp().sum() + val[1].exp().sum() + jac[0].exp().sum()
            res = res + jac[1].exp().sum() + x.exp().sum() + y.exp().sum()
            return res

        gradcheck(foo, inputs)
        gradgradcheck(foo, inputs)

    def test_jacobian_create_graph(self):
        self._test_jacobian_create_graph(vectorize=False)

    def test_jacobian_create_graph_vectorize(self):
        self._test_jacobian_create_graph(vectorize=True)

    def _check_jacobian_vectorize_correctness(self, f, inputs, test_forward_ad=True):
        expected = autogradF.jacobian(f, inputs, vectorize=False)
        result_backward_mode = autogradF.jacobian(f, inputs, vectorize=True)
        self.assertEqual(result_backward_mode, expected)

        if test_forward_ad:
            result_forward_mode = autogradF.jacobian(f, inputs, strategy="forward-mode", vectorize=True)
            self.assertEqual(result_forward_mode, expected)

    def test_jacobian_vectorize_correctness_simple(self):
        def f(x):
            return 3 * x ** 2

        x = torch.randn(2, 3, 5)
        self._check_jacobian_vectorize_correctness(f, x)

    def test_jacobian_vectorize_correctness_multi_input(self):
        def f(x, y):
            return (x.cos() * x) @ y.sin()

        x = torch.randn(2, 3)
        y = torch.randn(3, 5)
        self._check_jacobian_vectorize_correctness(f, (x, y))

    def test_jacobian_vectorize_correctness_multi_input_multi_output(self):
        def f(x, y):
            return (x * x) @ y, x @ (x.sum(1) * y), y.sum()

        x = torch.randn(5, 3)
        y = torch.randn(3, 5)
        self._check_jacobian_vectorize_correctness(f, (x, y))

    def test_jacobian_vectorize_correctness_unrelated_outputs(self):
        def f(x, y):
            return x, y, x, y

        x = torch.randn(2)
        y = torch.randn(3)
        self._check_jacobian_vectorize_correctness(f, (x, y))

    def test_jacobian_vectorize_correctness_zero_dim(self):
        # zero-dim output
        def f(x, y):
            return x.sum(), y.sum(), x * y

        x = torch.randn(3)
        y = torch.randn(3)
        self._check_jacobian_vectorize_correctness(f, (x, y))

        # zero-dim input
        def g(x):
            return torch.stack([x, x, x])

        x = torch.randn([])
        self._check_jacobian_vectorize_correctness(g, x)

        # Mixed zero-dim input / zero-dim output
        def h(x, y):
            return y.sum(), x * y

        x = torch.randn([])
        y = torch.randn(1)
        self._check_jacobian_vectorize_correctness(h, (x, y))

    @unittest.skipIf(not TEST_CUDA, "test requires CUDA")
    def test_jacobian_vectorize_correctness_different_devices(self):
        def f(x, y):
            return x * y, (x * y).cuda()

        x = torch.randn(3)
        y = torch.randn(3)
        self._check_jacobian_vectorize_correctness(f, (x, y))

    def test_jacobian_vectorize_correctness_different_dtype(self):
        def f(x, y):
            return (x * y).float(), (x * y).double()

        x = torch.randn(3)
        y = torch.randn(3)
        # The Jacobian computed using forward AD has the dtype of the output
        # but the Jacobian computed with reverse AD has dtype of input
        self._check_jacobian_vectorize_correctness(f, (x, y), test_forward_ad=False)

    def _check_hessian_vectorize_correctness(self, f, inputs):
        expected = autogradF.hessian(f, inputs, vectorize=False)
        result = autogradF.hessian(f, inputs, vectorize=True)
        self.assertEqual(result, expected)

        result_forward_mode = autogradF.hessian(f, inputs, outer_jacobian_strategy="forward-mode", vectorize=True)
        self.assertEqual(result_forward_mode, expected)

    def test_hessian_vectorize_correctness_simple(self):
        def f(x):
            return (3 * x ** 2).sum()

        x = torch.randn(2, 3, 5)
        self._check_hessian_vectorize_correctness(f, x)

    def test_hessian_vectorize_correctness_multi_input(self):
        def f(x, y, z):
            return ((x.relu() * x) @ y.sin() @ z).sum()

        x = torch.randn(2, 3)
        y = torch.randn(3, 5)
        z = torch.randn(5, 5)
        self._check_hessian_vectorize_correctness(f, (x, y, z))

    def test_hessian_vectorize_correctness_unrelated_outputs(self):
        # output unrelated to one input
        def f(x, y):
            return (x ** 2).sum()

        x = torch.randn(2)
        y = torch.randn(3)
        self._check_hessian_vectorize_correctness(f, (x, y))

        # output unrelated to all inputs
        def f(x, y):
            return torch.ones([])

        x = torch.randn(2)
        y = torch.randn(3)
        self._check_hessian_vectorize_correctness(f, (x, y))

    def _test_hessian_err_check(self, vectorize):
        def foo(a):
            return 3 * a.narrow(0, 0, 3).exp().sum()

        def bar(a):
            return 3 * a.narrow(0, 0, 3), "bar"

        def bar2(a):
            return 3 * a.narrow(0, 0, 3)

        def bar3(a):
            return 3 * a.narrow(0, 0, 3), 3 * a.narrow(0, 0, 3)

        inp = torch.rand(4)
        with self.assertRaisesRegex(TypeError, "The inputs given to hessian must be either a Tensor"):
            res = autogradF.hessian(foo, (inp, 2), vectorize=vectorize)

        with self.assertRaisesRegex(TypeError, "The outputs of the user-provided function given to hessian must"):
            res = autogradF.hessian(bar, inp, vectorize=vectorize)

        err_msg_out = "The Tensor returned by the function given to hessian should contain a single element"
        with self.assertRaisesRegex(RuntimeError, err_msg_out):
            res = autogradF.hessian(bar2, inp, vectorize=vectorize)

        with self.assertRaisesRegex(RuntimeError, "The function given to hessian should return a single Tensor"):
            res = autogradF.hessian(bar3, inp, vectorize=vectorize)

        res = autogradF.hessian(foo, inp, vectorize=vectorize)
        self._assert_interleaved_struct(res, inp, inp)

        def foo(a, b):
            return (3 * b.narrow(0, 0, 3) * a.narrow(0, 0, 3)).sum()

        inp = (torch.rand(4), torch.rand(5))

        res = autogradF.hessian(foo, inp, vectorize=vectorize)
        self._assert_interleaved_struct(res, inp, inp)

    def test_hessian_err_check(self):
        self._test_hessian_err_check(vectorize=False)

    def test_hessian_err_check_vectorize(self):
        self._test_hessian_err_check(vectorize=True)

    def test_hessian_err_check_strict(self):
        def foo(a):
            return a.detach().sum()

        def bar(a):
            # Make a non-leaf Tensor that requires_grad but that is not connected to the input
            return a.long().float().requires_grad_().clone().sum()

        def bar2(a):
            # A Linear function for which the jacobian is independent of the input
            return (3 * a).sum()

        inp = torch.rand(4)
        with self.assertRaisesRegex(RuntimeError, "Output 0 of the user-provided function does not require gradients."):
            res = autogradF.hessian(foo, inp, strict=True)
        res = autogradF.hessian(foo, inp, strict=False)
        self._assert_interleaved_struct(res, inp, inp)
        self.assertEqual(res.abs().sum(), 0.)

        with self.assertRaisesRegex(RuntimeError, "jacobian of the user-provided function with respect to input 0"):
            res = autogradF.hessian(bar, inp, strict=True)
        res = autogradF.hessian(bar, inp, strict=False)
        self._assert_interleaved_struct(res, inp, inp)
        self.assertEqual(res.abs().sum(), 0.)

        with self.assertRaisesRegex(RuntimeError, "jacobian of the user-provided function with respect to input 0 is"):
            res = autogradF.hessian(bar2, inp, strict=True)
        res = autogradF.hessian(bar2, inp, strict=False)
        self._assert_interleaved_struct(res, inp, inp)
        self.assertEqual(res.abs().sum(), 0.)

    def test_hessian_err_check_strict_vectorize(self):
        def foo(x):
            return (x ** 3).sum()

        inp = torch.rand(4)
        with self.assertRaisesRegex(RuntimeError, "not supported together"):
            res = autogradF.hessian(foo, inp, strict=True, vectorize=True)

    def test_hessian_no_grad(self):
        def pow_reducer(x):
            return x.pow(3).sum()

        inputs = torch.rand(2, 2)
        with torch.no_grad():
            res = autogradF.hessian(pow_reducer, inputs)
        self.assertIsNone(res[0][0].grad_fn)
        self.assertIsNone(res[0][1].grad_fn)
        self.assertIsNone(res[1][0].grad_fn)
        self.assertIsNone(res[1][1].grad_fn)
        self.assertNotEqual(res, torch.zeros(2, 2, 2))

        with torch.no_grad():
            res = autogradF.hessian(pow_reducer, inputs, create_graph=True)
        self.assertIsNotNone(res[0][0].grad_fn)
        self.assertIsNotNone(res[0][1].grad_fn)
        self.assertIsNotNone(res[1][0].grad_fn)
        self.assertIsNotNone(res[1][1].grad_fn)
        self.assertNotEqual(res, torch.zeros(2, 2, 2))


    def _test_hessian_output(self, vectorize):
        def pow_reducer(x):
            return x.pow(3).sum()

        inputs = torch.rand(2, 2)
        res = autogradF.hessian(pow_reducer, inputs, vectorize=vectorize)
        self._assert_interleaved_struct(res, inputs, inputs)
        self.assertIsNone(res.grad_fn)

        def add_pow_reducer(x, y):
            return (x + y).pow(3).sum()

        inputs = (torch.rand(2, 2), torch.rand(2, 2))
        res = autogradF.hessian(add_pow_reducer, inputs, vectorize=vectorize)
        self._assert_interleaved_struct(res, inputs, inputs)
        self.assertIsNone(res[0][0].grad_fn)
        self.assertIsNone(res[0][1].grad_fn)
        self.assertIsNone(res[1][0].grad_fn)
        self.assertIsNone(res[1][1].grad_fn)

    def test_hessian_output(self):
        self._test_hessian_output(vectorize=False)

    def test_hessian_output_vectorize(self):
        self._test_hessian_output(vectorize=True)

    def _test_hessian_scalar(self, vectorize):
        def reducer(x):
            return x.sum()
        inputs = torch.rand(4, 4)
        res = autogradF.hessian(reducer, inputs, vectorize=vectorize)
        self._assert_interleaved_struct(res, inputs, inputs)

        inputs = torch.rand([])
        res = autogradF.hessian(reducer, inputs, vectorize=vectorize)
        self._assert_same_struct(res, inputs)

        def bad_reducer(x):
            return x.sum().view(1, 1, 1)
        inputs = torch.rand(4, 4)
        res = autogradF.hessian(bad_reducer, inputs, vectorize=vectorize)
        self._assert_interleaved_struct(res, inputs, inputs)

    def test_hessian_scalar(self):
        return self._test_hessian_scalar(vectorize=False)

    def test_hessian_scalar_vectorize(self):
        return self._test_hessian_scalar(vectorize=True)

    def _test_hessian_create_graph(self, vectorize):
        def pow_reducer(x):
            return x.pow(3).sum()

        inputs = torch.rand(2, 2, dtype=torch.double, requires_grad=True)
        res = autogradF.hessian(pow_reducer, inputs, create_graph=True, vectorize=vectorize)
        self._assert_interleaved_struct(res, inputs, inputs)
        self.assertIsNotNone(res.grad_fn)

        gradcheck(lambda inp: autogradF.hessian(pow_reducer, inp, create_graph=True, vectorize=vectorize), inputs)
        gradgradcheck(lambda inp: autogradF.hessian(pow_reducer, inp, create_graph=True, vectorize=vectorize), inputs)

        def add_pow_reducer(x, y):
            return (x + y).pow(3).sum()

        inputs = (torch.rand(2, 2, dtype=torch.double, requires_grad=True),
                  torch.rand(2, 2, dtype=torch.double, requires_grad=True))
        res = autogradF.hessian(add_pow_reducer, inputs, create_graph=True, vectorize=vectorize)
        self._assert_interleaved_struct(res, inputs, inputs)
        self.assertIsNotNone(res[0][0].grad_fn)
        self.assertIsNotNone(res[0][1].grad_fn)
        self.assertIsNotNone(res[1][0].grad_fn)
        self.assertIsNotNone(res[1][1].grad_fn)

        def flatten(inp):
            return tuple(el_lvl2 for el_lvl1 in inp for el_lvl2 in el_lvl1)

        gradcheck(lambda *inp: flatten(autogradF.hessian(add_pow_reducer, inp, create_graph=True, vectorize=vectorize)), inputs)
        gradgradcheck(lambda *inp: flatten(autogradF.hessian(add_pow_reducer, inp, create_graph=True, vectorize=vectorize)), inputs)

        def foo(x, y):
            x = x.cos()
            val, hess = autogradF.hessian(add_pow_reducer, (x, y), create_graph=True, vectorize=vectorize)

            res = val[0].cos().sum() + val[1].cos().sum() + hess[0].cos().sum()
            res = res + hess[1].cos().sum() + x.cos().sum() + y.cos().sum()
            return res

        gradcheck(foo, inputs)
        gradgradcheck(foo, inputs)

    def test_hessian_create_graph(self):
        self._test_hessian_create_graph(vectorize=False)

    def test_hessian_create_graph_vectorize(self):
        self._test_hessian_create_graph(vectorize=True)

    def test_vhp_err_check(self):
        def foo(a):
            return 3 * a.narrow(0, 0, 3).exp().sum()

        def bar(a):
            return 3 * a.narrow(0, 0, 3), "bar"

        def bar2(a):
            return 3 * a.narrow(0, 0, 3)

        inp = torch.rand(4)
        v = torch.rand(4)
        with self.assertRaisesRegex(TypeError, "The inputs given to vhp must be either a Tensor"):
            res = autogradF.vhp(foo, (inp, 2), v)

        with self.assertRaisesRegex(TypeError, "The outputs of the user-provided function given to vhp must"):
            res = autogradF.vhp(bar, inp, v)

        err_msg_out = "The Tensor returned by the function given to vhp should contain a single element"
        with self.assertRaisesRegex(RuntimeError, err_msg_out):
            res = autogradF.vhp(bar2, inp, v)

        with self.assertRaisesRegex(RuntimeError, "v has invalid size:"):
            res = autogradF.vhp(foo, inp, torch.rand(5))

        with self.assertRaisesRegex(TypeError, "The v given to vhp must be either a Tensor or a tuple of Tensors"):
            res = autogradF.vhp(foo, inp, (v, 2))

        res = autogradF.vhp(foo, inp, v)
        self._assert_same_struct(res[1], inp)

        def foo(a, b):
            return (3 * b.narrow(0, 0, 3) * a.narrow(0, 0, 3)).sum()

        inp = (torch.rand(4), torch.rand(5))
        v = (torch.rand(4), torch.rand(5))

        res = autogradF.vhp(foo, inp, v)
        self._assert_same_struct(res[1], inp)

    def test_vhp_err_check_strict(self):
        def foo(a):
            return a.detach().sum()

        def bar(a):
            # Make a non-leaf Tensor that requires_grad but that is not connected to the input
            return a.long().float().requires_grad_().clone().sum()

        def bar2(a):
            # A Linear function for which the jacobian is independent of the input
            return (3 * a).sum()

        inp = torch.rand(4)
        v = torch.rand(4)
        with self.assertRaisesRegex(RuntimeError, "Output 0 of the user-provided function does not require gradients."):
            res = autogradF.vhp(foo, inp, v, strict=True)
        res = autogradF.vhp(foo, inp, v, strict=False)
        self._assert_same_struct(res[1], inp)
        self.assertEqual(res[1].abs().sum(), 0.)

        with self.assertRaisesRegex(RuntimeError, "The output of the user-provided function is independent of input 0"):
            res = autogradF.vhp(bar, inp, v, strict=True)
        res = autogradF.vhp(bar, inp, v, strict=False)
        self._assert_same_struct(res[1], inp)
        self.assertEqual(res[1].abs().sum(), 0.)

        with self.assertRaisesRegex(RuntimeError, "jacobian of the user-provided function with respect to input 0 is"):
            res = autogradF.vhp(bar2, inp, v, strict=True)
        res = autogradF.vhp(bar2, inp, v, strict=False)
        self._assert_same_struct(res[1], inp)
        self.assertEqual(res[1].abs().sum(), 0.)

    def test_vhp_no_grad(self):
        def reducer(x):
            return x.exp().sum()
        inputs = torch.rand(4, 4)
        v = torch.ones(4, 4)
        with torch.no_grad():
            res = autogradF.vhp(reducer, inputs, v)
        self.assertIsNone(res[0].grad_fn)
        self.assertIsNone(res[1].grad_fn)
        self.assertNotEqual(res[1], torch.zeros(4, 4))

        with torch.no_grad():
            res = autogradF.vhp(reducer, inputs, v, create_graph=True)
        self.assertIsNotNone(res[0].grad_fn)
        self.assertIsNotNone(res[1].grad_fn)
        self.assertNotEqual(res[1], torch.zeros(4, 4))

    def test_vhp_output(self):
        def foo(a):
            return 3 * a.narrow(0, 0, 3).exp().sum()

        inputs = torch.rand(4, 4)
        v = torch.ones(4, 4)
        res = autogradF.vhp(foo, inputs, v)
        self._assert_same_struct(res[1], inputs)
        self.assertIsNone(res[0].grad_fn)
        self.assertIsNone(res[1].grad_fn)

        def bar(a, b):
            return (a + 3 * b.narrow(0, 0, 3)).exp().sum()

        inputs = (torch.rand(3), torch.rand(4))
        v = (torch.ones(3), torch.ones(4))
        out, vhp_val = autogradF.vhp(bar, inputs, v)
        self._assert_same_struct(vhp_val, inputs)
        self.assertIsNone(out.grad_fn)
        self.assertIsNone(vhp_val[0].grad_fn)
        self.assertIsNone(vhp_val[1].grad_fn)

    def test_vhp_scalar(self):
        def reducer(x):
            return x.sum()
        inputs = torch.rand(4, 4)
        v = torch.ones(4, 4)
        res = autogradF.vhp(reducer, inputs, v)
        self._assert_same_struct(res[1], inputs)

        inputs = torch.rand([])
        v = torch.rand([])
        res = autogradF.vhp(reducer, inputs, v)
        self._assert_same_struct(res[1], inputs)

        res = autogradF.vhp(reducer, inputs)
        self._assert_same_struct(res[1], inputs)

        def bad_reducer(x):
            return x.sum().view(1, 1, 1)
        inputs = torch.rand(4, 4)
        v = torch.rand(4, 4)
        res = autogradF.vhp(bad_reducer, inputs, v)
        self._assert_same_struct(res[1], inputs)

    def test_vhp_create_graph(self):
        def foo(a):
            return 3 * a.narrow(0, 0, 3).exp().sum()

        inputs = torch.rand(4, 4, dtype=torch.double, requires_grad=True)
        v = torch.ones(4, 4, dtype=torch.double, requires_grad=True)
        res = autogradF.vhp(foo, inputs, v, create_graph=True)
        self._assert_same_struct(res[1], inputs)
        self.assertIsNotNone(res[0].grad_fn)
        self.assertIsNotNone(res[1].grad_fn)

        gradcheck(lambda inp, v: autogradF.vhp(foo, inp, v, create_graph=True), (inputs, v))
        gradgradcheck(lambda inp, v: autogradF.vhp(foo, inp, v, create_graph=True), (inputs, v))

        def bar(a, b):
            return (a + 3 * b.narrow(0, 0, 3)).exp().sum()

        inputs = (torch.rand(3, dtype=torch.double, requires_grad=True),
                  torch.rand(4, dtype=torch.double, requires_grad=True))
        v = (torch.ones(3, dtype=torch.double, requires_grad=True),
             torch.ones(4, dtype=torch.double, requires_grad=True))
        out, vhp_val = autogradF.vhp(bar, inputs, v, create_graph=True)
        self._assert_same_struct(vhp_val, inputs)
        self.assertIsNotNone(out.grad_fn)
        self.assertIsNotNone(vhp_val[0].grad_fn)
        self.assertIsNotNone(vhp_val[1].grad_fn)

        gradcheck(lambda *args: autogradF.vhp(bar, args[:2], args[2:], create_graph=True)[1], inputs + v)
        gradgradcheck(lambda *args: autogradF.vhp(bar, args[:2], args[2:], create_graph=True)[1], inputs + v)

        def foo(*args):
            x, y = args[:2]
            v = args[2:]

            x = x.cos()
            val, grad = autogradF.vhp(bar, (x, y), v, create_graph=True)

            return val.cos() + grad[0].cos().sum() + grad[1].cos() + x.cos().sum() + y.cos()

        gradcheck(foo, inputs + v)
        gradgradcheck(foo, inputs + v)

    def test_hvp_err_check(self):
        def foo(a):
            return 3 * a.narrow(0, 0, 3).exp().sum()

        def bar(a):
            return 3 * a.narrow(0, 0, 3), "bar"

        def bar2(a):
            return 3 * a.narrow(0, 0, 3)

        inp = torch.rand(4)
        v = torch.rand(4)
        res = autogradF.hvp(foo, inp, v)
        with self.assertRaisesRegex(TypeError, "The inputs given to hvp must be either a Tensor"):
            res = autogradF.hvp(foo, (inp, 2), v)

        with self.assertRaisesRegex(TypeError, "The outputs of the user-provided function given to hvp must"):
            res = autogradF.hvp(bar, inp, v)

        err_msg_out = "The Tensor returned by the function given to hvp should contain a single element"
        with self.assertRaisesRegex(RuntimeError, err_msg_out):
            res = autogradF.hvp(bar2, inp, v)

        with self.assertRaisesRegex(RuntimeError, "v has invalid size:"):
            res = autogradF.hvp(foo, inp, torch.rand(5))

        with self.assertRaisesRegex(TypeError, "The v given to hvp must be either a Tensor or a tuple of Tensors"):
            res = autogradF.hvp(foo, inp, (v, 2))

        res = autogradF.hvp(foo, inp, v)
        self._assert_same_struct(res[1], inp)

        def foo(a, b):
            return (3 * b.narrow(0, 0, 3) * a.narrow(0, 0, 3)).sum()

        inp = (torch.rand(4), torch.rand(5))
        v = (torch.rand(4), torch.rand(5))

        res = autogradF.hvp(foo, inp, v)
        self._assert_same_struct(res[1], inp)

    def test_hvp_err_check_strict(self):
        def foo(a):
            return a.detach().sum()

        def bar(a):
            # Make a non-leaf Tensor that requires_grad but that is not connected to the input
            return a.long().float().requires_grad_().clone().sum()

        def bar2(a):
            # A Linear function for which the jacobian is independent of the input
            return (3 * a).sum()

        inp = torch.rand(4)
        v = torch.rand(4)
        with self.assertRaisesRegex(RuntimeError, "Output 0 of the user-provided function does not require gradients."):
            res = autogradF.hvp(foo, inp, v, strict=True)
        res = autogradF.hvp(foo, inp, v, strict=False)
        self._assert_same_struct(res[1], inp)
        self.assertEqual(res[1].abs().sum(), 0.)

        with self.assertRaisesRegex(RuntimeError, "The output of the user-provided function is independent of input 0"):
            res = autogradF.hvp(bar, inp, v, strict=True)
        res = autogradF.hvp(bar, inp, v, strict=False)
        self._assert_same_struct(res[1], inp)
        self.assertEqual(res[1].abs().sum(), 0.)

        with self.assertRaisesRegex(RuntimeError, "jacobian of the user-provided function with respect to input 0 is"):
            res = autogradF.hvp(bar2, inp, v, strict=True)
        res = autogradF.hvp(bar2, inp, v, strict=False)
        self._assert_same_struct(res[1], inp)
        self.assertEqual(res[1].abs().sum(), 0.)

    def test_hvp_no_grad(self):
        def reducer(x):
            return x.exp().sum()
        inputs = torch.rand(4, 4)
        v = torch.ones(4, 4)
        with torch.no_grad():
            res = autogradF.hvp(reducer, inputs, v)
        self.assertIsNone(res[0].grad_fn)
        self.assertIsNone(res[1].grad_fn)
        self.assertNotEqual(res[1], torch.zeros(4, 4))

        with torch.no_grad():
            res = autogradF.hvp(reducer, inputs, v, create_graph=True)
        self.assertIsNotNone(res[0].grad_fn)
        self.assertIsNotNone(res[1].grad_fn)
        self.assertNotEqual(res[1], torch.zeros(4, 4))

    def test_hvp_output(self):
        def foo(a):
            return 3 * a.narrow(0, 0, 3).exp().sum()

        inputs = torch.rand(4, 4)
        v = torch.ones(4, 4)
        res = autogradF.hvp(foo, inputs, v)
        self._assert_same_struct(res[1], inputs)
        self.assertIsNone(res[0].grad_fn)
        self.assertIsNone(res[1].grad_fn)

        def bar(a, b):
            return (a + 3 * b.narrow(0, 0, 3)).exp().sum()

        inputs = (torch.rand(3), torch.rand(4))
        v = (torch.ones(3), torch.ones(4))
        out, hvp_val = autogradF.hvp(bar, inputs, v)
        self._assert_same_struct(hvp_val, inputs)
        self.assertIsNone(out.grad_fn)
        self.assertIsNone(hvp_val[0].grad_fn)
        self.assertIsNone(hvp_val[1].grad_fn)

    def test_hvp_scalar(self):
        def reducer(x):
            return x.exp().sum()
        inputs = torch.rand(4, 4)
        v = torch.ones(4, 4)
        res = autogradF.hvp(reducer, inputs, v)
        self._assert_same_struct(res[1], inputs)

        inputs = torch.rand([])
        v = torch.rand([])
        res = autogradF.hvp(reducer, inputs, v)
        self._assert_same_struct(res[1], inputs)

        res = autogradF.hvp(reducer, inputs)
        self._assert_same_struct(res[1], inputs)

        def bad_reducer(x):
            return x.exp().sum().view(1, 1, 1)
        inputs = torch.rand(4, 4)
        v = torch.rand(4, 4)
        res = autogradF.hvp(bad_reducer, inputs, v)
        self._assert_same_struct(res[1], inputs)

    def test_hvp_create_graph(self):
        def foo(a):
            return 3 * a.narrow(0, 0, 3).exp().sum()

        inputs = torch.rand(4, 4, dtype=torch.double, requires_grad=True)
        v = torch.ones(4, 4, dtype=torch.double, requires_grad=True)
        res = autogradF.hvp(foo, inputs, v, create_graph=True)
        self._assert_same_struct(res[1], inputs)
        self.assertIsNotNone(res[0].grad_fn)
        self.assertIsNotNone(res[1].grad_fn)

        gradcheck(lambda inp, v: autogradF.hvp(foo, inp, v, create_graph=True), (inputs, v))
        gradgradcheck(lambda inp, v: autogradF.hvp(foo, inp, v, create_graph=True), (inputs, v))

        def bar(a, b):
            return (a + 3 * b.narrow(0, 0, 3)).exp().sum()

        inputs = (torch.rand(3, dtype=torch.double, requires_grad=True),
                  torch.rand(4, dtype=torch.double, requires_grad=True))
        v = (torch.ones(3, dtype=torch.double, requires_grad=True),
             torch.ones(4, dtype=torch.double, requires_grad=True))
        out, hvp_val = autogradF.hvp(bar, inputs, v, create_graph=True)
        self._assert_same_struct(hvp_val, inputs)
        self.assertIsNotNone(out.grad_fn)
        self.assertIsNotNone(hvp_val[0].grad_fn)
        self.assertIsNotNone(hvp_val[1].grad_fn)

        gradcheck(lambda *args: autogradF.hvp(bar, args[:2], args[2:], create_graph=True)[1], inputs + v)
        gradgradcheck(lambda *args: autogradF.hvp(bar, args[:2], args[2:], create_graph=True)[1], inputs + v)

        def foo(*args):
            x, y = args[:2]
            v = args[2:]

            x = x.cos()
            val, grad = autogradF.hvp(bar, (x, y), v, create_graph=True)

            return val.cos() + grad[0].cos().sum() + grad[1].cos() + x.cos().sum() + y.cos()

        gradcheck(foo, inputs + v)
        gradgradcheck(foo, inputs + v)

    def test_jacobian_match_vjp_jvp(self):
        def foo(x):
            return x ** 3 + x.sum()

        inputs = torch.rand(4)
        v = torch.rand(4)

        jac = autogradF.jacobian(foo, inputs)
        jvp = autogradF.jvp(foo, inputs, v)[1]
        vjp = autogradF.vjp(foo, inputs, v)[1]

        self.assertEqual(jvp, torch.mm(jac, v.unsqueeze(1)).squeeze(1))
        self.assertEqual(vjp, torch.mm(v.unsqueeze(0), jac).squeeze(0))

    def test_hessian_match_vhp_hvp(self):
        def foo(a):
            return 3 * a.narrow(0, 0, 3).exp().sum()

        inputs = torch.rand(4)
        v = torch.rand(4)

        hes = autogradF.hessian(foo, inputs)
        hvp = autogradF.hvp(foo, inputs, v)[1]
        vhp = autogradF.vhp(foo, inputs, v)[1]

        self.assertEqual(hvp, torch.mm(hes, v.unsqueeze(1)).squeeze(1))
        self.assertEqual(vhp, torch.mm(v.unsqueeze(0), hes).squeeze(0))

class TestAutogradForwardModeBatchedGrad(TestCase):
    def test_out_of_place_basic(self):
        a = torch.rand(4, 4, dtype=torch.double, requires_grad=True)
        b = torch.rand(4, 4, dtype=torch.double, requires_grad=True)
        self.assertTrue(gradcheck(torch.sin, a, check_forward_ad=True, check_batched_grad=True,
                                  check_batched_forward_grad=True))
        self.assertTrue(gradcheck(torch.add, (a, b), check_forward_ad=True, check_batched_grad=True,
                                  check_batched_forward_grad=True))

    def test_out_of_place_not_same_layout(self):
        input = torch.zeros([2, 2]).transpose(0, 1)
        tangent = torch.zeros([2, 2, 2])

        def jvp(tangent):
            with fwAD.dual_level():
                x = fwAD.make_dual(input, tangent)
                return fwAD.unpack_dual(x)[1]
        x_tangent = torch._vmap_internals._vmap(jvp, 0, 0)(tangent)

        self.assertIsNot(x_tangent, tangent)

    def test_inplace_on_view_same_layout(self):
        input = torch.zeros([2, 2])
        tangent = torch.zeros([2, 2, 2])
        base = torch.zeros([2, 2])
        view = base.view_as(base)

        def jvp(tangent):
            with fwAD.dual_level():
                x = fwAD.make_dual(input, tangent)
                view.copy_(x)
                return fwAD.unpack_dual(x)[1], fwAD.unpack_dual(view)[1], fwAD.unpack_dual(view._base)[1]
        x_tangent, view_tangent, base_tangent = torch._vmap_internals._vmap(jvp, 0, 0)(tangent)

        self.assertFalse(view_tangent._is_view())  # Optimization to share the same tensor!
        self.assertIs(view_tangent, base_tangent)
        self.assertIs(x_tangent, tangent)
        self.assertIs(view_tangent, tangent)

    def test_inplace_on_view_not_same_layout(self):
        input = torch.zeros([2, 2])
        tangent = torch.zeros([2, 2, 2])
        view = torch.zeros([2, 2]).transpose(0, 1)

        def jvp(tangent):
            with fwAD.dual_level():
                x = fwAD.make_dual(input, tangent)
                view.copy_(x)
                return fwAD.unpack_dual(x)[1], fwAD.unpack_dual(view)[1], fwAD.unpack_dual(view._base)[1]
        x_tangent, view_tangent, base_tangent = torch._vmap_internals._vmap(jvp, 0, 0)(tangent)

        self.assertIs(view_tangent._base, base_tangent)
        self.assertIs(x_tangent, tangent)
        self.assertIsNot(view_tangent, tangent)

    def test_metadata_check_for_storage_numel_skipped(self):
        # See: test_metadata_check_checks_storage_numel for the reverse of this test
        primal = torch.randn(5)[:4].detach()
        self.assertEqual(len(primal.storage()), 5)
        tangent = torch.randn(10, 4)

        def jvp(tangent):
            with fwAD.dual_level():
                dual = fwAD.make_dual(primal, tangent)
                _, unpacked_tangent = fwAD.unpack_dual(dual)

                # No copy is made
                self.assertIs(tangent, unpacked_tangent)

                # as_strided raises
                with self.assertRaisesRegex(RuntimeError, "can access memory outside of `tensor`"):
                    dual.as_strided((5,), (1,), 0)
            return unpacked_tangent

        torch._vmap_internals._vmap(jvp, 0, 0)(tangent)


class TestAutogradForwardMode(TestCase):
    def tearDown(self):
        # Ensure that a failing test won't make others fail
        while fwAD._current_level >= 0:
            fwAD.exit_dual_level()

        super().tearDown()

    def test_forward_level_cleanup(self):
        def get_tensor_and_weak_ref():
            # Create a new Tensor and weak reference
            t = torch.rand(2, requires_grad=True)
            return t, torch._C._WeakTensorRef(t)

        # Sanity check that the helper function works as expected
        t, t_ref = get_tensor_and_weak_ref()
        self.assertFalse(t_ref.expired())

        del t
        self.assertTrue(t_ref.expired())

        # Main test code
        foo = torch.rand(2)

        with fwAD.dual_level():
            tangent, tangent_ref = get_tensor_and_weak_ref()
            self.assertFalse(tangent_ref.expired())

            dual = fwAD.make_dual(foo, tangent)
            self.assertFalse(tangent_ref.expired())

            # Make sure that the tangent we provided has been re-used as is
            self.assertTrue(fwAD.unpack_dual(dual)[1] is tangent)

            # Make sure that dual is keeping the tangent alive
            del tangent
            self.assertFalse(tangent_ref.expired())

            # Make sure that the dual level does not keep the c++
            # version of the tangent alive
            del dual
            self.assertTrue(tangent_ref.expired())

    def test_size_check(self):
        foo = torch.rand(2)
        tangent = torch.rand(3)

        with fwAD.dual_level():
            with self.assertRaisesRegex(RuntimeError, "Trying to set a forward gradient that has a different size"):
                dual = fwAD.make_dual(foo, tangent)

            dual = fwAD.make_dual(foo, tangent[1:])

    def test_metadata_check_checks_storage_numel(self):
        primal = torch.randn(5)[:4].detach()
        self.assertEqual(len(primal.storage()), 5)
        tangent = torch.randn(4)

        with fwAD.dual_level():
            dual = fwAD.make_dual(primal, tangent)
            _, unpacked_tangent = fwAD.unpack_dual(dual)

            # # Verify that mutating unpacked tangent does not affect the original tangent
            tangent_clone = tangent.clone()
            unpacked_tangent *= 2
            self.assertTrue(torch.allclose(tangent_clone, tangent))

            # as_strided runs without error
            dual.as_strided((5,), (1,), 0)

    def test_metadata_check_when_primal_has_conj_bit(self):
        # Make sure the _has_same_storage_numel is a fallthrough, so that
        # conj bit does not materialize. If it materializes it would
        # cause the layout check to fail for views that do not index the
        # the entire storage.
        a = torch.randn(2, 2, dtype=torch.cdouble).conj()
        b = torch.rand_like(a)

        self.assertTrue(torch.is_conj(a))
        self.assertEqual(len(a.storage()), len(b.storage()))

        with fwAD.dual_level():
            dual = fwAD.make_dual(a, b)
            dual[1:]

    def test_metadata_check_when_primal_has_neg_bit(self):
        # Make sure the _has_same_storage_numel is a fallthrough, so that
        # conj bit does not materialize. If it materializes it would
        # cause the layout check to fail for views that do not index the
        # the entire storage.
        a = torch.randn(2, 2, dtype=torch.cdouble).conj().imag
        b = torch.randn(2, 2, dtype=torch.cdouble).imag

        self.assertTrue(torch.is_neg(a))
        self.assertEqual(len(a.storage()), len(b.storage()))

        with fwAD.dual_level():
            dual = fwAD.make_dual(a, b)
            dual[1:]

    # The following test functions want to ensure all the following behaviors:
    #   - Ensure that default level system in the python binding works
    #   - Ensure that only level 0 exists and nesting is properly disabled
    #   - Ensure that printing works fine
    #   - Ensure that basic packing/unpacking works
    #   - Ensure that advanced packing/unpacking works
    #     - For memory / version counter share
    #     - For backward AD (regular ops)
    #   - Ensure that view + inplace for both modes work fine
    #   - Ensure we do proper cleanup on exit of a level

    def test_default_level(self):
        foo = torch.rand(2)
        bar = torch.rand(2)

        with fwAD.dual_level():
            baz = fwAD.make_dual(foo, bar)
            baz_primal, baz_tangent = fwAD.unpack_dual(baz)
        self.assertEqual(baz_primal, foo)
        # We don't actually need to enforce that these two are the exact same python
        # object, feel free to relax in the future
        self.assertIs(baz_tangent, bar)

        baz_primal, baz_tangent = fwAD.unpack_dual(baz)
        self.assertEqual(baz_primal, foo)
        self.assertEqual(baz_tangent, None)

    def test_nested_level(self):
        with fwAD.dual_level() as level:
            # For now only level 0 exists
            self.assertEqual(level, 0)

        with fwAD.dual_level():
            with self.assertRaisesRegex(RuntimeError, "Nested forward mode AD is not supported at the moment"):
                nest_level = fwAD.enter_dual_level()

    def test_set_fw_grad_having_own_fw_grad_at_same_level(self):
        foo = torch.rand(2)
        bar = torch.rand(2)
        baz = torch.rand(2)

        with fwAD.dual_level():
            dual = fwAD.make_dual(foo, bar)
            with self.assertRaisesRegex(RuntimeError, "has a forward gradient at the same level"):
                fwAD.make_dual(baz, dual)

    def test_make_dual_inference_tensor_in_inference_mode(self):
        with torch.inference_mode():
            foo = torch.rand(2)
            bar = torch.rand(2)
            foo_copy = foo.clone()

            with fwAD.dual_level():
                dual = fwAD.make_dual(foo, bar)
                self.assertFalse(dual._is_view())

                dual += 1
                self.assertFalse(torch.allclose(foo, foo_copy))

    def test_make_dual_torch_dispatch(self):
        counter = [0]

        class MySubclass(torch.Tensor):
            def __new__(cls, data=None):
                return torch.Tensor._make_subclass(cls, data)

            @classmethod
            def __torch_dispatch__(cls, func, types, args=(), kwargs=None):
                if func == torch.ops.aten.alias:
                    counter[0] += 1

                    with no_dispatch():
                        return MySubclass(torch.ops.aten.alias(*args))

                with no_dispatch():
                    return func(*args, **kwargs)

        a = torch.tensor(1.)
        s = MySubclass(a)

        with fwAD.dual_level():
            fwAD.make_dual(s, torch.rand_like(s))
            self.assertEqual(counter[0], 1)
            fwAD.make_dual(torch.rand_like(s), s)
            self.assertEqual(counter[0], 2)

    def test_print(self):
        with fwAD.dual_level() as level:
            a = torch.rand(3)
            self.assertFalse("tangent=" in str(a))

            b = fwAD.make_dual(a, torch.rand(3))
            self.assertFalse("tangent=" in str(a))
            self.assertTrue("tangent=" in str(b))

            b_primal, b_tangent = fwAD.unpack_dual(b)
            self.assertFalse("tangent=" in str(b_primal))
            self.assertFalse("tangent=" in str(b_tangent))

    def test_basic_packing_unpacking(self):
        foo = torch.rand(2)
        bar = torch.rand(2)

        with fwAD.dual_level():
            baz = fwAD.make_dual(foo, bar)
            baz_primal, baz_tangent = fwAD.unpack_dual(baz)
            self.assertEqual(baz_primal, foo)
            self.assertIs(baz_tangent, bar)

            # Check unpacked dual is returned as a named tuple
            # NB: Every invocation of unpack_dual returns a new tensor view
            self.assertIsNot(baz_primal, fwAD.unpack_dual(baz).primal)
            self.assertEqual(baz_primal, fwAD.unpack_dual(baz).primal)
            self.assertIs(baz_tangent, fwAD.unpack_dual(baz).tangent)

            # Check that packing/unpacking did not change the input
            foo_primal, foo_tangent = fwAD.unpack_dual(foo)
            self.assertEqual(foo_primal, foo)
            self.assertIsNone(foo_tangent)

    def test_advanced_packing_unpacking(self):
        foo = torch.rand(2)
        bar = torch.ones(2)

        # Memory and version counter check
        with fwAD.dual_level():
            dual = fwAD.make_dual(foo, bar)

            # Ensure that they are sharing memory and version counter
            self.assertEqual(dual.storage().data_ptr(), foo.storage().data_ptr())

            # Ensure we properly share the version counter
            self.assertEqual(foo._version, dual._version)
            foo.add_(1)
            self.assertEqual(foo._version, dual._version)

            # Unpacking should only create aliases as well
            dual_primal, dual_tangent = fwAD.unpack_dual(dual)
            self.assertEqual(dual_primal.storage().data_ptr(), foo.storage().data_ptr())
            self.assertEqual(dual_tangent.storage().data_ptr(), bar.storage().data_ptr())
            # And the tangent is actually re-used as-is so it is still the same Tensor
            self.assertIs(dual_tangent, bar)

            # Ensure we properly share the version counter
            self.assertEqual(foo._version, dual_primal._version)
            foo.add_(1)
            self.assertEqual(foo._version, dual_primal._version)
            self.assertEqual(bar._version, dual_tangent._version)
            bar.add_(1)
            self.assertEqual(bar._version, dual_tangent._version)

        # backward mode check
        with fwAD.dual_level():
            foo.requires_grad_()
            bar.requires_grad_()

            # Check that backward gradients properly propagates through packing/unpacking
            dual = fwAD.make_dual(foo, bar)
            p, t = fwAD.unpack_dual(dual)

            gfoo, gbar = torch.autograd.grad(p.sum(), (foo, bar), retain_graph=True, allow_unused=True)
            self.assertEqual(gfoo, torch.ones_like(foo))
            self.assertIsNone(gbar)

            gfoo, gbar = torch.autograd.grad(t.sum(), (foo, bar), retain_graph=True, allow_unused=True)
            self.assertIsNone(gfoo)
            self.assertEqual(gbar, torch.ones_like(bar))

            # Check that forward gradients are impacted by detach()
            detached_dual = dual.detach()
            out = detached_dual * 2
            p, t = fwAD.unpack_dual(out)
            self.assertFalse(p.requires_grad)
            self.assertEqual(p, foo * 2)
            self.assertIsNone(t)

            # Check that forward gradients are not impacted by no_grad
            with torch.no_grad():
                out = dual * 3
            p, t = fwAD.unpack_dual(out)
            self.assertFalse(p.requires_grad)
            self.assertFalse(t.requires_grad)
            self.assertEqual(p, foo * 3)
            self.assertEqual(t, bar * 3)

            # Check that forward gradients are not impacted by inplace detach
            dual = dual.clone()
            dual.detach_()
            out = dual * 2
            p, t = fwAD.unpack_dual(out)
            self.assertFalse(p.requires_grad)
            self.assertEqual(p, foo * 2)
            self.assertIsNone(t)

    def test_view_inplace_non_differentiable_views(self):
        original_foo = torch.rand(2, dtype=torch.double)
        original_bar = torch.ones(2, dtype=torch.double)

        # Do clones to be able to compare the values updated inplace
        # with the original content of these Tensors
        foo = original_foo.clone()
        bar = original_bar.clone()

        with fwAD.dual_level():
            # Note that in this test, we use "update" to mean computing the right tangent for the dual
            # All the inplace operations here are expected to update the primal value of the Tensors but
            # not always their tangents.
            # Also all mentions of "non differentiable view" here means non forward differentiable view
            # unless specified otherwise.
            # See note [Forward Grad View/inplace] for more details on how these views work.

            # Check that inplace ops do not update non-differentiable views
            # Non differentiable view
            dual = fwAD.make_dual(foo, bar)
            dual *= 2
            # Check that non differentiable view's tangent was not updated
            self.assertIsNone(fwAD.unpack_dual(foo)[1])
            # Check that the computed result is correct
            self.assertEqual(bar, original_bar * 2)
            self.assertEqual(fwAD.unpack_dual(dual)[1], original_bar * 2)
            self.assertEqual(foo, original_foo * 2)
            self.assertEqual(fwAD.unpack_dual(dual)[0], original_foo * 2)
            # Other non differentiable view
            dual_primal, dual_tangent = fwAD.unpack_dual(dual)
            self.assertIsNone(fwAD.unpack_dual(dual_primal)[1])
            self.assertIsNone(fwAD.unpack_dual(dual_tangent)[1])
            dual_primal *= 2
            # Ensure dual's tangent did not change
            self.assertEqual(fwAD.unpack_dual(dual)[0], original_foo * 4)
            self.assertEqual(fwAD.unpack_dual(dual)[1], original_bar * 2)
            dual_tangent *= 2
            # Ensure dual's primal did not change
            self.assertEqual(fwAD.unpack_dual(dual)[0], original_foo * 4)
            self.assertEqual(fwAD.unpack_dual(dual)[1], original_bar * 4)


    def test_view_inplace_differentiable_views(self):
        original_foo = torch.rand(2)
        original_bar = torch.ones(2)

        # Do clones to be able to compare the values updated inplace
        # with the original content of these Tensors
        foo = original_foo.clone()
        bar = original_bar.clone()

        with fwAD.dual_level():
            # Check that inplace ops do update differentiable view but stop at non differentiable ones
            # A non differentiable view
            dual = fwAD.make_dual(foo, bar)
            # A differentiable view
            view = dual.narrow(0, 0, 1)
            view *= 2
            # Check that non differentiable view was not updated
            self.assertIsNone(fwAD.unpack_dual(foo)[1])
            # Check that differentiable view was updated
            self.assertEqual(fwAD.unpack_dual(dual)[1], torch.tensor([2., 1.]))
            self.assertEqual(fwAD.unpack_dual(view)[1], torch.tensor([2.]))

            # Check that we track differentiable view even for Tensors that are not dual
            baz = torch.rand(2)
            baz += dual
            self.assertEqual(fwAD.unpack_dual(baz)[1], fwAD.unpack_dual(dual)[1])
            # Updates on view should as well
            baz = torch.rand(2)
            baz[0] = dual[0]
            self.assertEqual(fwAD.unpack_dual(baz)[1][0], fwAD.unpack_dual(dual)[1][0])
            # Unused values get a gradient of 0
            self.assertEqual(fwAD.unpack_dual(baz)[1][1], 0.)

            # Check that forward non-differentiable views do prevent gradient update
            baz = torch.rand(2)
            view = baz.detach()
            view += dual
            self.assertIsNone(fwAD.unpack_dual(baz)[1])

    def test_view_inplace_always_creates_a_view(self):
        # See https://github.com/pytorch/pytorch/issues/67800
        # The codepath may depend on the op. At the time writing, when self is not a dual tensor
        # the resulting forward grad for self for...
        # - add_ has the same layout as self
        # - mul_ has the same layout as other
        # This is kind of fragile because the above depends on how the forward grad expression
        # is written. For add and mul at least, the output inherits the layout of LHS.
        # We want to handle at least these two cases.
        inplace_binary_ops = (  # Add more to this list?
            lambda x, y: x.add_(y),
            lambda x, y: x.mul_(y),
            lambda x, y: x.copy_(y),
        )

        for inplace_binary_op in inplace_binary_ops:
            base = torch.randn(2, 2)
            view = base.transpose(0, 1)

            primal = torch.randn(2, 2)
            tangent = torch.randn(2, 2)

            with fwAD.dual_level():
                dual = fwAD.make_dual(primal, tangent)
                inplace_binary_op(view, dual)

                # Verify that a view relationship is created for both the primal and tangent
                p, t = fwAD.unpack_dual(base)
                p_clone = p.clone()
                t_clone = t.clone()
                view *= 2
                p, t = fwAD.unpack_dual(base)

                self.assertTrue(torch.allclose(p_clone * 2, p))
                self.assertTrue(torch.allclose(t_clone * 2, t))

    def test_grad_cleanup(self):
        foo = torch.rand(2)
        bar = torch.rand(2)
        baz = torch.rand(2)

        with fwAD.dual_level():
            dual = fwAD.make_dual(foo, bar)
            self.assertIsNone(fwAD.unpack_dual(foo)[1])
            self.assertIs(fwAD.unpack_dual(dual)[1], bar)

        self.assertIsNone(fwAD.unpack_dual(dual)[1])

        with fwAD.dual_level():
            self.assertIsNone(fwAD.unpack_dual(foo)[1])
            new_dual = fwAD.make_dual(foo, baz)

            dual_primal, dual_tangent = fwAD.unpack_dual(dual)
            new_dual_primal, new_dual_tangent = fwAD.unpack_dual(new_dual)
            self.assertEqual(dual_primal, new_dual_primal)
            self.assertIsNone(dual_tangent)
            self.assertEqual(new_dual_tangent, baz)

    def test_detach_view_tracking(self):
        # Default detach is both forward and backward non-differentiable
        foo = torch.rand(2)
        foo_weak = torch._C._WeakTensorRef(foo)

        out = foo.detach()

        del foo
        self.assertTrue(foo_weak.expired())

    def test_out_variant(self):

        with fwAD.dual_level():
            foo = fwAD.make_dual(torch.rand(2), torch.rand(2))
            bar = torch.rand(2)

            with self.assertRaisesRegex(RuntimeError, "out= function"):
                torch.add(bar, bar, out=foo)

            with self.assertRaisesRegex(RuntimeError, "out= function"):
                torch.add(foo, bar, out=bar)

    def test_non_differentiable(self):
        with fwAD.dual_level():
            foo = fwAD.make_dual(torch.rand(2), torch.rand(2))
            bar = torch.rand(2)

            # No differentiable outputs, shouldn't error
            eq = foo == bar

            # Inplace
            foo.eq_(bar)

    def test_create_new_zeros_with_same_meta(self):
        new_zeroes_fn = torch.ops.aten._new_zeros_with_same_feature_meta

        def check(a, b):
            def assert_same_meta(t, target):
                for num_bdim in range(t.dim()):
                    result = new_zeroes_fn(t, target, self_num_batch_dims=num_bdim)

                    self.assertEqual(result.dim(), target.dim() + num_bdim)

                    # Check size/strides match for feature dims only
                    for i in range(num_bdim, result.dim()):
                        self.assertEqual(result.size()[i], target.size()[i - num_bdim])
                        self.assertEqual(result.stride()[i], target.stride()[i - num_bdim])

                    # Check that we generate strides reasonably
                    if target.is_contiguous():
                        self.assertTrue(result.is_contiguous())

                    self.assertEqual(result.storage_offset(), target.storage_offset())

                    prod_of_t_bdims = reduce(operator.mul, t.size()[:num_bdim], 1)
                    self.assertEqual(len(result.storage()), len(target.storage()) * prod_of_t_bdims)

                    # TensorOptions is same
                    self.assertEqual(result.dtype, target.dtype)

            assert_same_meta(a, b)
            assert_same_meta(b, a)

        a = torch.randn(5, dtype=torch.float)
        b = torch.randn(2, 3, 4, dtype=torch.double)
        check(a, b)

        # non-contiguous case
        a = torch.randn(2, 3, 4).transpose(0, 1).contiguous().transpose(0, 1)
        b = torch.randn(2, 3, 4)
        check(a, b)

        a = torch.randn(5).narrow(0, 1, 2)
        b = torch.randn(2)
        check(a, b)

        # tensor is not a view, but still does not index entirety of storage
        a = torch.randn(5).resize_(4)
        b = torch.randn(4)
        check(a, b)

        # Zero-numel tensors
        a = torch.randn(1, 0, 2)
        b = torch.randn(1, 2)
        check(a, b)

        # Scalar tensor
        a = torch.tensor(1.)
        b = torch.randn(1, 2)
        check(a, b)

    def test_backward_graph_destruction(self):
        def fn():
            a = torch.rand(10, requires_grad=True)

            da = fwAD.make_dual(torch.rand_like(a), a)

            # Create an object with a c++ cycle as:
            # db -> AutogradMeta -> ForwardGrad -> db's grad
            # db's grad -> AutogradMeta -> MulBackward
            # MulBackward -> SavedVariable -> db
            db = da.exp()

        with fwAD.dual_level():
            fn()
        # This test make sure that we don't deadlock on exit of this
        # context manager. If you do, there is something wrong with the
        # locking of the forward ad level most likely

# Generic device type autograd tests.
class TestAutogradDeviceType(TestCase):

    def test_min_max_median_backprops_to_all_values(self, device):
        for f in [torch.min, torch.max, torch.median, torch.nanmedian]:
            x1 = torch.tensor([1., 0., 1., 0., 1., 0.], device=device, requires_grad=True)
            x2 = torch.tensor([float('nan'), float('nan'), float('nan')], requires_grad=True)
            for x in [x1, x2]:
                y = f(x)
                y.backward()
                self.assertEqual(x.grad.sum(), 1.)
                self.assertEqual((x.grad == 1 / 3).sum(), 3)

    def test_parameter_resize(self, device):
        asd = torch.nn.Parameter(torch.ones(16, dtype=torch.double, device=device))

        for i in range(2):
            with torch.no_grad():
                asd.set_(asd[1:])
                asd.grad = None

            m = torch.cat((asd, asd))
            m.sum().backward()

    @dtypes(torch.double, torch.cdouble)
    def test_sparse_ctor_getter_backward(self, device, dtype):
        # See NOTE [ Sparse: autograd and API ] on the expected behavior of this test
        def _test(size, sparse_dim, nnz, device):
            v_size = [nnz] + list(size[sparse_dim:])
            i = torch.rand(sparse_dim, nnz)
            i.mul_(torch.tensor(size[:sparse_dim]).unsqueeze(1).to(i))
            i = i.to(torch.long)

            inp = torch.randn(v_size, dtype=torch.double, device=device, requires_grad=True)
            other = self.genSparseTensor(size, sparse_dim, nnz, is_uncoalesced=True, device=device,
                                         dtype=dtype)[0]

            def fn(v):
                x = torch.sparse_coo_tensor(i, v, size, dtype=dtype, device=device)
                y = (x + other).coalesce()
                yv = y.values()
                new_v = yv.tanh()
                z = torch.sparse_coo_tensor(y.indices(), new_v, y.size())
                return z.coalesce().values()

            gradcheck(fn, (inp,), check_batched_grad=False)
            # FIXME: make gradgradcheck work.
            # gradgradcheck(fn, (inp,), check_batched_grad=False)

            # assert that _values is non-differentiable
            with self.assertRaisesRegex(RuntimeError, "does not have a grad_fn"):
                other.detach().requires_grad_()._values().backward(torch.ones_like(other._values()))

        for empty_i, empty_v, empty_nnz in product([True, False], repeat=3):
            sparse_size = [] if empty_i else [2, 1]
            dense_size = [1, 0, 2] if empty_v else [1, 2]
            nnz = 0 if empty_nnz else 5
            _test(sparse_size + dense_size, len(sparse_size), nnz, device)

    @skipMeta
    @dtypes(torch.double, torch.cdouble)
    def test_sparse_backward(self, device, dtype):
        class FixedGradientFunction(Function):
            @staticmethod
            def forward(ctx, x, grad_x):
                ctx.save_for_backward(grad_x)
                return x

            @staticmethod
            def backward(ctx, grad_x):
                saved_grad_x, = ctx.saved_tensors
                return saved_grad_x, None

        size = torch.Size([6, 3, 2])
        i1 = torch.tensor([
            [0, 3, 4],
            [0, 2, 2],
        ], dtype=torch.long)
        v1 = make_tensor([3, 2], dtype=dtype, device=device)
        sparse_grad1 = torch.sparse_coo_tensor(i1, v1, size, dtype=dtype, device=device)
        i2 = torch.tensor([
            [0, 1, 3, 4],
            [0, 1, 2, 2],
        ], dtype=torch.long)
        v2 = make_tensor([4, 2], dtype=dtype, device=device)
        sparse_grad2 = torch.sparse_coo_tensor(i2, v2, size, dtype=dtype, device=device)
        dense_grad = torch.rand(size, device=device, dtype=dtype)
        fn = FixedGradientFunction

        # sparse first
        x = torch.randn(size, dtype=dtype, device=device, requires_grad=True)
        (fn.apply(x, sparse_grad1) + fn.apply(x, dense_grad) + fn.apply(x, sparse_grad2)).sum().backward()
        self.assertEqual(x.grad, dense_grad + sparse_grad1 + sparse_grad2)
        # dense first
        x = torch.randn(size, dtype=dtype, device=device, requires_grad=True)
        (fn.apply(x, dense_grad) + fn.apply(x, sparse_grad1) + fn.apply(x, sparse_grad2)).sum().backward()
        self.assertEqual(x.grad, dense_grad + sparse_grad1 + sparse_grad2)
        # sparse only
        x = torch.randn(size, dtype=dtype, device=device, requires_grad=True)
        (fn.apply(x, sparse_grad1) + fn.apply(x, sparse_grad2)).sum().backward()
        self.assertEqual(x.grad, sparse_grad1 + sparse_grad2)

    # autograd tests via common_method_invocations don't allow input tensors to
    # be sparse (RuntimeError: gradcheck expects all tensor inputs are dense when
    # check_sparse_nnz is set to False.)
    def test_sparse_mask_autograd(self, device):
        tensor = torch.randn(3, requires_grad=True, device=device)
        mask = torch.ones(3, device=device)
        mask[1] = 0
        mask = mask.to_sparse()
        converted = tensor.sparse_mask(mask).to_dense()
        converted.sum().backward()
        self.assertEqual(tensor.grad, mask.to_dense())

    def test_pyscalar_conversions(self, device):
        def _test_pyscalar_conversions(t, integral_conv):
            # integral -> integral
            l = t(torch.zeros(1, 1, 1, dtype=torch.long))
            pyscalar = -12345
            l[0] = pyscalar
            self.assertEqual(integral_conv(l), pyscalar)

            # floating point -> floating point
            f = Variable(t(torch.randn(1, 1, dtype=torch.double)))
            pyscalar = -12345.1
            f[0] = pyscalar
            self.assertEqual(float(f), pyscalar)
            f[0] = nan
            self.assertTrue(math.isnan(float(f)))
            f[0] = inf
            self.assertEqual(float(f), inf)
            f[0] = -inf
            self.assertEqual(float(f), -inf)

            # integral -> floating point
            # check we can convert something that loses precision
            pyscalar = 1234567890123456789
            self.assertNotEqual(pyscalar, integral_conv(float(pyscalar)))
            l[0] = pyscalar
            self.assertEqual(float(l), float(pyscalar))

            # floating point -> integral
            f[0] = nan
            self.assertRaises(ValueError, lambda: integral_conv(f[0]))
            f[0] = inf
            self.assertRaises(OverflowError, lambda: integral_conv(f[0]))
            f[0] = -inf
            self.assertRaises(OverflowError, lambda: integral_conv(f[0]))
            f[0] = sys.float_info.max
            self.assertEqual(integral_conv(f), sys.float_info.max)

            # bool, nonzero
            def test_nonzero(tensor, value, expected):
                tensor[0] = value
                self.assertEqual(expected, bool(tensor))
                self.assertEqual(expected, True if tensor else False)

            test_nonzero(l, 0, False)
            test_nonzero(l, -2, True)
            test_nonzero(f, 0.0, False)
            test_nonzero(f, sys.float_info.min, True)
            test_nonzero(f, nan, bool(nan))
            test_nonzero(f, inf, bool(inf))
            test_nonzero(f, -inf, bool(-inf))


        _test_pyscalar_conversions(lambda x: x.to(device), lambda x: int(x))

    @dtypesIfCUDA(torch.half, torch.float, torch.double, torch.int8, torch.int16, torch.int32, torch.int64)
    @dtypes(torch.float, torch.double, torch.int8, torch.int16, torch.int32, torch.int64)
    def test_set_requires_grad_only_for_floats(self, device, dtype):
        def f1():
            a = torch.ones(1, dtype=dtype, device=device)
            a.requires_grad_()

        def f2():
            a = torch.ones(1, dtype=dtype, device=device)
            a.requires_grad = True

        def f3():
            torch.ones(1, dtype=dtype, device=device, requires_grad=True)

        a = torch.ones(1, dtype=dtype, device=device)
        a.requires_grad = False  # should always work
        a.requires_grad_(False)

        for f in [f1, f2, f3]:
            if dtype.is_floating_point:
                f()
            else:
                with self.assertRaisesRegex(RuntimeError, 'floating point', msg="dt: {} device: {}".format(a.dtype, a.device)):
                    f()

    @onlyCUDA
    def test_advanced_indexing_backwards_large(self, device):
        # See https://github.com/pytorch/pytorch/issues/22843
        n = (1 << 16)
        x = torch.rand(n, 1, device=device, requires_grad=True)
        a = x[:, [0]]
        a.sum().backward()
        self.assertEqual(x.grad, torch.ones(n, 1, device=device))

    def test_advanced_indexing_backwards_memory_format(self, device):
        # See https://github.com/pytorch/pytorch/issues/36956
        shape = (2, 8, 1, 2)
        i = torch.randint(1, shape, device=device).contiguous(memory_format=torch.channels_last)
        x = torch.randn(shape, requires_grad=True, device=device)
        x[i].sum().backward()

    def _test_reentrant_parent_error_on_cpu(self, device):
        t1 = torch.rand([3, 3], requires_grad=True)
        t2 = torch.rand([3, 3], device=device, requires_grad=True)
        t3 = torch.rand([3, 3], device=device, requires_grad=True)

        # Parent graph cpu graph.
        t4 = t1 * t1
        t5 = TestAutograd.SimulateBackwardError.apply(t4)

        # Child gpu graph (much longer than parent graph).
        prev = t2 * t2
        for i in range(10):
            prev = prev * t2
        reentrant_root = prev

        class ReentrantFunc(Function):
            @staticmethod
            def forward(ctx, inp):
                return inp.clone()

            @staticmethod
            def backward(ctx, grad):
                # Reentrant backward in child will take much longer.
                reentrant_root.backward()
                return grad

        # Parent gpu graph.
        t6 = ReentrantFunc.apply(t3)
        t7 = t6 * t6

        # Parent graph will error out first, while child graph will continue executing.
        with self.assertRaisesRegex(Exception, "Simulate error"):
            torch.autograd.backward([t5.sum(), t7.sum()])

        # No grads should be accumulated since child graph will stop execution
        # after parent receives error.
        self.assertIsNone(t2.grad)
        self.assertIsNone(t1.grad)
        self.assertIsNone(t3.grad)

    @onlyCUDA
    def test_reentrant_parent_error_on_cpu(self, device):
        def _get_cuda_memory_usage():
            # we don't need CUDA synchronize because the statistics are not tracked at
            # actual freeing, but at when marking the block as free.
            num_devices = torch.cuda.device_count()
            gc.collect()
            return tuple(torch.cuda.memory_allocated(i) for i in range(num_devices))

        before = _get_cuda_memory_usage()

        # Run as separate function so that gc can clean up everything when we
        # check for memory usage.
        self._test_reentrant_parent_error_on_cpu(device)

        # Wait for autograd thread to cleanup failed tasks.
        after = _get_cuda_memory_usage()
        start = time.time()
        while before != after and time.time() - start < 30:
            time.sleep(0.1)
            after = _get_cuda_memory_usage()

        self.assertEqual(before, after)

    # TODO: see if these tests can be ported to OpInfos or moved to where's test suite
    def test_where_functional(self, device):
        x = torch.randn(5, 5, dtype=torch.double, device=device, requires_grad=True)
        y = torch.randn(5, 5, dtype=torch.double, device=device, requires_grad=True)
        cond = mask_not_all_zeros((5, 5)).to(device=device)

        def where(cond, x, y):
            return torch.where(cond, x, y)

        gradcheck(where, [cond, x, y], raise_exception=True)
        gradgradcheck(where, [cond, x, y], [torch.randn(5, 5, device=device)])

        x = torch.randn(5, 1, 5, dtype=torch.double, device=device, requires_grad=True)
        y = torch.randn(5, 5, 1, dtype=torch.double, device=device, requires_grad=True)
        gradcheck(where, [cond, x, y], raise_exception=True)
        gradgradcheck(where, [cond, x, y], [torch.randn(5, 5, 5, device=device)])

    def test_where_scalar(self, device):
        x = torch.randn(5, 5, dtype=torch.double, device=device, requires_grad=True)
        scalar = 4.
        cond = mask_not_all_zeros((5, 5)).to(device=device)

        def where_scalar_first(cond, x):
            return torch.where(cond, scalar, x)

        def where_scalar_second(cond, x):
            return torch.where(cond, x, scalar)

        gradcheck(where_scalar_first, (cond, x))
        gradgradcheck(where_scalar_first, (cond, x))

        gradcheck(where_scalar_second, (cond, x))
        gradgradcheck(where_scalar_second, (cond, x))

    @onlyCUDA
    def test_free_unneeded_tensor(self, device):
        x = torch.randn(2, 3, 10, 10, device=device, requires_grad=True)
        m = torch.randn(1, 3, 1, 1, device=device)

        z = x.sum()
        base_mem = torch.cuda.memory_allocated()
        z = ((x + 2) * m).sum()
        end_mem = torch.cuda.memory_allocated()

        # In the end the memory usage should remain equal, because neither of
        # (x + 2) and ((x + 2) * m) should be kept alive for backward, while the
        # previous allocation of z had the same size as the current one.
        self.assertEqual(base_mem, end_mem)

    @onlyCUDA
    def test_pin_memory(self, device):
        x = torch.randn(2, 2, dtype=torch.double, requires_grad=True)
        self.assertEqual(x, x.pin_memory())
        self.assertIsNot(x, x.pin_memory())
        self.assertTrue(x.pin_memory().requires_grad)
        gradcheck(lambda x: x.pin_memory(), [x])
        gradgradcheck(lambda x: x.pin_memory(), [x])

    @skipCUDAIfRocm
    @onlyCUDA
    def test_profiler_emit_nvtx(self, device):
        # This test is not intended to ensure correctness of nvtx ranges.
        # That would require something a great deal more complex (you'd have to create a
        # profile in a subprocess, open it, and parse the sql somehow).
        # This test is merely intended to catch if emit_nvtx breaks on construction.
        a = torch.tensor([1, 2, 3], dtype=torch.float32, device=device)
        with torch.cuda.profiler.profile():
            with emit_nvtx():
                a.add(1.0)

    @onlyCUDA
    def test_rnn_backward_to_input_but_not_parameters(self, device):
        # this checks whether it is possible to not require
        # weight parameters, but require inputs, see #7722
        l = torch.nn.LSTM(2, 3).to(device)
        for p in l.parameters():
            p.requires_grad = False
        s = torch.randn(1, 1, 2, requires_grad=True, device=device)
        out, _ = l(s)
        out.sum().backward()
        self.assertFalse(s.grad is None or s.grad.abs().sum().item() == 0)

    @deviceCountAtLeast(1)
    def test_grad_assignment(self, devices):
        x = torch.randn(5, 5, device=devices[0])

        # Tests that the wrong type raises
        with self.assertRaisesRegex(TypeError, "expected to be a Tensor or None"):
            x.grad = 0

        # Tests that the wrong shape raises
        with self.assertRaises(RuntimeError):
            x.grad = torch.randn(2, 2, device=devices[0])

        # Tests that the wrong dtype raises
        with self.assertRaises(RuntimeError):
            x.grad = torch.randn(5, 5, dtype=torch.long, device=devices[0])

        # Tests that self-assignment raises
        with self.assertRaises(RuntimeError):
            x.grad = x

        # Tests device -> cpu grad assignment raises
        if self.device_type != 'cpu':
            with self.assertRaises(RuntimeError):
                t_cpu = torch.rand(5, 5)
                t_cpu.grad = torch.randn(5, 5, device=devices[0])

        # Tests half type on CUDA
        if self.device_type == 'cuda':
            x = x.to(dtype=torch.half, device=devices[0])
            x.grad = torch.zeros_like(x)

        # Tests cross-device assignment raises
        if len(devices) > 1:
            x = torch.randn(5, 5, device=devices[0])
            with self.assertRaises(RuntimeError):
                x.grad = torch.randn(5, 5, device=devices[1])

    @deviceCountAtLeast(1)
    @dtypes(torch.float, torch.double)
    def test_requires_grad_factory(self, devices, dtype):
        fns = [torch.ones_like, torch.randn_like]
        x = torch.randn(2, 3, dtype=dtype, device=devices[0])

        for fn in fns:
            for requires_grad in [True, False]:
                output = fn(x, dtype=dtype, device=devices[0], requires_grad=requires_grad)
                self.assertEqual(requires_grad, output.requires_grad)
                self.assertIs(dtype, output.dtype)
                self.assertEqual(devices[0], str(x.device))

    @deviceCountAtLeast(2)
    def test_unused_output_device(self, devices):
        from torch.nn.parallel._functions import Broadcast
        x = torch.randn(5, 5, dtype=torch.float, device=devices[0], requires_grad=True)
        outputs = Broadcast.apply(list(range(len(devices))), x)
        y = outputs[-1] * 2
        y.sum().backward()
        # TODO(#38095): Replace assertEqualIgnoreType. See issue #38095
        self.assertEqualIgnoreType(x.grad, torch.ones(5, 5) * 2)

    @deviceCountAtLeast(2)
    def test_backward_device(self, devices):
        # check that current device matches the variable's device
        device = [None]

        class Identity(torch.autograd.Function):
            @staticmethod
            def forward(ctx, x):
                return x.clone()

            @staticmethod
            def backward(ctx, grad_output):
                device[0] = grad_output.device
                return grad_output.clone()

        v = torch.randn(1, device=devices[1], requires_grad=True)
        Identity.apply(v).backward()
        self.assertEqual(str(device[0]), devices[1])

    @deviceCountAtLeast(2)
    def test_inputbuffer_add_multidevice(self, devices):
        input = torch.randn(1, device=devices[0], requires_grad=True)
        output = input.to(device=devices[1]) + input.to(device=devices[1])
        output.backward()

    @onlyCPU
    def test_copy_(self, device):
        # At the time of writing this test, copy_ is not generated from native_functions.yaml
        # there was a bug that bfloat16 was not recognized as floating.
        x = torch.randn(10, device=device, requires_grad=True)
        floating_dt = [dt for dt in get_all_dtypes() if dt.is_floating_point]
        for dt in floating_dt:
            y = torch.empty(10, device=device, dtype=dt)
            y.copy_(x)
            self.assertTrue(y.requires_grad)
            z = x.to(torch.bfloat16)
            self.assertTrue(z.requires_grad)

    def test_copy_forward_ad_broadcasting(self, device):
        # copy_ allows the src to have a different shape from self as long as src is
        # broadcastable to self. Make sure forward AD handles this case.
        primal = torch.rand(3, 3, device=device)
        tangent = torch.rand(3, 3, device=device)
        non_dual = torch.rand(1, 3, 3, device=device)

        with fwAD.dual_level():
            dual = fwAD.make_dual(primal, tangent)
            non_dual.copy_(dual)

    @onlyCUDA
    def test_simple_reentrant_cross_device(self, device):
        class ReentrantFunc(Function):
            _cpu_mode = True

            @staticmethod
            def forward(ctx, x):
                return x * (x + 2)

            @staticmethod
            def backward(ctx, grad_output):
                with torch.enable_grad():
                    if ReentrantFunc._cpu_mode:
                        new_param = torch.randn(2, 2, requires_grad=True)
                        (new_param ** 2).sum().backward()
                    else:
                        new_param = torch.randn(2, 2, device=device, requires_grad=True)
                        (new_param ** 2).sum().backward()
                return grad_output

        # Reentrant starts on GPU thread, finishs on GPU thread
        x = torch.randn(2, 2, device=device, requires_grad=True)
        out = ReentrantFunc.apply(x)
        out.sum().backward()

        # Reentrant starts on CPU thread, finishs on GPU thread
        x = torch.randn(2, 2, requires_grad=True)
        # set ReentrantFunc node to GPU to emit tasks to GPU queue
        ReentrantFunc._cpu_mode = False
        out = ReentrantFunc.apply(x)
        out.sum().backward()

        # Reentrant starts on GPU thread, finishs on CPU thread
        x = torch.randn(2, 2, device=device, requires_grad=True)
        # set ReentrantFunc node to CPU to emit tasks to CPU queue
        ReentrantFunc._cpu_mode = True
        out = ReentrantFunc.apply(x)
        out.sum().backward()

    @onlyCUDA
    def test_cross_device_reentrant_autograd(self, device):
        # Output on gpu so that this task will be associated with the gpu thread
        def fn_on_gpu(inp):
            # Artificially increase the priority of the next op to make sure it runs
            # as soon as we reach it before the ops of branch1.
            dummy = inp * 2 * 2 * 2 * 2
            return inp.to(device=device)

        def parent_on_cpu(inp):
            # Slow branch of ops on gpu so that the work queue for the gpu thread
            # won't empty too quickly. They also have smaller priorities than the
            # ones created by fn_on_gpu
            branch1 = inp.to(device=device)
            branch1 = branch1 / branch1
            branch1 = branch1 / branch1
            branch1 = branch1 / branch1
            # Perform checkpoint on cpu tensors. So the last op performed in the reentrant
            # autograd is an AccumulateGrad that runs on the cpu thread for the gpu thread.
            # So the cpu thread will notify the gpu thread with an empty NodeTask.
            branch2 = checkpoint(fn_on_gpu, inp)
            out = branch2 + branch1
            return out

        inp = torch.rand(2, requires_grad=True)
        out = parent_on_cpu(inp)
        # This will segfault if the empty NodeTask is not handled properly in the
        # gpu thread ReadyQueue
        out.sum().backward()

    def test_inplace_on_view_backprop_base(self, device):
        # modify view and back-prop through base
        root = torch.randn(2, 2, device=device, requires_grad=True)
        x = root.clone()
        v1 = x.narrow(0, 0, 1)
        v1.mul_(2)
        x.sum().backward()
        self.assertEqual(root.grad.tolist(), [[2, 2], [1, 1]])

    def test_inplace_on_view_backprop_view_of_view(self, device):
        # modify view and backprop through view-of-view
        root = torch.randn(2, 2, device=device, requires_grad=True)
        x = root.clone()
        v1 = x.narrow(0, 0, 1)
        v2 = x.narrow(0, 0, 1)
        v1.mul_(2)
        v2.sum().backward()
        self.assertEqual(root.grad.tolist(), [[2, 2], [0, 0]])

    def test_inplace_on_view_of_view(self, device):
        # modify view-of-view and backprop through base
        root = torch.randn(2, 2, device=device, requires_grad=True)
        x = root.clone()
        v1 = x.narrow(0, 0, 1)
        v2 = v1.narrow(1, 1, 1)
        v2.mul_(2)
        x.sum().backward()
        self.assertEqual(root.grad.tolist(), [[1, 2], [1, 1]])

    def test_inplace_on_view_then_no_grad(self, device):
        # Perform an in-place operation on a view of a non-leaf variable.
        a = torch.ones(3, 1, dtype=torch.double, device=device, requires_grad=True)
        b = a * 2
        c = b.view_as(b)
        c[0][0] = 3

        # Force a graph update with grad disabled.
        with torch.no_grad():
            c.grad_fn

        c.sum().backward()

    def test_inplace_on_view_gradcheck(self, device):
        # gradcheck modifications to views
        a = torch.randn(4, 4, dtype=torch.double, device=device, requires_grad=True)
        b = torch.randn(2, 2, dtype=torch.double, device=device, requires_grad=True)

        def func(root, b):
            x = root.clone()
            x.narrow(1, 2, 2).narrow(0, 1, 2).mul_(b)
            x.narrow(1, 0, 2).narrow(0, 1, 2).mul_(b)
            return x

        gradcheck(func, [a, b], raise_exception=True)
        go = torch.randn(a.size(), dtype=torch.double, device=device, requires_grad=True)
        gradgradcheck(func, (a, b), (go,))

    def test_inplace_on_view_multiple_outputs(self, device):
        root = torch.arange(9., dtype=torch.double).reshape(3, 3).requires_grad_()
        x = root.clone()
        v1 = x.unbind()
        with self.assertRaises(RuntimeError):
            v1[0].mul_(2)

    def test_inplace_on_view_of_multiple_output_view(self, device):
        a = torch.rand(10, dtype=torch.double, device=device, requires_grad=True).clone()
        b = a.unbind(0)
        c = b[0].view_as(b[0])
        with self.assertRaises(RuntimeError):
            c.mul_(2)

    def test_inplace_multiple_output_view_of_view(self, device):
        a = torch.rand(10, dtype=torch.double, device=device, requires_grad=True).clone()
        b = a.view_as(a)
        c = b.unbind(0)
        with self.assertRaises(RuntimeError):
            c[0].mul_(2)

    def test_inplace_on_view_makes_base_require_grad(self, device):
        # in-place modification to view makes base require grad
        a = torch.randn(4, 4, dtype=torch.double, device=device, requires_grad=False)
        b = torch.randn(4, 2, dtype=torch.double, device=device, requires_grad=True)

        def func(root, b):
            x = root.clone()
            self.assertFalse(x.requires_grad)
            x.narrow(1, 2, 2).mul_(b)
            self.assertTrue(x.requires_grad)
            return x

        gradcheck(func, [a, b], raise_exception=True)
        go = torch.randn(a.size(), dtype=torch.double, device=device, requires_grad=True)
        gradgradcheck(func, (a, b), (go,))

    def test_inplace_on_view_backprop_view(self, device):
        # modify view and backprop through view
        a = torch.tensor([2., 5.], device=device, requires_grad=False)
        b = torch.tensor([3.], device=device, requires_grad=True)
        res = a.narrow(0, 1, 1).mul_(b)
        res.sum().backward()
        self.assertEqual(b.grad.tolist(), [5])
        self.assertIsNone(a.grad)

    def test_inplace_on_view_modify_base(self, device):
        # Test that an in-place operation on a base that forced it to require
        # grad also forces any previous views to require grad and backprop
        # correctly
        r = torch.ones(1, dtype=torch.double, device=device, requires_grad=True)

        def fn(r):
            x = torch.ones(5, dtype=torch.double, device=device)
            v = x.select(0, 1)
            self.assertFalse(v.requires_grad)
            self.assertIsNone(v.grad_fn)
            x.add_(r)  # v is now dependent on r due to the in-place op on x
            self.assertTrue(v.requires_grad)
            return v

        gradcheck(fn, [r])
        gradgradcheck(fn, [r])

    def test_inplace_on_view_python(self, device):
        # in-place modifications of Python-autograd created view
        a = torch.randn(4, 4, dtype=torch.double, device=device, requires_grad=True)
        b = torch.randn(2, 2, dtype=torch.double, device=device, requires_grad=True)

        class PyAdd(torch.autograd.Function):
            @staticmethod
            def forward(ctx, x, y):
                ctx.mark_dirty(x)
                x.add_(y)
                return x

            @staticmethod
            def backward(ctx, grad):
                return grad, grad

        def func(root, b):
            x = root.clone()
            PyAdd.apply(x.narrow(1, 2, 2).narrow(0, 1, 2), b)
            PyAdd.apply(x.narrow(1, 0, 2).narrow(0, 1, 2), b)
            return x

        gradcheck(func, [a, b], raise_exception=True)
        go = torch.randn(a.size(), dtype=torch.double, device=device, requires_grad=True)
        gradgradcheck(func, (a, b), (go,))

    def test_inplace_on_view_non_contig(self, device):
        root = torch.ones(2, 3, 2, device=device).select(2, 1).t().requires_grad_(True)
        x = root.clone()
        v1 = x.narrow(0, 0, 1)
        v2 = v1.narrow(1, 1, 1)
        v2.mul_(2)
        x.sum().backward()
        self.assertEqual(root.grad.tolist(), [[1, 2], [1, 1], [1, 1]])

    def test_inplace_on_view_multi_output_unsafe(self, device):
        for f in [lambda t: t.unsafe_split(1),
                  lambda t: t.unsafe_split_with_sizes((1, 1, 1)),
                  lambda t: t.unsafe_chunk(3)]:
            a = torch.randn(3, 3, device=device, requires_grad=True)
            b = a + a
            s1, s2, s3 = f(b)
            s1.mul_(s2)
            s1.sum().backward()

    def test_inplace_on_view_multi_output_safe(self, device):
        for f in [lambda t: t.split(1),
                  lambda t: t.split_with_sizes((1, 1, 1)),
                  lambda t: t.chunk(3)]:
            a = torch.randn(3, 3, device=device, requires_grad=True)
            b = a + a
            s1, s2, s3 = f(b)
            error_msg = 'This view is the output of a function that returns multiple views.'
            with self.assertRaisesRegex(RuntimeError, error_msg):
                s1.mul_(s2)

    def test_mv_grad_stride_0(self, device):
        # Reference: https://github.com/pytorch/pytorch/issues/38315
        mat = torch.randn(2, 2, dtype=torch.double, device=device)
        vec = torch.randn(1, dtype=torch.double, device=device).requires_grad_(True)

        def fn(vec):
            # Expand inside the function to make sure the input to
            # gradcheck does not have overlapping memory
            vec = vec.expand(2)
            return (mat @ vec).sum()

        gradcheck(fn, (vec))
        gradgradcheck(fn, (vec))

    @onlyCUDA
    def test_gradcheck_input_output_different_device(self, device):
        x = torch.ones((1,), dtype=torch.double, device="cuda", requires_grad=True)
        gradcheck(lambda x: x.to("cpu"), (x,))

        x = torch.ones((1,), dtype=torch.double, device="cpu", requires_grad=True)
        gradcheck(lambda x: x.to("cuda"), (x,))

    def test_strided_leaf_grad_layout(self, device):
        # (1) If leaf is non-overlapping and dense, grad's layout should match its leaf.
        for fmt_a in (torch.contiguous_format, torch.channels_last):
            for fmt_b in (torch.contiguous_format, torch.channels_last):
                a = torch.rand((2, 3, 4, 5), device=device).to(memory_format=fmt_a)
                b = torch.rand((2, 3, 4, 5), device=device).to(memory_format=fmt_b)
                a.requires_grad_()
                b.requires_grad_()
                # checks (1) for broadcasted gradients
                a.sum().backward()
                self.assertEqual(a.grad.stride(), a.stride())
                b.sum().backward()
                self.assertEqual(b.grad.stride(), b.stride())
                # checks (1) for non-broadcasted gradients
                a.grad = None
                b.grad = None
                (a * b).sum().backward()
                self.assertEqual(a.grad.stride(), a.stride())
                self.assertEqual(b.grad.stride(), b.stride())

        # (2) If leaf isn't dense, checks that grads are rowmajor contiguous.
        c = torch.empty_strided((2, 2), (4, 2), device=device).copy_(torch.rand((2, 2), device=device))
        c.requires_grad_()
        d = torch.rand((2, 2), device=device)
        # checks (2) for broadcasted gradients
        c.sum().backward()
        self.assertEqual(c.grad.stride(), (2, 1))
        # checks (2) for non-broadcasted gradients
        c.grad = None
        (c * d).sum().backward()
        self.assertEqual(c.grad.stride(), (2, 1))

    def test_copy_r_to_c(self, device):
        out_c = torch.empty(3, 2, dtype=torch.cdouble, device=device)
        inp_r = torch.randn(3, 2, dtype=torch.double, device=device,
                            requires_grad=True)

        def do_test():
            out_c.copy_(inp_r)
            out_c.sum().backward()
            self.assertEqual(inp_r.grad, torch.ones_like(inp_r))

        self.assertNotWarn(do_test)

    def test_non_differentiable_ops(self, device):
        # Just make sure the op doesn't raise an error
        # and resulting tensor has requires_grad=False.
        x = torch.tensor([[1, 2], [3, 4.]], requires_grad=True, device=device)
        out = torch.isin(x, torch.tensor([2, 3], device=device))
        self.assertFalse(out.requires_grad)

        x = torch.randn(3, 3, requires_grad=True)
        out = torch.signbit(x)
        self.assertFalse(out.requires_grad)

    def test_warning_in_backward(self, device):
        # Test warning during backward are always propagated as python warnings (gh-50209)
        # NOTE: For device=cuda, warning gets propagated from a worker thread
        a = torch.zeros((), device=device, requires_grad=True)
        b = torch._C._nn._test_warn_in_autograd(a)

        with self.assertWarnsRegex(UserWarning, "Warn from backward"):
            b.backward()


class TestAutogradInferenceMode(TestCase):
    def _is_inference_tensor(self, tensor):
        try:
            err_msg = "Inference tensors do not track version counter"
            with self.assertRaisesRegex(RuntimeError, err_msg):
                tensor._version
            return True
        except AssertionError as e:
            return False

    def test_inference_mode_context_manager(self):
        self.assertFalse(torch.is_inference_mode_enabled())
        with torch.inference_mode():
            self.assertTrue(torch.is_inference_mode_enabled())
            with torch.inference_mode(False):
                self.assertFalse(torch.is_inference_mode_enabled())
            self.assertTrue(torch.is_inference_mode_enabled())
        self.assertFalse(torch.is_inference_mode_enabled())

    def test_inference_mode_decorator(self):
        for mode in (True, False):
            @torch.inference_mode(mode)
            def func(x):
                self.assertEqual(torch.is_inference_mode_enabled(), mode)
                return x * x

            for requires_grad in (True, False):
                c = torch.ones(1, 2, 3, requires_grad=requires_grad)
                d = func(c)
                self.assertTrue(not mode or torch.is_inference(d))
                self.assertEqual(d.requires_grad, requires_grad and not mode)

    def test_inference_mode_tensor_creation(self):
        with torch.inference_mode():
            # new tensors created through constructors are inference tensors
            c = torch.ones(1, 2, 3)
            self.assertFalse(c.requires_grad)
            self.assertTrue(torch.is_inference(c))

            # requires_grad doesn't change inference tensor behavior in InferenceMode
            tmp = torch.ones(1, 2, 3, requires_grad=True)
            self.assertTrue(tmp.requires_grad)
            self.assertTrue(torch.is_inference(tmp))

            tmp = torch.ones(1, 2, 3).requires_grad_(False)
            self.assertFalse(tmp.requires_grad)
            self.assertTrue(torch.is_inference(tmp))

    def test_inference_mode_existing_autograd_session(self):
        s = torch.ones(1, 2, 3, requires_grad=True)
        a = s.clone()

        # `a` gets saved outside of inference mode
        out = a * a
        with torch.inference_mode():
            a.add_(2)

        self.assertFalse(torch.is_inference(a))
        # tensors created outside of inference mode aren't
        # inference tensors, so they will still have their
        # version counters tracked
        err_msg = ("one of the variables needed for gradient computation has been "
                   "modified by an inplace operation")
        with self.assertRaisesRegex(RuntimeError, err_msg):
            out.backward(torch.ones_like(out))

    def test_inference_mode_inf_tensor_in_inf_mode_functional_op(self):
        def functional_op(x):
            return x * x

        with torch.inference_mode():
            for requires_grad in (True, False):
                c = torch.ones(1, 2, 3, requires_grad=requires_grad)

                # performing a non-view operation produces a inference tensor
                # that does not require grad
                func_out = functional_op(c)
                self.assertTrue(torch.is_inference(func_out))
                self.assertFalse(func_out.requires_grad)

    def test_inference_mode_inf_tensor_in_inf_mode_inplace_op(self):
        @torch.inference_mode()
        def run_test(fn):
            for requires_grad in (True, False):
                c = torch.ones(1, 2, 3, requires_grad=requires_grad)

                # after performing inplace operation, tensor is still
                # an inference tensor
                fn(c)
                self.assertTrue(torch.is_inference(c))
                self.assertEqual(c.requires_grad, requires_grad)
        run_test(lambda x: x.add_(2))
        run_test(lambda x: x.transpose_(0, 1))

    def test_inference_mode_inf_tensor_in_inf_mode_view_op(self):
        with torch.inference_mode():
            for requires_grad in (True, False):
                c = torch.ones(1, 2, 3, requires_grad=requires_grad)

                # perform view operation produces inference tensor
                # that does not require grad
                view_out = c.view(-1)
                self.assertTrue(torch.is_inference(view_out))
                self.assertFalse(view_out.requires_grad)

    def test_inference_mode_inf_tensor_in_normal_mode_functional_op(self):
        def functional_op(x):
            return x * x

        for requires_grad in (True, False):
            with torch.inference_mode():
                c = torch.ones(1, 2, 3, requires_grad=requires_grad)

        func_out = functional_op(c)
        self.assertFalse(torch.is_inference(func_out))
        self.assertFalse(func_out.requires_grad)
        self.assertTrue(func_out.is_leaf)

    def test_inference_mode_inf_tensor_in_normal_mode_inplace_op(self):
        def run_test(fn):
            for requires_grad in (False, True):
                with torch.inference_mode():
                    c = torch.ones(1, 2, 3, requires_grad=requires_grad)

                if requires_grad:
                    # leaf variable that requires grad is being used in an inplace
                    # operation when requires_grad=True
                    pass
                else:
                    err_msg = "Inplace update to inference tensor outside InferenceMode"
                    with self.assertRaisesRegex(RuntimeError, err_msg):
                        fn(c)
        run_test(lambda x: x.add_(2))
        run_test(lambda x: x.transpose_(0, 1))

    def test_inference_mode_inf_tensor_in_normal_mode_view_op(self):
        for requires_grad in (True, False):
            with torch.inference_mode():
                c = torch.ones(1, 2, 3, requires_grad=requires_grad)

            out = c.view(-1)
            self.assertTrue(torch.is_inference(out))
            self.assertFalse(out.requires_grad)
            self.assertFalse(out._is_view())
            self.assertTrue(out.is_leaf)

    def test_normal_tensor_inplace_output_in_inference_mode(self):
        def run_test(fn):
            for requires_grad in (True, False):
                s = torch.ones(1, 2, 3, requires_grad=requires_grad)
                a = s.clone()

                with torch.inference_mode():
                    fn(a)
                    self.assertFalse(torch.is_inference(a))
                    self.assertEqual(a.requires_grad, requires_grad)

                    # inplace -> inplace
                    fn(a)
                    self.assertFalse(torch.is_inference(a))
                    self.assertEqual(a.requires_grad, requires_grad)

                    # inplace -> inplace -> view
                    view_out = a.view(-1)
                    self.assertFalse(torch.is_inference(view_out))
                    self.assertEqual(view_out.requires_grad, requires_grad)
        run_test(lambda x: x.add_(2))
        run_test(lambda x: x.transpose_(0, 1))

    def test_normal_tensor_inplace_output_in_normal_mode(self):
        def run_test(fn):
            for requires_grad in (True, False):
                s = torch.ones(1, 2, 3, requires_grad=requires_grad)
                a = s.clone()

                with torch.inference_mode():
                    fn(a)
                    self.assertFalse(torch.is_inference(a))
                    self.assertEqual(a.requires_grad, requires_grad)

                fn(a)
                self.assertFalse(torch.is_inference(a))
                self.assertEqual(a.requires_grad, requires_grad)

                # inplace -> inplace
                fn(a)
                self.assertFalse(torch.is_inference(a))
                self.assertEqual(a.requires_grad, requires_grad)

                # inplace -> inplace -> view
                view_out = a.view(-1)
                self.assertFalse(torch.is_inference(view_out))
                self.assertEqual(view_out.requires_grad, requires_grad)
            run_test(lambda x: x.add_(2))
            run_test(lambda x: x.transpose_(0, 1))

    def test_normal_tensor_view_output_in_inference_mode(self):
        for requires_grad in (True, False):
            s = torch.ones(1, 2, 3, requires_grad=requires_grad)
            a = s.clone()

            with torch.inference_mode():
                out = a.view(-1)
                self.assertFalse(torch.is_inference(out))
                self.assertEqual(out.requires_grad, requires_grad)
                self.assertTrue(out._is_view())

                # view -> view
                tmp = out.view(-1)
                self.assertFalse(torch.is_inference(tmp))
                self.assertEqual(tmp.requires_grad, requires_grad)
                self.assertTrue(tmp._is_view())
                self.assertTrue(tmp.is_leaf)

                # view -> view -> inplace
                self.assertTrue(torch.is_inference_mode_enabled())
                tmp.add_(2)
                self.assertFalse(torch.is_inference(tmp))
                self.assertEqual(tmp.requires_grad, requires_grad)
                # Accessing is_leaf in python tries to update grad_fn and raises:
                # A view was created in inference mode and its base or
                # another view of its base has been modified inplace in normal mode
                # tmp.is_leaf
                self.assertEqual(a._version, tmp._version)

    def test_normal_tensor_view_output_in_normal_mode(self):
        def functional_op(x):
            return x * x

        for requires_grad in (True, False):
            s = torch.ones(1, 2, 3, requires_grad=requires_grad)
            a = s.clone()

            with torch.inference_mode():
                out = a.view(-1)
                self.assertFalse(torch.is_inference(out))
                self.assertEqual(out.requires_grad, requires_grad)
                self.assertTrue(out._is_view())
                self.assertTrue(out.is_leaf)

            tmp = functional_op(out)
            self.assertFalse(torch.is_inference(tmp))
            self.assertEqual(tmp.requires_grad, requires_grad)

            if requires_grad:
                err_msg = "A view was created in inference mode and is being modified inplace"
                with self.assertRaisesRegex(RuntimeError, err_msg):
                    out.add_(2)
                pass
            else:
                out.add_(2)

            tmp = out.view(2, 3)
            self.assertFalse(torch.is_inference(tmp))
            self.assertEqual(tmp.requires_grad, requires_grad)

    def test_mix_inference_and_normal_tensor_functional_op(self):
        for requires_grad in (True, False):
            s = torch.ones(1, 2, 3, requires_grad=requires_grad)

            with torch.inference_mode():
                c = torch.ones(1, 2, 3, requires_grad=requires_grad)

            # add is safe since it doesn't save any variable for backward
            out = c.add(s)
            self.assertFalse(torch.is_inference(out))
            self.assertEqual(out.requires_grad, requires_grad)
            if requires_grad:
                # leaf inference tensor with requires_grad=True can still have gradient
                out.backward(torch.ones_like(out))
                self.assertEqual(c.grad, torch.ones_like(c))

            if requires_grad:
                err_msg = "Inference tensors cannot be saved for backward"
                with self.assertRaisesRegex(RuntimeError, err_msg):
                    c * s

                # inference tensor in TensorList input
                inputs = [s, c]
                with self.assertRaisesRegex(RuntimeError, err_msg):
                    torch.stack(inputs)


    def test_mix_inference_and_normal_tensor_inplace_op(self):
        for requires_grad in (True, False):
            s = torch.ones(1, 2, 3, requires_grad=requires_grad)
            a = s.clone()

            with torch.inference_mode():
                c = torch.ones(1, 2, 3)

            self.assertTrue(torch.is_inference(c))
            if requires_grad:
                err_msg = "Inference tensors cannot be saved for backward"
                with self.assertRaisesRegex(RuntimeError, err_msg):
                    a.mul_(c)

                # inference tensor in TensorList input
                err_msg = ("out=... arguments don't support automatic differentiation, "
                           "but one of the arguments requires grad")
                with self.assertRaisesRegex(RuntimeError, err_msg):
                    torch.mul(s, s, out=c)
            else:
                a.mul_(c)
                err_msg = "Inplace update to inference tensor outside InferenceMode is not allowed"
                with self.assertRaisesRegex(RuntimeError, err_msg):
                    torch.mul(s, s, out=c)

    def test_mix_inference_and_normal_tensor_view_op(self):
        for requires_grad in (True, False):
            s = torch.ones(1, 2, 3, requires_grad=requires_grad)

            with torch.inference_mode():
                c = torch.ones(1, 2, 3)

            # view_as is a composite op which calls view with only one
            # tensor argument. So there isn't a mixed inference and normal
            # tensor inputs for view ops
            tmp1 = c.view_as(s)
            self.assertTrue(torch.is_inference(tmp1))
            self.assertFalse(tmp1.requires_grad)

            # this is fine since its equivalent as s.view(c.sizes()) which
            # isn't a mixed input scenario
            tmp2 = s.view_as(c)
            self.assertFalse(torch.is_inference(tmp2))
            self.assertEqual(tmp2.requires_grad, requires_grad)

    def test_inference_mode_handle_direct_view_on_rebase(self):
        def run_test(fn):
            for requires_grad in (True, False):
                s = torch.ones(1, 2, 3, requires_grad=requires_grad)
                a = s.clone()

                with torch.inference_mode():
                    view_out = a.view_as(a)

                if requires_grad:
                    err_msg = "A view was created in inference mode and is being modified inplace"
                    with self.assertRaisesRegex(RuntimeError, err_msg):
                        fn(view_out)
                    pass
                else:
                    fn(view_out)
        run_test(lambda x: x.add_(2))
        run_test(lambda x: x.transpose_(0, 1))

    def test_inference_mode_handle_indirect_view_on_rebase(self):
        def run_test(fn):
            for requires_grad in (True, False):
                s = torch.ones(1, 2, 3, requires_grad=requires_grad)
                a = s.clone()

                with torch.inference_mode():
                    view_out = a.view(-1)

                fn(a)
                if requires_grad:
                    err_msg = "A view was created in inference mode and its base or another view "
                    with self.assertRaisesRegex(RuntimeError, err_msg):
                        view_out.grad_fn
                    pass
                else:
                    view_out.grad_fn
        run_test(lambda x: x.add_(2))
        run_test(lambda x: x.transpose_(0, 1))


class TestMultithreadAutograd(TestCase):
    def _run_py_multithread_fn(self, fn, args=(), num_threads=10, kwargs=None):

        class PropagatingThread(threading.Thread):
            '''Helper class to propagate exception from child
            thread to main thread on join.

            Reference: https://stackoverflow.com/a/31614591/5602957
            '''

            def run(self):
                self.exception = None
                try:
                    self.ret = super(PropagatingThread, self).run()
                except Exception as e:
                    self.exception = e

            def join(self, timeout=None):
                super(PropagatingThread, self).join(timeout)
                if self.exception:
                    raise self.exception from self.exception
                return self.ret

        threads = []
        for _ in range(num_threads):
            p = PropagatingThread(target=fn, args=args)
            p.start()
            threads.append(p)

        for p in threads:
            p.join()

    def test_multithreaded_exception_propagation(self):
        # Test whether exception in child thread
        # are propagated to main thread.
        def fn():
            self.assertTrue(False)

        with self.assertRaises(AssertionError):
            self._run_py_multithread_fn(fn)

    def test_simple_backward(self):
        # simple multithreaded backward that create threads in the beginning of training
        # and everything else is training separately, i.e. inputs, operations, etc.
        def train_fn():
            x = torch.ones(5, 5, requires_grad=True)
            y = (x + 3) * (x + 4) * 0.5
            y.sum().backward()
            self.assertEqual(x.grad, x + 3.5)

        self._run_py_multithread_fn(train_fn)

    def test_simple_backward_same_input(self):
        # simple multithreaded backward with only shared inputs (i.e. This is common
        # for things like Hogwild multithreaded training with multiple CPU threads)
        def train_fn_backward(x):
            y = (x + 3) * (x + 4) * 0.5
            y.sum().backward()

        x = torch.ones(5, 5, requires_grad=True)
        self._run_py_multithread_fn(train_fn_backward, (x,))
        # Since we are calling backward from multiple threads
        # and all threads share the same input, when we do backward
        # concurrently, different backwards will all accumulate to
        # the same .grad for each input, and the gradients should
        # be equal to num_threads * gradient
        self.assertEqual(x.grad, 10 * (x + 3.5))

        def train_fn_grad(x):
            y = (x + 3) * (x + 4) * 0.5
            grads = torch.autograd.grad(y.sum(), x)
            self.assertEqual(len(grads), 1)
            self.assertEqual(grads[0], x + 3.5)

        # since we use functional grad() api, gradients will not
        # be accumulate to the same place and should be the same
        self._run_py_multithread_fn(train_fn_grad, (x,))

    def test_multithread_saved_tensors_hooks(self):
        def pack(x):
            warnings.warn("pack")
            return x

        def registers_hooks_for_each_thread():
            with torch.autograd.graph.saved_tensors_hooks(pack, lambda x: x):
                x = torch.ones(5, 5, requires_grad=True)
                with warnings.catch_warnings(record=True) as w:
                    y = x * x
                    # should raise two warnings from x being saved twice
                    self.assertEqual(len(w), 2)
            y.sum().backward()

    def test_dataparallel_saved_tensors_hooks(self):
        def pack(x):
            warnings.warn("pack")
            return x

        _self = self

        class Model(torch.nn.Module):
            def forward(self, x):
                with warnings.catch_warnings(record=True) as w:
                    y = x * x
                    if torch.cuda.device_count() >= 2:
                        # DataParallel is calling the forward in different threads
                        # without progating TLS, so hooks should not be called here
                        _self.assertEqual(len(w), 0)
                    else:
                        # DataParallel only uses one thread
                        # so hooks should be called here
                        _self.assertGreater(len(w), 0)

        x = torch.ones(5, 5, requires_grad=True)
        model = torch.nn.DataParallel(Model())

        with torch.autograd.graph.saved_tensors_hooks(pack, lambda x: x):
            model(x)
            with warnings.catch_warnings(record=True) as w:
                y = x * x
                # hooks should be called here
                _self.assertGreater(len(w), 0)

    def test_python_thread_in_middle(self):
        # User might write a network that starts on one CPU thread, then runs its second half
        # concurrently with other threads (either via python threading or fork/join calls),
        # then calls backward()/grad() on BOTH threads, like a Y pattern from input at the
        # bottom to output at the top. This way part of the GraphTask is being shared across
        # different threads and we need to ensure user specify retain_graph=True, otherwise
        # error out with the correct error message

        # Case 1: multiple backward with python threads, retain_graph=False
        # should throw error in some threads with no retain_graph.
        success_vs_raises = [0, 0]

        def train_fn_no_retain_graph(x):
            y = x + x ** 2
            try:
                y.sum().backward()
                success_vs_raises[0] += 1
            except RuntimeError as error:
                success_vs_raises[1] += 1
                self.assertRegex(str(error), "Specify retain_graph=True")

        x_no_retain = torch.ones(5, 5, requires_grad=True)
        y_no_retain = x_no_retain + x_no_retain ** 2
        self._run_py_multithread_fn(train_fn_no_retain_graph, (y_no_retain,), num_threads=5)
        # at least one thread will be success in this case, all other threads should raise
        # with the error that throw to user to recommend them specify retain_graph=True
        self.assertTrue(success_vs_raises[0] >= 1)

        # multiple backward with python threads, no error with retain_graph=True
        def train_fn_retain_graph(x):
            y = x + x ** 2
            y.sum().backward(retain_graph=True)

        x_retain = torch.ones(5, 5, requires_grad=True)
        y_retain = x_retain + x_retain ** 2
        self._run_py_multithread_fn(train_fn_retain_graph, (y_retain,), num_threads=5)
        # result should equal to num_thread * gradients
        self.assertEqual(x_retain.grad, 5 * (4 * x_retain ** 3 + 6 * (x_retain ** 2) + 4 * x_retain + 1))

    def test_fork_join_in_middle(self):
        # multiple backward with jit threads (fork/join primitive)
        # similar to test_python_thread_in_middle, we test with retain_graph=False/True

        # Case 1: multiple grad() calls with jit threads, retain_graph=False
        # should throw error in some threads with no retain_graph.
        @torch.jit.script
        def train_fn_jit_no_retain(middle, orig_x):
            y = middle + middle ** 2
            return torch.autograd.grad([y.sum()], [orig_x])

        @torch.jit.script
        def train_fn_fork_join_calls_no_retain(x):
            y_no_retain = (x + 3) * (x + 4) * 0.5

            fut = torch.jit._fork(train_fn_jit_no_retain, y_no_retain, x)
            grad_hat = train_fn_jit_no_retain(y_no_retain, x)
            grad = torch.jit._wait(fut)
            return grad, grad_hat

        try:
            train_fn_fork_join_calls_no_retain(torch.randn(5, 5, requires_grad=True))
        except RuntimeError as error:
            self.assertRegex(str(error), "Specify retain_graph=True")

        # Case 2: no error with retain_graph=True
        @torch.jit.script
        def train_fn_jit_retain(middle, orig_x):
            y = middle + middle ** 2
            return torch.autograd.grad([y.sum()], [orig_x], retain_graph=True)

        @torch.jit.script
        def train_fn_fork_join_calls_retain(x):
            y_retain = (x + 3) * (x + 4) * 0.5
            fut1 = torch.jit._fork(train_fn_jit_retain, y_retain, x)
            fut2 = torch.jit._fork(train_fn_jit_retain, y_retain, x)
            grad = train_fn_jit_retain(y_retain, x)
            grad1 = torch.jit._wait(fut1)
            grad2 = torch.jit._wait(fut2)
            return grad, grad1, grad2

        grad, grad1, grad2 = train_fn_fork_join_calls_retain(torch.randn(5, 5, requires_grad=True))
        self.assertEqual(grad, grad1)
        self.assertEqual(grad, grad2)

    def test_preserve_backtrace(self):
        class Foo(torch.autograd.Function):
            @staticmethod
            def forward(ctx, input):
                return input

            @staticmethod
            def backward(ctx, *grad):
                raise ValueError("something")

        t = torch.rand(10, requires_grad=True)
        try:
            Foo.apply(t).sum().backward()
        except Exception:
            import traceback
            tb = sys.exc_info()[2]
            tb_str = "\n".join(traceback.format_tb(tb))
            self.assertTrue('raise ValueError("something")' in tb_str)

    # TODO(@anjali411): add an OpInfo based test for torch.cat
    # Issue: https://github.com/pytorch/pytorch/issues/51627
    def test_cat_r_to_c(self):
        inp_c = torch.rand(3, 2, dtype=torch.cdouble, requires_grad=True)
        inp_r = torch.randn(3, 2, dtype=torch.double, requires_grad=True)

        def fn(x1, x2):
            return torch.cat((x1, x2), dim=-1)

        torch.autograd.gradcheck(fn, [inp_r, inp_c], check_forward_ad=True)
        torch.autograd.gradcheck(fn, [inp_c, inp_r], check_forward_ad=True)

# Import test cases from below autograd/ here. These are found
# implicitly by the loader, so Flake8 thinks they are unused, hence
# the suppressions.

from autograd.test_complex import TestAutogradComplex  # noqa: F401

# e.g., TestAutogradDeviceTypeCPU and TestAutogradDeviceTypeCUDA
instantiate_device_type_tests(
    TestAutogradDeviceType,
    globals(),
    except_for=None
)

instantiate_parametrized_tests(TestAutograd)

if __name__ == '__main__':
    run_tests()<|MERGE_RESOLUTION|>--- conflicted
+++ resolved
@@ -30,15 +30,9 @@
 from torch.utils.checkpoint import checkpoint
 from torch.testing import make_tensor
 from torch.testing._internal.common_cuda import TEST_CUDA
-from torch.testing._internal.common_utils import (TestCase, run_tests, skipIfNoLapack,
-<<<<<<< HEAD
-                                                  slowTest, IS_WINDOWS, IS_MACOS,
-                                                  disable_gc, gradcheck, gradgradcheck)
-=======
-                                                  slowTest, IS_WINDOWS, IS_MACOS, CudaMemoryLeakCheck,
-                                                  disable_gc, gradcheck, gradgradcheck,
-                                                  parametrize, instantiate_parametrized_tests)
->>>>>>> c463d500
+from torch.testing._internal.common_utils import (
+    TestCase, run_tests, skipIfNoLapack, slowTest, IS_WINDOWS, IS_MACOS,
+    disable_gc, gradcheck, gradgradcheck, parametrize, instantiate_parametrized_tests)
 from torch.autograd import Variable, Function, detect_anomaly, kineto_available
 from torch.autograd.function import InplaceFunction
 import torch.autograd.forward_ad as fwAD
