--- conflicted
+++ resolved
@@ -5452,20 +5452,8 @@
 
             if not pivot:
                 self.assertEqual(pivots, torch.arange(1, 1 + k, device=device, dtype=torch.int32).expand(batch + (k, )))
-<<<<<<< HEAD
-            print(LU)
-            if pivot:
-                print(pivots)
 
             P, L, U = torch.lu_unpack(LU, pivots, unpack_pivots=pivot)
-            if pivot:
-                print(P)
-            print(L)
-            print(U)
-=======
-
-            P, L, U = torch.lu_unpack(LU, pivots)
->>>>>>> 79e338cd
 
             self.assertEqual(P @ L @ U if pivot else L @ U, A)
 
