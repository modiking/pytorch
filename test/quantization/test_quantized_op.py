--- conflicted
+++ resolved
@@ -2421,9 +2421,6 @@
                 super(MultiheadAttentionModel, self).__init__()
                 self.layer = torch.nn.MultiheadAttention(*args, **kwargs)
 
-<<<<<<< HEAD
-            def forward(self, query, key, value, key_padding_mask=None, need_weights=True, attn_mask=None):
-=======
             def forward(
                 self,
                 query,
@@ -2433,7 +2430,6 @@
                 need_weights: bool = True,
                 attn_mask: Optional[torch.Tensor] = None,
             ):
->>>>>>> 078fadaa
                 return self.layer(query, key, value, key_padding_mask, need_weights, attn_mask)
 
         qengine = torch.backends.quantized.engine
@@ -2449,11 +2445,7 @@
         kembed_dim = 128
         vembed_dim = 256
 
-<<<<<<< HEAD
-        dropout = 0  # This is not supported
-=======
         dropout = 0.0  # This is not supported
->>>>>>> 078fadaa
 
         Bias = [False, True]
         Add_bias_kv = [False, True]
@@ -2533,12 +2525,9 @@
                                  f"add_bias_kv={add_bias_kv}, "
                                  f"add_zero_attn={add_zero_attn}"))
 
-<<<<<<< HEAD
-=======
                     # Verify the result is scriptable
                     mha_quantized_scripted = torch.jit.script(mha_quantized)
 
->>>>>>> 078fadaa
 
 class TestDynamicQuantizedLinear(TestCase):
     """Tests the correctness of the dynamic quantized linear and linear_relu op."""
