import torch.nn as nn
import torch.nn.intrinsic as nni

from typing import Union, Callable, Tuple, Dict, Optional, Type
from torch.ao.quantization.utils import Pattern

from torch.ao.quantization.utils import get_combined_dict


def fuse_conv_bn(is_qat, conv, bn):
    r"""Given the conv and bn modules, fuses them and returns the fused module

    Args:
        is_qat: a flag for whether we are using quantization aware training fusion
        or post training quantization fusion
        conv: Module instance of type conv2d/conv3d
        bn: Spatial BN instance that needs to be fused with the conv

    Examples::

        >>> m1 = nn.Conv2d(10, 20, 3)
        >>> b1 = nn.BatchNorm2d(20)
        >>> m2 = fuse_conv_bn(m1, b1)
    """
    assert(conv.training == bn.training),\
        "Conv and BN both must be in the same mode (train or eval)."

    fused_module_class_map = {
        nn.Conv1d: nni.ConvBn1d,
        nn.Conv2d: nni.ConvBn2d,
        nn.Conv3d: nni.ConvBn3d,
    }

    if is_qat:
        # TODO: remove the assert later
        assert conv.training, "qat is only supported when conv.training is True currently"
        assert bn.num_features == conv.out_channels, 'Output channel of Conv2d must match num_features of BatchNorm2d'
        assert bn.affine, 'Only support fusing BatchNorm2d with affine set to True'
        assert bn.track_running_stats, 'Only support fusing BatchNorm2d with tracking_running_stats set to True'
        fused_module_class = fused_module_class_map.get((type(conv)), None)
        if fused_module_class is not None:
            return fused_module_class(conv, bn)
        else:
            raise NotImplementedError("Cannot fuse train modules: {}".format((conv, bn)))
    else:
        return nn.utils.fuse_conv_bn_eval(conv, bn)

def fuse_conv_bn_relu(is_qat, conv, bn, relu):
    r"""Given the conv and bn modules, fuses them and returns the fused module

    Args:
        is_qat: a flag for whether we are using quantization aware training fusion
        or post training quantization fusion
        conv: Module instance of type conv2d/conv3d
        bn: Spatial BN instance that needs to be fused with the conv

    Examples::

        >>> m1 = nn.Conv2d(10, 20, 3)
        >>> b1 = nn.BatchNorm2d(20)
        >>> r1 = nn.ReLU(inplace=False)
        >>> m2 = fuse_conv_bn_relu(m1, b1, r1)
    """
    assert(conv.training == bn.training == relu.training),\
        "Conv and BN both must be in the same mode (train or eval)."
    fused_module : Optional[Type[nn.Sequential]] = None
    if is_qat:
        # TODO: remove the assert later
        assert conv.training, "qat is only supported when conv.training is True currently"
        map_to_fused_module_train = {
            nn.Conv1d: nni.ConvBnReLU1d,
            nn.Conv2d: nni.ConvBnReLU2d,
            nn.Conv3d: nni.ConvBnReLU3d,
        }
        assert bn.num_features == conv.out_channels, 'Output channel of Conv must match num_features of BatchNorm'
        assert bn.affine, 'Only support fusing BatchNorm with affine set to True'
        assert bn.track_running_stats, 'Only support fusing BatchNorm with tracking_running_stats set to True'
        fused_module = map_to_fused_module_train.get(type(conv), None)
        if fused_module is not None:
            return fused_module(conv, bn, relu)
        else:
            raise NotImplementedError("Cannot fuse train modules: {}".format((conv, bn, relu)))
    else:
        map_to_fused_module_eval = {
            nn.Conv1d: nni.ConvReLU1d,
            nn.Conv2d: nni.ConvReLU2d,
            nn.Conv3d: nni.ConvReLU3d,
        }
        fused_module = map_to_fused_module_eval.get(type(conv), None)
        if fused_module is not None:
            fused_conv = nn.utils.fusion.fuse_conv_bn_eval(conv, bn)
            return fused_module(fused_conv, relu)
        else:
            raise NotImplementedError("Cannot fuse eval modules: {}".format((conv, bn, relu)))

def fuse_linear_bn(is_qat, linear, bn):
    r"""Given the linear and bn modules, fuses them and returns the fused module

    Args:
        is_qat: a flag for whether we are using quantization aware training fusion
        or post training quantization fusion
        linear: Module instance of type Linear
        bn: BatchNorm1d instance that needs to be fused with the linear layer

    Examples::

        >>> m1 = nn.Linear(20, 10)
        >>> b1 = nn.BatchNorm1d(10)
        >>> m2 = fuse_linear_bn(m1, b1)
    """
    assert(linear.training == bn.training),\
        "Linear and BN both must be in the same mode (train or eval)."

    if is_qat:
        # TODO: remove the assert later
        assert linear.training, "qat is only supported when linear.training is True currently"
        raise Exception("Fusing Linear+BatchNorm not yet supported in training.")
    else:
        return nn.utils.fusion.fuse_linear_bn_eval(linear, bn)

<<<<<<< HEAD
def sequential_wrapper2(sequential):
    """ Given a sequential class for two modules, return a function that takes
    is_qat, and then two modules as argument, that ignores the is_qat flag
    and always returns the sequential that combines the two input modules
    """
    def fuser_method(is_qat, m1, m2):
        return sequential(m1, m2)
    return fuser_method
=======

def fuse_convtranspose_bn(convt, bn):
    r"""Given ConvTranspose and bn modules, fuses them and returns the fused module

    Args:
        convt: Module instance of type ConvTransposeNd
        bn: BatchNormNd instance that needs to be fused with the linear layer.
            batch norm N should match the ConvTranspose N

    Examples::

        >>> m1 = nn.ConvTranspose2d(10, 20, 3)
        >>> b1 = nn.BatchNorm2d(20)
        >>> m2 = fuse_convtranspose_bn(m1, b1)
    """
    assert(convt.training == bn.training),\
        "ConvTranspose and BN both must be in the same mode (train or eval)."

    if convt.training:
        raise Exception("Fusing ConvTranspose+BatchNorm not yet supported in training.")
    else:
        return nn.utils.fusion.fuse_conv_bn_eval(convt, bn, transpose=True)

>>>>>>> bbebd92e

DEFAULT_OP_LIST_TO_FUSER_METHOD: Dict[Tuple, Union[nn.Sequential, Callable]] = {
    (nn.Conv1d, nn.BatchNorm1d): fuse_conv_bn,
    (nn.Conv1d, nn.BatchNorm1d, nn.ReLU): fuse_conv_bn_relu,
    (nn.Conv2d, nn.BatchNorm2d): fuse_conv_bn,
    (nn.Conv2d, nn.BatchNorm2d, nn.ReLU): fuse_conv_bn_relu,
    (nn.Conv3d, nn.BatchNorm3d): fuse_conv_bn,
    (nn.Conv3d, nn.BatchNorm3d, nn.ReLU): fuse_conv_bn_relu,
    (nn.Conv1d, nn.ReLU): sequential_wrapper2(nni.ConvReLU1d),
    (nn.Conv2d, nn.ReLU): sequential_wrapper2(nni.ConvReLU2d),
    (nn.Conv3d, nn.ReLU): sequential_wrapper2(nni.ConvReLU3d),
    (nn.Linear, nn.BatchNorm1d): fuse_linear_bn,
<<<<<<< HEAD
    (nn.Linear, nn.ReLU): sequential_wrapper2(nni.LinearReLU),
    (nn.BatchNorm2d, nn.ReLU): sequential_wrapper2(nni.BNReLU2d),
    (nn.BatchNorm3d, nn.ReLU): sequential_wrapper2(nni.BNReLU3d),
=======
    (nn.Linear, nn.ReLU): nni.LinearReLU,
    (nn.BatchNorm2d, nn.ReLU): nni.BNReLU2d,
    (nn.BatchNorm3d, nn.ReLU): nni.BNReLU3d,
    (nn.ConvTranspose1d, nn.BatchNorm1d): fuse_convtranspose_bn,
    (nn.ConvTranspose2d, nn.BatchNorm2d): fuse_convtranspose_bn,
    (nn.ConvTranspose3d, nn.BatchNorm3d): fuse_convtranspose_bn,
>>>>>>> bbebd92e
}

def get_fuser_method(op_list, additional_fuser_method_mapping=None):
    ''' Get fuser method for the given list of module types,
    return None if fuser method does not exist
    '''
    if additional_fuser_method_mapping is None:
        additional_fuser_method_mapping = dict()
    all_mappings = get_combined_dict(DEFAULT_OP_LIST_TO_FUSER_METHOD,
                                     additional_fuser_method_mapping)
    fuser_method = all_mappings.get(op_list, None)
    assert fuser_method is not None, "did not find fuser method for: {} ".format(op_list)
    return fuser_method

def reverse_sequential_wrapper2(sequential):
    """ Given a sequential class for two modules, return a function that takes
    is_qat, and then two modules as argument, that ignores the is_qat flag
    and always returns the sequential that combines the two input modules, with
    the order of two inputs reversed
    """
    def fuser_method(is_qat, m1, m2):
        return sequential(m2, m1)
    return fuser_method

def reverse2(f):
    def reversed(is_qat, x, y):
        return f(is_qat, y, x)
    return reversed

def reverse3(f):
    def reversed(is_qat, x, w):
        y, z = w
        return f(is_qat, z, y, x)
    return reversed

DEFAULT_PATTERN_TO_FUSER_METHOD: Dict[Pattern, Union[nn.Sequential, Callable]] = {
    (nn.BatchNorm1d, nn.Conv1d): reverse2(fuse_conv_bn),
    (nn.ReLU, (nn.BatchNorm1d, nn.Conv1d)): reverse3(fuse_conv_bn_relu),
    (nn.BatchNorm2d, nn.Conv2d): reverse2(fuse_conv_bn),
    (nn.ReLU, (nn.BatchNorm2d, nn.Conv2d)): reverse3(fuse_conv_bn_relu),
    (nn.BatchNorm3d, nn.Conv3d): reverse2(fuse_conv_bn),
    (nn.ReLU, (nn.BatchNorm3d, nn.Conv3d)): reverse3(fuse_conv_bn_relu),
    (nn.ReLU, nn.Conv1d): reverse_sequential_wrapper2(nni.ConvReLU1d),
    (nn.ReLU, nn.Conv2d): reverse_sequential_wrapper2(nni.ConvReLU2d),
    (nn.ReLU, nn.Conv3d): reverse_sequential_wrapper2(nni.ConvReLU3d),
    (nn.BatchNorm1d, nn.Linear): reverse2(fuse_linear_bn),
<<<<<<< HEAD
    (nn.ReLU, nn.Linear): reverse_sequential_wrapper2(nni.LinearReLU),
    (nn.ReLU, nn.BatchNorm2d): reverse_sequential_wrapper2(nni.BNReLU2d),
    (nn.ReLU, nn.BatchNorm3d): reverse_sequential_wrapper2(nni.BNReLU3d),
=======
    (nn.ReLU, nn.Linear): reverse2(nni.LinearReLU),
    (nn.ReLU, nn.BatchNorm2d): reverse2(nni.BNReLU2d),
    (nn.ReLU, nn.BatchNorm3d): reverse2(nni.BNReLU3d),
    (nn.BatchNorm1d, nn.ConvTranspose1d): reverse2(fuse_convtranspose_bn),
    (nn.BatchNorm2d, nn.ConvTranspose2d): reverse2(fuse_convtranspose_bn),
    (nn.BatchNorm3d, nn.ConvTranspose3d): reverse2(fuse_convtranspose_bn),
>>>>>>> bbebd92e
}

def get_fuser_method_new(
        op_pattern: Pattern,
        fuser_method_mapping: Optional[Dict[Pattern, Union[nn.Sequential, Callable]]] = None):
    """ This will be made defult after we deparate the get_fuser_method
    Would like to implement this first and have a separate PR for deprecation
    """
    if fuser_method_mapping is None:
        fuser_method_mapping = DEFAULT_PATTERN_TO_FUSER_METHOD

    fuser_method = fuser_method_mapping.get(op_pattern, None)
    assert fuser_method is not None, "did not find fuser method for: {} ".format(op_pattern)
    return fuser_method<|MERGE_RESOLUTION|>--- conflicted
+++ resolved
@@ -118,7 +118,29 @@
     else:
         return nn.utils.fusion.fuse_linear_bn_eval(linear, bn)
 
-<<<<<<< HEAD
+def fuse_convtranspose_bn(is_qat, convt, bn):
+    r"""Given ConvTranspose and bn modules, fuses them and returns the fused module
+
+    Args:
+        convt: Module instance of type ConvTransposeNd
+        bn: BatchNormNd instance that needs to be fused with the linear layer.
+            batch norm N should match the ConvTranspose N
+
+    Examples::
+
+        >>> m1 = nn.ConvTranspose2d(10, 20, 3)
+        >>> b1 = nn.BatchNorm2d(20)
+        >>> m2 = fuse_convtranspose_bn(m1, b1)
+    """
+    assert(convt.training == bn.training),\
+        "ConvTranspose and BN both must be in the same mode (train or eval)."
+
+    if is_qat:
+        assert convt.training, "qat is only supported when convt.training is True currently"
+        raise Exception("Fusing ConvTranspose+BatchNorm not yet supported in training.")
+    else:
+        return nn.utils.fusion.fuse_conv_bn_eval(convt, bn, transpose=True)
+
 def sequential_wrapper2(sequential):
     """ Given a sequential class for two modules, return a function that takes
     is_qat, and then two modules as argument, that ignores the is_qat flag
@@ -127,31 +149,6 @@
     def fuser_method(is_qat, m1, m2):
         return sequential(m1, m2)
     return fuser_method
-=======
-
-def fuse_convtranspose_bn(convt, bn):
-    r"""Given ConvTranspose and bn modules, fuses them and returns the fused module
-
-    Args:
-        convt: Module instance of type ConvTransposeNd
-        bn: BatchNormNd instance that needs to be fused with the linear layer.
-            batch norm N should match the ConvTranspose N
-
-    Examples::
-
-        >>> m1 = nn.ConvTranspose2d(10, 20, 3)
-        >>> b1 = nn.BatchNorm2d(20)
-        >>> m2 = fuse_convtranspose_bn(m1, b1)
-    """
-    assert(convt.training == bn.training),\
-        "ConvTranspose and BN both must be in the same mode (train or eval)."
-
-    if convt.training:
-        raise Exception("Fusing ConvTranspose+BatchNorm not yet supported in training.")
-    else:
-        return nn.utils.fusion.fuse_conv_bn_eval(convt, bn, transpose=True)
-
->>>>>>> bbebd92e
 
 DEFAULT_OP_LIST_TO_FUSER_METHOD: Dict[Tuple, Union[nn.Sequential, Callable]] = {
     (nn.Conv1d, nn.BatchNorm1d): fuse_conv_bn,
@@ -164,18 +161,12 @@
     (nn.Conv2d, nn.ReLU): sequential_wrapper2(nni.ConvReLU2d),
     (nn.Conv3d, nn.ReLU): sequential_wrapper2(nni.ConvReLU3d),
     (nn.Linear, nn.BatchNorm1d): fuse_linear_bn,
-<<<<<<< HEAD
     (nn.Linear, nn.ReLU): sequential_wrapper2(nni.LinearReLU),
     (nn.BatchNorm2d, nn.ReLU): sequential_wrapper2(nni.BNReLU2d),
     (nn.BatchNorm3d, nn.ReLU): sequential_wrapper2(nni.BNReLU3d),
-=======
-    (nn.Linear, nn.ReLU): nni.LinearReLU,
-    (nn.BatchNorm2d, nn.ReLU): nni.BNReLU2d,
-    (nn.BatchNorm3d, nn.ReLU): nni.BNReLU3d,
     (nn.ConvTranspose1d, nn.BatchNorm1d): fuse_convtranspose_bn,
     (nn.ConvTranspose2d, nn.BatchNorm2d): fuse_convtranspose_bn,
     (nn.ConvTranspose3d, nn.BatchNorm3d): fuse_convtranspose_bn,
->>>>>>> bbebd92e
 }
 
 def get_fuser_method(op_list, additional_fuser_method_mapping=None):
@@ -222,18 +213,12 @@
     (nn.ReLU, nn.Conv2d): reverse_sequential_wrapper2(nni.ConvReLU2d),
     (nn.ReLU, nn.Conv3d): reverse_sequential_wrapper2(nni.ConvReLU3d),
     (nn.BatchNorm1d, nn.Linear): reverse2(fuse_linear_bn),
-<<<<<<< HEAD
     (nn.ReLU, nn.Linear): reverse_sequential_wrapper2(nni.LinearReLU),
     (nn.ReLU, nn.BatchNorm2d): reverse_sequential_wrapper2(nni.BNReLU2d),
     (nn.ReLU, nn.BatchNorm3d): reverse_sequential_wrapper2(nni.BNReLU3d),
-=======
-    (nn.ReLU, nn.Linear): reverse2(nni.LinearReLU),
-    (nn.ReLU, nn.BatchNorm2d): reverse2(nni.BNReLU2d),
-    (nn.ReLU, nn.BatchNorm3d): reverse2(nni.BNReLU3d),
     (nn.BatchNorm1d, nn.ConvTranspose1d): reverse2(fuse_convtranspose_bn),
     (nn.BatchNorm2d, nn.ConvTranspose2d): reverse2(fuse_convtranspose_bn),
     (nn.BatchNorm3d, nn.ConvTranspose3d): reverse2(fuse_convtranspose_bn),
->>>>>>> bbebd92e
 }
 
 def get_fuser_method_new(
