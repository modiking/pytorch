--- conflicted
+++ resolved
@@ -4,11 +4,7 @@
 import inspect
 import io
 import linecache
-<<<<<<< HEAD
-=======
 from weakref import WeakValueDictionary
-from torch.serialization import _load
->>>>>>> 989adaa4
 import pickle
 import torch
 from torch.serialization import _get_restore_location, _maybe_decode_ascii
@@ -89,7 +85,6 @@
         self.modules['resources'] = self  # type: ignore
 
         self._mangler = PackageMangler()
-        self._loaded_storages: Dict[str, Any] = {}
 
         # used for torch.serialization._load
         self.Unpickler = lambda *args, **kwargs: _UnpicklerWrapper(self, *args, **kwargs)
@@ -137,13 +132,6 @@
         data = self.load_binary(package, resource)
         return data.decode(encoding, errors)
 
-    def _load_tensor(self, data_type, size, key, location, restore_location):
-        name = f'data/{key}'
-        dtype = data_type(0).dtype
-
-        storage = self.zip_reader.get_storage_from_record(name, size, dtype).storage()
-        self._loaded_storages[key] = restore_location(storage, location)
-
     def load_pickle(self, package: str, resource: str, map_location=None) -> Any:
         """Unpickles the resource from the package, loading any modules that are needed to construct the objects
         using :meth:`import_module`
@@ -158,6 +146,14 @@
         """
         pickle_file = self._zipfile_path(package, resource)
         restore_location = _get_restore_location(map_location)
+        loaded_storages = {}
+
+        def load_tensor(data_type, size, key, location, restore_location):
+            name = f'data/{key}'
+            dtype = data_type(0).dtype
+
+            storage = self.zip_reader.get_storage_from_record(name, size, dtype).storage()
+            loaded_storages[key] = restore_location(storage, location)
 
         def persistent_load(saved_id):
             assert isinstance(saved_id, tuple)
@@ -167,9 +163,9 @@
             assert typename == 'storage', \
                 f"Unknown typename for persistent_load, expected 'storage' but got '{typename}'"
             data_type, key, location, size = data
-            if key not in self._loaded_storages:
-                self._load_tensor(data_type, size, key, _maybe_decode_ascii(location), restore_location)
-            storage = self._loaded_storages[key]
+            if key not in loaded_storages:
+                load_tensor(data_type, size, key, _maybe_decode_ascii(location), restore_location)
+            storage = loaded_storages[key]
             return storage
 
         # Load the data (which may in turn use `persistent_load` to load tensors)
