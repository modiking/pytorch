#include <torch/csrc/jit/serialization/export.h>

#include <c10/util/Exception.h>
#include <torch/csrc/jit/api/function_impl.h>
#include <torch/csrc/jit/backends/backend_debug_handler.h>
#include <torch/csrc/jit/backends/backend_debug_info.h>
#include <torch/csrc/jit/frontend/source_range.h>
#include <torch/csrc/jit/ir/attributes.h>
#include <torch/csrc/jit/ir/ir.h>
#include <torch/csrc/jit/ir/type_hashing.h>
#include <torch/csrc/jit/mobile/function.h>
#include <torch/csrc/jit/mobile/interpreter.h>
#include <torch/csrc/jit/mobile/method.h>
#include <torch/csrc/jit/mobile/module.h>
#include <torch/csrc/jit/passes/inliner.h>
#include <torch/csrc/jit/runtime/instruction.h>
#include <torch/csrc/jit/serialization/callstack_debug_info_serialization.h>
#include <torch/csrc/jit/serialization/export_bytecode.h>
#include <torch/csrc/jit/serialization/import_export_constants.h>
#include <torch/csrc/jit/serialization/import_export_functions.h>
#include <torch/csrc/jit/serialization/import_export_helpers.h>
#include <torch/csrc/jit/serialization/pickle.h>
#include <torch/csrc/jit/serialization/python_print.h>
#include <torch/csrc/jit/serialization/source_range_serialization.h>
#include <torch/csrc/jit/serialization/type_name_uniquer.h>

#include <caffe2/serialize/inline_container.h>

#include <ATen/ATen.h>

#include <ATen/core/jit_type.h>
#include <ATen/core/qualified_name.h>
#include <string>
#include <unordered_map>
#include <unordered_set>
#include <vector>

namespace torch {
namespace jit {

<<<<<<< HEAD
=======
CompilationOptions getOptionsFromGlobal() {
  CompilationOptions compilation_options;
  compilation_options.enable_default_args_before_out_args =
      BytecodeEmitMode::is_default_args_before_out_args_enabled();
  compilation_options.enable_default_value_for_unspecified_arg =
      BytecodeEmitMode::is_default_value_for_unspecified_arg_enabled();
  compilation_options.incl_interface_call = getMobileInterfaceCallExport();
  compilation_options.model_version =
      caffe2::serialize::kProducedBytecodeVersion;
  return compilation_options;
}

IValue to_tuple(std::initializer_list<IValue> ivalues) {
  return c10::ivalue::Tuple::create(ivalues);
}

>>>>>>> 6e1eb17d
IValue to_tuple(std::vector<IValue> ivalues) {
  return c10::ivalue::Tuple::create(std::move(ivalues));
}

IValue Table(const std::vector<std::pair<std::string, IValue>>& entries) {
  std::vector<IValue> ivalue_entries;
  ivalue_entries.reserve(entries.size());
  for (const auto& e : entries) {
    ivalue_entries.push_back(to_tuple({e.first, e.second}));
  }
  return to_tuple(std::move(ivalue_entries));
}

namespace {

ExportModuleExtraFilesHook& GetExtraFilesHook() {
  static ExportModuleExtraFilesHook func = nullptr;
  return func;
}

std::pair<IValue, IValue> getFunctionTuple(
    const CompilationUnit& compilation_unit,
    const mobile::Function& func,
    BackendDebugInfoRecorder& debug_info_recorder,
    TypeNameUniquer& type_name_uniquer_) {
<<<<<<< HEAD
  auto graph = func.graph()->copy();

  Inline(*graph);

  std::shared_ptr<MobileCode> code;
  code = std::make_shared<MobileCode>(
      graph, func.name(), BytecodeEmitMode::is_default_value_for_unspecified_arg_enabled() /* emit_default_input_instructions */, BytecodeEmitMode::is_default_args_before_out_args_enabled() /* enable_defaults_args_with_out_args */);

  std::vector<int64_t> op_debug_handles;
  for (const auto& node : code->instructions_source()) {
    int64_t debug_handle = debug_info_recorder.getNextDebugHandle(node);
    op_debug_handles.emplace_back(debug_handle);
  }

  auto codeTable = code->bytecode_table();
=======
  const std::shared_ptr<mobile::Code> mobile_code_ptr = func.get_code();

  // instructions
  std::vector<IValue> instructions;
  instructions.reserve(mobile_code_ptr->instructions_.size());
  for (Instruction ins : mobile_code_ptr->instructions_) {
    instructions.emplace_back(to_tuple({toString(ins.op), ins.X, ins.N}));
  }

  // operators
  std::vector<IValue> operators;
  operators.reserve(mobile_code_ptr->op_names_.size());
  for (int i = 0; i < mobile_code_ptr->op_names_.size(); ++i) {
    const auto& opname = mobile_code_ptr->op_names_[i];
    const int size = mobile_code_ptr->operator_input_sizes_[i];
    if (BytecodeEmitMode::is_default_value_for_unspecified_arg_enabled()) {
      operators.emplace_back(to_tuple({opname.name, opname.overload_name}));
    } else {
      operators.emplace_back(
          to_tuple({opname.name, opname.overload_name, size}));
    }
  }

  // types
  std::vector<IValue> types;
  types.reserve(mobile_code_ptr->types_.size());
  static const std::string torch_prefix("__torch__");
  static const std::string class_prefix("__torch__.torch.classes");

  for (const TypePtr& t : mobile_code_ptr->types_) {
    std::string type_str = t->annotation_str();
    if (t->kind() == TypeKind::TupleType) {
      TORCH_CHECK(
          compilation_unit.get_named_tuple(t->str()),
          "Can't find definition for the qualified name: ",
          t->str(),
          "(TypeKind::TupleType)  in compilation unit.",
          "Please report a bug to PyTorch.");
      auto named_tuple_type = compilation_unit.get_named_tuple(t->str());
      if (named_tuple_type != nullptr) {
        std::string named_tuple_str = t->str();
        named_tuple_str.append("[NamedTuple, [");
        std::vector<IValue> name_type_pairs;

        // Get the field name and field type for the NamedTuple
        for (auto it = named_tuple_type->schema()->arguments().begin();
             it != named_tuple_type->schema()->arguments().end();
             it++) {
          name_type_pairs.emplace_back(
              c10::ivalue::Tuple::create({it->name(), it->type()->repr_str()}));

          // When it->type() is Tensor type, in Python, if it's inferred type,
          // str() return "Tensor" and repr_str() return "Tensor (inferred)". If
          // it's not inferred type, str() return "Tensor[]" and repr_str()
          // return "Tensor". In cpp, repr_str() will always return "Tensor"
          // regardless inferred type. When exporing custom type in bytecode,
          // "Tensor" is the preferred way to deserialize Tensor type
          type_str = it->is_inferred_type() ? it->type()->str()
                                            : it->type()->repr_str();
          named_tuple_str.append("[" + it->name() + ", " + type_str + "]");
          if (it != named_tuple_type->schema()->arguments().end() - 1) {
            named_tuple_str.append(",");
          }
        }
        named_tuple_str.append("]]");
        // Create a named_tuple type with following structure
        // "qualified_named[
        //   NamedTuple, [
        //       [filed_name_1, field_type_1],
        //       [filed_name_2, field_type_2]
        //   ]
        // ]"
        //  Example NamedTuple type:
        //  "__torch__.base_models.sparse_nn.pytorch_preproc_types.PreprocOutputType[
        //     NamedTuple, [
        //         [float_features, Tensor],
        //         [id_list_features, List[Tensor]],
        //         [label,  Tensor],
        //         [weight, Tensor],
        //         ]
        //     ]"
        types.emplace_back(named_tuple_str);
        continue;
      }
    } else if (type_str.find(torch_prefix) == 0) {
      TORCH_CHECK(
          type_str.find(class_prefix) == 0,
          "__torch__ types other than torchbind (__torch__.torch.classes)"
          "are not supported in lite interpreter. ",
          "Workaround: instead of using arbitrary class type (class Foo()), ",
          "define a pytorch class (class Foo(torch.nn.Module)). The problematic type is: ",
          type_str);
    }
    types.emplace_back(type_str);
  }

  // since the register location is embedded into the bytecode, pass the
  // register size
  auto register_size = static_cast<int>(mobile_code_ptr->register_size_);

  auto codeTable = Table(
      {{"instructions", to_tuple(instructions)},
       {"operators", to_tuple(operators)},
       {"constants", to_tuple(mobile_code_ptr->constants_)},
       {"types", to_tuple(types)},
       {"register_size", register_size}});
>>>>>>> 6e1eb17d

  // schema
  const auto& schema = func.getSchema();
  auto type_printer =
      [&](const c10::ConstTypePtr& t) -> c10::optional<std::string> {
    auto namedType = t->cast<c10::NamedType>();
    if (namedType && namedType->name()) {
      return type_name_uniquer_.getUniqueName(namedType).qualifiedName();
    }
    return c10::nullopt;
  };

  auto makeArgTuple = [&](const std::vector<Argument>& args) {
    std::vector<IValue> argTables;
    for (auto&& arg : args) {
      TORCH_CHECK(
          !arg.N(),
          "Arguments with known list lengths are not supported in mobile modules.");
      TORCH_CHECK(
          !arg.kwarg_only(),
          "Keyword-only arguments are not supported in mobile modules.");
      /*
        This part adds the argument's name, type and default_value in
        `bytecode.pkl` This has to be consistent with the `code/` directory
        which has annotated py code of the entire module. `type_printer` uses
        `TypeNameUniquer` to get the managled name of the argument. This helps
        in having the right object reference when a class method is called using
        the `self` argument.

        arg.type()->annotation_str(type_printer) => mangled unique name of the
        module/submodule
      */
      argTables.emplace_back(Table({
          {"name", arg.name()},
          {"type", arg.type()->annotation_str(type_printer)},
          {"default_value", arg.default_value()},
      }));
    }
    return to_tuple(argTables);
  };
  auto schemaTable = Table({
      {"arguments", makeArgTuple(schema.arguments())},
      {"returns", makeArgTuple(schema.returns())},
  });

  // function tuple
  std::string qn;
  if (func.name() == "__setstate__" || func.name() == "__getstate__") {
    auto classtype = func.getSchema().arguments()[0].type()->cast<ClassType>();
    TORCH_INTERNAL_ASSERT(
        classtype, "class is null ", func.qualname().qualifiedName());
    qn = c10::QualifiedName(
             type_name_uniquer_.getUniqueName(classtype), func.name())
             .qualifiedName();
  } else {
    qn = func.qualname().qualifiedName();
  }
  auto bytecode_vals = to_tuple({qn, codeTable, schemaTable});

  c10::optional<IValue> debug_info_vals;
  // module debug info
  // This is just a set of debug handles.
  // We always save debug handles.
  // debug handles generated by debug_handle_manager
  // will correspond to {source_range, inlinedCallStackPtr} which we will
  // serialize separately.
  IValue module_debug_tuple =
      c10::ivalue::Tuple::create(mobile_code_ptr->debug_handles_);
  auto function_debug_info =
      Table({{"function_debug_handles", module_debug_tuple}});
  debug_info_vals = to_tuple({qn, function_debug_info});
  return std::make_pair(bytecode_vals, debug_info_vals);
}

void pushMobileFunctionsToIValues(
    const CompilationUnit& compilation_unit,
    const mobile::Module& module,
    std::vector<c10::IValue>& elements,
    std::vector<c10::IValue>& debugInfoElements,
    BackendDebugInfoRecorder& recorder,
    TypeNameUniquer& uniquer) {
  for (const auto& method : module.get_methods()) {
    auto tuple = getFunctionTuple(
        compilation_unit, method.function(), recorder, uniquer);
    elements.push_back(std::move(tuple.first));
    debugInfoElements.push_back(std::move(tuple.second));
  }
}

std::unordered_set<const FunctionSchema*> getInterfaceCalls(Graph& graph) {
  std::unordered_set<const FunctionSchema*> ret;
  auto nodes = findAllNodes(graph, c10::prim::CallMethod, true);
  for (Node* node : nodes) {
    if (auto iface = node->input(0)->type()->castRaw<InterfaceType>()) {
      ret.insert(iface->getMethod(node->s(attr::name)));
    }
  }
  return ret;
}

struct ModuleMethod {
  ModuleMethod(const Module& m, const GraphFunction& f, c10::QualifiedName n)
      : module(m), function(f), exportName(std::move(n)) {}
  Module module;
  const GraphFunction& function;
  c10::QualifiedName exportName;
};

std::vector<ModuleMethod> getModuleInterfaceExports(
    const Module& module,
    const std::unordered_set<const FunctionSchema*>& schemas) {
  if (schemas.size() == 0) {
    return {};
  }
  std::unordered_set<std::string> names;
  for (auto schema : schemas) {
    names.insert(schema->name());
  }
  std::vector<ModuleMethod> ret;
  for (const auto& submodule : module.modules()) {
    for (const auto& method : submodule.get_methods()) {
      const auto& f = toGraphFunction(method.function());
      if (names.find(f.qualname().name()) != names.end()) {
        ret.emplace_back(submodule, f, f.qualname());
      }
    }
  }
  return ret;
}

bool isLoweredModule(const Module& m) {
  c10::QualifiedName type_name;
  if (m.type()->name()) {
    type_name = m.type()->name().value();
  }
  bool isLoweredModule = false;
  for (const auto& atom : type_name.atoms()) {
    if (atom == "LoweredModule") {
      isLoweredModule = true;
      break;
    }
  }
  return isLoweredModule;
}

// Check if the global static map of backend debug info
// contains debug info for this module and any of its children.
// If so combine all the maps together and return one.
void getBackendDebugInfoMap(
    const Module& m,
    BackendDebugInfoMapType& debug_map) {
  if (isLoweredModule(m)) {
    auto backend_debug_info =
        m.attr("__backend_debug_info").toCustomClass<PyTorchBackendDebugInfo>();
    const auto& map = backend_debug_info->getDebugInfoMap();
    if (map) {
      debug_map.insert(map.value().begin(), map.value().end());
    }
  }
  for (const auto& c : m.children()) {
    getBackendDebugInfoMap(c, debug_map);
  }
}

SourceRangeRecords getBackendSourceRanges(const Module& m) {
  SourceRangeRecords sr_records;
  if (isLoweredModule(m)) {
    constexpr size_t kSourceRange = 1;
    auto backend_debug_info =
        m.attr("__backend_debug_info").toCustomClass<PyTorchBackendDebugInfo>();
    const auto& map = backend_debug_info->getDebugInfoMap();
    if (map) {
      const auto& map_val = map.value();
      // This map is map of debug handle-to-DebugInfoTuple
      // DebugInfoTuple= <source range, op name, inlined_cs_ptr>
      for (const auto& it : map_val) {
        auto& source_range =
            std::get<kDebugInfoTupleSourceRangeIndex>(it.second);
        sr_records.emplace_back(
            std::numeric_limits<size_t>::max(), source_range);
        // NOLINTNEXTLINE(performance-unnecessary-copy-initialization)
        auto cs_ptr = std::get<kDebugInfoTupleInlinedCSIndex>(it.second);
        if (cs_ptr) {
          for (const auto& e : cs_ptr->vec()) {
            // NOLINTNEXTLINE(performance-unnecessary-copy-initialization)
            const auto sr = std::get<kSourceRange>(e);
            sr_records.emplace_back(std::numeric_limits<size_t>::max(), sr);
          }
        }
      }
    }
  }
  for (const auto& c : m.children()) {
    const auto& child_sr_records = getBackendSourceRanges(c);
    sr_records.reserve(sr_records.size() + child_sr_records.size());
    std::move(
        child_sr_records.begin(),
        child_sr_records.end(),
        std::back_inserter(sr_records));
  }
  return sr_records;
}

auto& mobileInterfaceCallExport() {
  static std::atomic<bool> flag{false};
  return flag;
}

} // namespace

TORCH_API void enableMobileInterfaceCallExport() {
  mobileInterfaceCallExport().store(true, std::memory_order_relaxed);
}
bool getMobileInterfaceCallExport() {
  return mobileInterfaceCallExport().load(std::memory_order_relaxed);
}

void SetExportModuleExtraFilesHook(ExportModuleExtraFilesHook hook) {
  GetExtraFilesHook() = std::move(hook);
}

void ScriptModuleSerializer::serialize(
    const Module& module,
    const ExtraFilesMap& extra_files,
    bool bytecode_format,
    bool save_mobile_debug_info) {
  C10_LOG_API_USAGE_ONCE("torch.script.save");
  writeExtraFiles(module, extra_files);
  // Serialize the model object
  writeArchive(
      module._ivalue(),
      /*archive_name=*/"data",
      /*archive_dir=*/"",
      /*tensor_dir=*/"data/");
  // Then we serialize all code info.
  convertTypes(module.type());
  writeFiles("code/");
  // The tensor constants from the code are written to a separate archive
  // so loading the code does not depend on loading the data
  std::vector<IValue> ivalue_constants(
      constant_table_.begin(), constant_table_.end());
  if (bytecode_format) {
    writeArchive(
        c10::ivalue::Tuple::create(ivalue_constants),
        /*archive_name=*/"constants",
        /*archive_dir=*/"",
        /*tensor_dir=*/"constants/",
        /*use_storage_context=*/true);

    writeByteCode(module, save_mobile_debug_info);
  } else {
    writeArchive(
        c10::ivalue::Tuple::create(ivalue_constants),
        /*archive_name=*/"constants",
        /*archive_dir=*/"",
        /*tensor_dir=*/"constants/");
  }
  // Acquires and sets minimum (dynamic) version
  for (auto& item : file_streams_) {
    writer_.setMinVersion(item.value().minVersion());
  }
}

void ScriptModuleSerializer::writeArchive(
    const IValue& value,
    const std::string& archive_name,
    const std::string& archive_dir,
    const std::string& tensor_dir,
    bool use_storage_context) {
  std::vector<char> data;
  // Vector to capture the run-time class types during pickling the IValues
  std::vector<c10::ClassTypePtr> memoizedClassTypes;
  std::vector<std::string> tensor_names;
  // tensors that are already serialized in use_storage_context
  std::unordered_set<std::string> serialized_tensors;
  Pickler data_pickle(
      [&](const char* buf, size_t size) {
        data.insert(data.end(), buf, buf + size);
      },
      nullptr,
      [&](const c10::ClassTypePtr& t) {
        return type_name_uniquer_.getUniqueName(t);
      },
      &memoizedClassTypes,
      [&](const at::Tensor& tensor) {
        // returns a string to use in picker.cpp as storage obj key
        if (use_storage_context) {
          bool already_serialized =
              storage_context_.hasStorage(tensor.storage());
          std::string tensor_name =
              std::to_string(
                  storage_context_.getOrAddStorage(tensor.storage())) +
              ".storage";
          if (already_serialized) {
            // this case is hit when storage has been serialized already
            // from a torch.package context
            serialized_tensors.insert(tensor_name);
          }
          tensor_names.push_back(tensor_name);
        } else {
          tensor_names.push_back(std::to_string(tensor_names.size()));
        }
        return tensor_names.back();
      });
  data_pickle.protocol();
  data_pickle.pushIValue(value);
  data_pickle.stop();
  // write out tensor data
  size_t i = 0;
  std::string prefix = archive_name + "/";

  TORCH_INTERNAL_ASSERT(tensor_names.size() == data_pickle.tensorData().size());

  for (const auto& td : data_pickle.tensorData()) {
    WriteableTensorData writable_td = getWriteableTensorData(td);
    std::string tensor_name = tensor_names[i++];
    if (use_storage_context && serialized_tensors.count(tensor_name)) {
      // storage has been serialzed already, skip
      continue;
    }
    writer_.writeRecord(
        tensor_dir + tensor_name,
        writable_td.data(),
        writable_td.sizeInBytes());
  }

  std::string fname = archive_dir + archive_name + ".pkl";
  writer_.writeRecord(fname, data.data(), data.size());

  // serialize all the captured run-time class types
  for (const c10::ClassTypePtr& wroteType : memoizedClassTypes) {
    convertNamedType(wroteType);
  }
}

void ScriptModuleSerializer::writeExtraFiles(
    const Module& module,
    const ExtraFilesMap& extra_files) {
  // Write out extra files.
  for (const auto& kv : extra_files) {
    const std::string key = "extra/" + kv.first;
    writer_.writeRecord(key, kv.second.data(), kv.second.size());
  }
  auto hook = GetExtraFilesHook();
  if (hook) {
    ExtraFilesMap hook_files = hook(module);
    for (const auto& kv : hook_files) {
      // Checks if the hooked file is already written in extra files,
      //   if so, skips it and warns
      if (extra_files.find(kv.first) != extra_files.end()) {
        TORCH_WARN_ONCE(
            "An extra files hook attempted to write ",
            kv.first,
            " but ",
            "this is already written in extra files and so will be skipped. ",
            "This warning will only appear once per process.");
        continue;
      }
      const std::string key = "extra/" + kv.first;
      writer_.writeRecord(key, kv.second.data(), kv.second.size());
    }
  }
}

void ScriptModuleSerializer::updateSourceRangeTags(
    const SourceRangeRecords& ranges) {
  for (const auto& range : ranges) {
    if (source_range_tags_.find(range.range) == source_range_tags_.end()) {
      source_range_tags_[range.range] = current_source_range_tag_;
      current_source_range_tag_++;
    }
  }
}

void ScriptModuleSerializer::convertTypes(const at::NamedTypePtr& root_type) {
  class_deps_.add(root_type);
  for (size_t i = 0; i < class_deps_.size(); ++i) {
    // note: convertNameType may extend class_deps_, so re-checking .size() is
    // necessary
    convertNamedType(class_deps_[i]);
  }
}

void ScriptModuleSerializer::writeFiles(const std::string& code_dir) {
  current_source_range_tag_ = 0;
  // Mapping of filename => src. We need this because multiple classes may go
  // in the same file (e.g. foo.bar.Baz and foo.bar.Qux)
  for (auto& item : file_streams_) {
    const std::string filename = qualifierToArchivePath(item.key(), code_dir);

    std::string src = item.value().str();

    // Only compress these records if they're not tiny.
    // The cpu cost of generating zip datastructs and compressing isn't
    // well-spent for very small records.
    static constexpr size_t kMinToCompress = 200;

    writer_.writeRecord(
        filename,
        src.c_str(),
        src.size(),
        src.size() > kMinToCompress /*compress*/);

    // Write out the debug information
    std::string debugFilename = filename + ".debug_pkl";
    SourceRangePickler source_range_pickler;
    updateSourceRangeTags(item.value().ranges());
    auto range_data =
        source_range_pickler.pickle(item.value().ranges(), source_range_tags_);
    writer_.writeRecord(
        debugFilename,
        range_data.data(),
        range_data.size(),
        range_data.size() > kMinToCompress /*compress*/);
  }
}

void ScriptModuleSerializer::writeByteCode(
    const Module& module,
    const bool save_mobile_debug_info) {
  std::vector<c10::IValue> elements;
  BackendDebugInfoRecorder debug_info_recorder;
  int64_t version_to_write = caffe2::serialize::kProducedBytecodeVersion;

  elements.emplace_back(static_cast<int64_t>(version_to_write));
  std::vector<c10::IValue> debug_info_elements;
  // Always save debug handles
  debug_info_elements.emplace_back(static_cast<int64_t>(version_to_write));

  mobile::Module mobile_module =
      jitModuleToMobile(module, getOptionsFromGlobal());

  pushMobileFunctionsToIValues(
      *module._ivalue()->compilation_unit(),
      mobile_module,
      elements,
      debug_info_elements,
      debug_info_recorder,
      type_name_uniquer_);

  auto telements = to_tuple(std::move(elements));
  writeArchive(
      telements,
      /*archive_name=*/"bytecode",
      /*archive_dir=*/"",
      /*tensor_dir=*/"constants/",
      /*use_storage_context=*/true);

  auto debug_info_telements = to_tuple(std::move(debug_info_elements));

  // At the moment keeping this feature experimental
  // since we have not evaluated how this affect model size
  // and we have not build any utility to strip off debug info
  // when desired
  // TODO: Build utility to strip off debug map. It should also do the
  // same for debug_pkl files
  if (save_mobile_debug_info) {
    // Note that stripping off debug map will not strip off
    // debug handles.
    // The reason we save debug handles conditionally is so that
    // we dont end up with a model that has debug handles but has not
    // debug map to correlate debug handels with.
    // Once we have a model with both handles and debug map, we can
    // strip off debug map and have a lean model served to production.
    // If exception ocurrs we have a model with debug map that can be
    // used to symbolicate debug handles
    writeArchive(
        debug_info_telements,
        /*archive_name=*/"mobile_debug_handles",
        /*archive_dir=*/"",
        /*tensor_dir=*/"mobile_debug_handles/");
    static constexpr size_t kMinToCompress = 200;
    // For delegated backends get source ranges that are in the debug info
    // map. Since delegated backend replace original module with lowered
    // module we will not serialize original module's code which is what would
    // have contained source range. Since we dont have that anymore, extract
    // source ranges out of delegated module and store in a separate archive.
    // Note that we must do this first because in order to serialize inlined
    // CS appropriate source_range_tags must have been generated.
    auto backend_source_range_records = getBackendSourceRanges(module);
    SourceRangePickler source_range_pickler;
    updateSourceRangeTags(backend_source_range_records);
    auto range_data = source_range_pickler.pickle(
        backend_source_range_records, source_range_tags_);
    std::string debugFilename = "delegated_backends.debug_pkl";
    writer_.writeRecord(
        debugFilename,
        range_data.data(),
        range_data.size(),
        range_data.size() > kMinToCompress /*compress*/);

    // For delegated backends get debug_info_map
    // This is merged with other debug_info_map of other modules
    // which were not delegated.
    BackendDebugInfoMapType backend_debug_info_map;
    getBackendDebugInfoMap(module, backend_debug_info_map);
    // Now get the debug-handles-to-inlined-cs-ptr-map
    // And serialize that in a separate archive
    const auto& debug_info = mobile_module.getDebugTable().getCallStackPtrMap();
    BackendDebugInfoMapType debug_handle_cs_ptr_map(
        debug_info.begin(), debug_info.end());
    CallStackDebugInfoPickler cs_debug_info_pickler;
    auto cs_data = cs_debug_info_pickler.pickle(
        debug_handle_cs_ptr_map, source_range_tags_);
    // Write out map: [debug-handle, {source range, InlinedCallStack}]
    std::string filename = "callstack_debug_map.pkl";
    writer_.writeRecord(
        filename,
        cs_data.data(),
        cs_data.size(),
        cs_data.size() > kMinToCompress /*compress*/);
  }
}

void ScriptModuleSerializer::convertNamedType(
    const c10::NamedTypePtr& class_type) {
  if (converted_types_.count(class_type)) {
    return;
  }
  converted_types_.insert(class_type);
  auto qualname = type_name_uniquer_.getUniqueName(class_type);
  std::string qualifier = qualname.prefix();
  PythonPrint* pp = file_streams_.find(qualifier);

  auto type_printer =
      [&](const c10::ConstTypePtr& t) -> c10::optional<std::string> {
    auto namedType = t->cast<c10::NamedType>();
    if (namedType && namedType->name()) {
      return type_name_uniquer_.getUniqueName(namedType).qualifiedName();
    }
    return c10::nullopt;
  };
  if (!pp) {
    pp = &file_streams_.insert(
        std::move(qualifier),
        PythonPrint(
            constant_table_,
            class_deps_,
            type_printer,
            /*enforce_importable=*/true));
  }
  pp->printNamedType(class_type);
}

void ScriptModuleSerializer::serialize_unified_format(
    Module& module,
    uint64_t script_module_id) {
  const std::string archive_dir =
      ".data/ts_code/" + std::to_string(script_module_id) + "/";

  // Serialize the model object
  writeArchive(
      module._ivalue(),
      "data",
      archive_dir,
      /*tensor_dir=*/".data/",
      /*use_storage_context=*/true);
  // Then we serialize all code info.
  convertTypes(module.type());
  // The tensor constants from the code are written to a separate archive
  // so loading the code does not depend on loading the data
  std::vector<IValue> ivalue_constants(
      constant_table_.begin(), constant_table_.end());
  writeArchive(
      c10::ivalue::Tuple::create(ivalue_constants),
      "constants",
      archive_dir,
      /*tensor_dir=*/".data/",
      /*use_storage_context=*/true);

  // Note: writeFiles() call needs to be made in addition to calling this
  // function to have the code actually saved (tensors are saved)
}

SerializationStorageContext& ScriptModuleSerializer::storage_context() {
  return storage_context_;
}

void ExportModule(
    const Module& module,
    std::ostream& out,
    const ExtraFilesMap& extra_files,
    bool bytecode_format,
    bool save_mobile_debug_info) {
  caffe2::serialize::PyTorchStreamWriter writer(
      [&](const void* buf, size_t nbytes) -> size_t {
        out.write(static_cast<const char*>(buf), nbytes);
        return !out ? 0 : nbytes;
      });
  ScriptModuleSerializer serializer(writer);
  serializer.serialize(
      module, extra_files, bytecode_format, save_mobile_debug_info);
}

void ExportModule(
    const Module& module,
    const std::string& filename,
    const ExtraFilesMap& extra_files,
    bool bytecode_format,
    bool save_mobile_debug_info) {
  caffe2::serialize::PyTorchStreamWriter writer(filename);
  ScriptModuleSerializer serializer(writer);
  serializer.serialize(
      module, extra_files, bytecode_format, save_mobile_debug_info);
}

void ExportModule(
    const Module& module,
    const std::function<size_t(const void*, size_t)>& writer_func,
    const ExtraFilesMap& extra_files,
    bool bytecode_format,
    bool save_mobile_debug_info) {
  caffe2::serialize::PyTorchStreamWriter writer(writer_func);
  ScriptModuleSerializer serializer(writer);
  serializer.serialize(
      module, extra_files, bytecode_format, save_mobile_debug_info);
}

namespace {
void export_opnames(const script::Module& m, std::set<std::string>& opnames) {
<<<<<<< HEAD
  std::vector<c10::IValue> elements;
  std::vector<c10::IValue> debug_info_elements;
  BackendDebugInfoRecorder dummy;
  TypeNameUniquer dummy_uniquer = TypeNameUniquer();
  moduleMethodsTuple(m, elements, debug_info_elements, dummy, dummy_uniquer);
  for (const auto& element : elements) {
    auto table = element.toTuple()->elements()[1];
    auto row =
        table.toTuple()->elements().at(BYTECODE_INDEX_OPERATOR).toTuple();
    TORCH_INTERNAL_ASSERT(
        row->elements().at(0).toStringRef() == "operators",
        "Expected operators but found ",
        row->elements().at(0).toStringRef());
    const auto& ops_list = row->elements().at(1).toTuple()->elements();
    for (const auto& op : ops_list) {
      auto op_item = op.toTuple()->elements();
      TORCH_CHECK(
          op_item.size() >= 2,
          "There should be either two parts (name and overload name), ",
          "or three parts (name, overload name and number of specified args) ",
          "for an operator.");
      auto opname = op_item[0].toString()->string();
      auto overload = op_item[1].toString()->string();
=======
  mobile::Module mobile_m = jitModuleToMobile(m, getOptionsFromGlobal());
  for (const auto& method : mobile_m.get_methods()) {
    for (const auto& op : method.function().get_code()->op_names_) {
>>>>>>> 6e1eb17d
      // NOLINTNEXTLINE(performance-inefficient-string-concatenation)
      opnames.emplace(
          op.overload_name.empty() ? op.name
                                   : op.name + "." + op.overload_name);
    }
  }
}
} // namespace

std::vector<std::string> export_opnames(const script::Module& m) {
  std::set<std::string> names;
  export_opnames(m, names);
  return std::vector<std::string>(names.begin(), names.end());
}

// Thread local flag (only happens in export, i.e. on server side)
// to control if instructions for bytecode default inputs are emitted
// or not. It's the major difference between bytecode v5 and v6.
thread_local bool emitBytecodeDefaultInputs =
    caffe2::serialize::kProducedBytecodeVersion <= 5 ? true : false;
bool BytecodeEmitMode::is_default_value_for_unspecified_arg_enabled() {
  return emitBytecodeDefaultInputs;
}
void BytecodeEmitMode::set_default_value_for_unspecified_arg_enabled(
    bool enabled) {
  emitBytecodeDefaultInputs = enabled;
}

thread_local bool emitDefautlArgsWithOutArgs =
    caffe2::serialize::kProducedBytecodeVersion <= 6 ? false : true;
bool BytecodeEmitMode::is_default_args_before_out_args_enabled() {
  return emitDefautlArgsWithOutArgs;
}
void BytecodeEmitMode::set_default_args_before_out_args_enabled(bool enabled) {
  emitDefautlArgsWithOutArgs = enabled;
}

} // namespace jit
} // namespace torch<|MERGE_RESOLUTION|>--- conflicted
+++ resolved
@@ -38,8 +38,6 @@
 namespace torch {
 namespace jit {
 
-<<<<<<< HEAD
-=======
 CompilationOptions getOptionsFromGlobal() {
   CompilationOptions compilation_options;
   compilation_options.enable_default_args_before_out_args =
@@ -56,7 +54,6 @@
   return c10::ivalue::Tuple::create(ivalues);
 }
 
->>>>>>> 6e1eb17d
 IValue to_tuple(std::vector<IValue> ivalues) {
   return c10::ivalue::Tuple::create(std::move(ivalues));
 }
@@ -77,51 +74,42 @@
   return func;
 }
 
+std::vector<IValue> convertInstructionsToIValue(const std::vector<Instruction>& inst) {
+  std::vector<IValue> instructions;
+  instructions.reserve(inst.size());
+  for (Instruction ins : inst) {
+    instructions.emplace_back(to_tuple({toString(ins.op), ins.X, ins.N}));
+  }
+  return instructions;
+}
+
+std::vector<IValue> convertOperatorsToIValue(const std::vector<c10::OperatorName>& op_names, const std::vector<int>& operator_input_sizes) {
+  std::vector<IValue> operators;
+  operators.reserve(op_names.size());
+  for (int i = 0; i < op_names.size(); ++i) {
+    const auto& opname = op_names[i];
+    const int size = operator_input_sizes[i];
+    if (BytecodeEmitMode::is_default_value_for_unspecified_arg_enabled()) {
+      operators.emplace_back(to_tuple({opname.name, opname.overload_name}));
+    } else {
+      operators.emplace_back(
+          to_tuple({opname.name, opname.overload_name, size}));
+    }
+  }
+  return operators;
+}
+
 std::pair<IValue, IValue> getFunctionTuple(
     const CompilationUnit& compilation_unit,
     const mobile::Function& func,
     BackendDebugInfoRecorder& debug_info_recorder,
     TypeNameUniquer& type_name_uniquer_) {
-<<<<<<< HEAD
-  auto graph = func.graph()->copy();
-
-  Inline(*graph);
-
-  std::shared_ptr<MobileCode> code;
-  code = std::make_shared<MobileCode>(
-      graph, func.name(), BytecodeEmitMode::is_default_value_for_unspecified_arg_enabled() /* emit_default_input_instructions */, BytecodeEmitMode::is_default_args_before_out_args_enabled() /* enable_defaults_args_with_out_args */);
-
-  std::vector<int64_t> op_debug_handles;
-  for (const auto& node : code->instructions_source()) {
-    int64_t debug_handle = debug_info_recorder.getNextDebugHandle(node);
-    op_debug_handles.emplace_back(debug_handle);
-  }
-
-  auto codeTable = code->bytecode_table();
-=======
   const std::shared_ptr<mobile::Code> mobile_code_ptr = func.get_code();
 
   // instructions
-  std::vector<IValue> instructions;
-  instructions.reserve(mobile_code_ptr->instructions_.size());
-  for (Instruction ins : mobile_code_ptr->instructions_) {
-    instructions.emplace_back(to_tuple({toString(ins.op), ins.X, ins.N}));
-  }
-
+  std::vector<IValue> instructions = convertInstructionsToIValue(mobile_code_ptr->instructions_);
   // operators
-  std::vector<IValue> operators;
-  operators.reserve(mobile_code_ptr->op_names_.size());
-  for (int i = 0; i < mobile_code_ptr->op_names_.size(); ++i) {
-    const auto& opname = mobile_code_ptr->op_names_[i];
-    const int size = mobile_code_ptr->operator_input_sizes_[i];
-    if (BytecodeEmitMode::is_default_value_for_unspecified_arg_enabled()) {
-      operators.emplace_back(to_tuple({opname.name, opname.overload_name}));
-    } else {
-      operators.emplace_back(
-          to_tuple({opname.name, opname.overload_name, size}));
-    }
-  }
-
+  std::vector<IValue> operators = convertOperatorsToIValue(mobile_code_ptr->op_names_, mobile_code_ptr->operator_input_sizes_);
   // types
   std::vector<IValue> types;
   types.reserve(mobile_code_ptr->types_.size());
@@ -205,7 +193,6 @@
        {"constants", to_tuple(mobile_code_ptr->constants_)},
        {"types", to_tuple(types)},
        {"register_size", register_size}});
->>>>>>> 6e1eb17d
 
   // schema
   const auto& schema = func.getSchema();
@@ -826,35 +813,9 @@
 
 namespace {
 void export_opnames(const script::Module& m, std::set<std::string>& opnames) {
-<<<<<<< HEAD
-  std::vector<c10::IValue> elements;
-  std::vector<c10::IValue> debug_info_elements;
-  BackendDebugInfoRecorder dummy;
-  TypeNameUniquer dummy_uniquer = TypeNameUniquer();
-  moduleMethodsTuple(m, elements, debug_info_elements, dummy, dummy_uniquer);
-  for (const auto& element : elements) {
-    auto table = element.toTuple()->elements()[1];
-    auto row =
-        table.toTuple()->elements().at(BYTECODE_INDEX_OPERATOR).toTuple();
-    TORCH_INTERNAL_ASSERT(
-        row->elements().at(0).toStringRef() == "operators",
-        "Expected operators but found ",
-        row->elements().at(0).toStringRef());
-    const auto& ops_list = row->elements().at(1).toTuple()->elements();
-    for (const auto& op : ops_list) {
-      auto op_item = op.toTuple()->elements();
-      TORCH_CHECK(
-          op_item.size() >= 2,
-          "There should be either two parts (name and overload name), ",
-          "or three parts (name, overload name and number of specified args) ",
-          "for an operator.");
-      auto opname = op_item[0].toString()->string();
-      auto overload = op_item[1].toString()->string();
-=======
   mobile::Module mobile_m = jitModuleToMobile(m, getOptionsFromGlobal());
   for (const auto& method : mobile_m.get_methods()) {
     for (const auto& op : method.function().get_code()->op_names_) {
->>>>>>> 6e1eb17d
       // NOLINTNEXTLINE(performance-inefficient-string-concatenation)
       opnames.emplace(
           op.overload_name.empty() ? op.name
