--- conflicted
+++ resolved
@@ -210,13 +210,9 @@
             << opts.cleanup_activations << ", enable_out_variant "
             << opts.enable_out_variant << ", optimize_memory "
             << opts.optimize_memory << ", manage_output_tensors "
-<<<<<<< HEAD
             << opts.manage_output_tensors << ", use_maybe_copy_variants "
-            << opts.use_maybe_copy_variants;
-=======
-            << opts.manage_output_tensors << ", enable_tensorexpr_fusion "
+            << opts.use_maybe_copy_variants << ", enable_tensorexpr_fusion "
             << opts.enable_tensorexpr_fusion;
->>>>>>> d35fc409
 
   Module module = m.copy();
   if (!is_frozen) {
