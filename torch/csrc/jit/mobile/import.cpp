--- conflicted
+++ resolved
@@ -87,23 +87,6 @@
 
 OpCode parseOpCode(const char* str);
 
-<<<<<<< HEAD
-IValue expect_field(
-    c10::ivalue::TupleElements& elements,
-    const std::string& expected_name,
-    size_t entry) {
-  auto row = std::move(elements.at(entry)).toTuple();
-  TORCH_INTERNAL_ASSERT(
-      row->elements().at(0).toStringRef() == expected_name,
-      "Expected ",
-      expected_name,
-      " found ",
-      row->elements().at(0).toStringRef());
-  return std::move(row->elements().at(1));
-}
-
-=======
->>>>>>> 2ae938e1
 std::string operator_str(
     const std::string& name,
     const std::string& overloadname) {
@@ -240,25 +223,6 @@
       IValue* schemaTable,
       const int64_t& model_version,
       mobile::Function* function);
-  /**
-   * Loads operators by looking them up in the Dispatcher and returns
-   * the set of operator names (with overload) that are not supported
-   * by the current runtime.
-   *
-   * Accepts an operator_cache, which allows you to cache operator
-   * functions for the entire model. This is keyed on
-   * c10::OperatorName. The value may not be what you're looking for
-   * even if the key is the same. You need to call has_same_arg_num()
-   * on the value to ensure that the number of arguments are the same.
-   */
-<<<<<<< HEAD
-  std::unordered_set<std::string> load_and_find_unsupported_operator_names(
-      c10::ivalue::TupleElements&& ops_list,
-      mobile::Function* function,
-      int64_t model_version,
-      mobile::Function::OperatorCacheType& operator_cache) const;
-=======
->>>>>>> 2ae938e1
   std::shared_ptr<CompilationUnit> compilation_unit_;
   std::unordered_set<std::string> imported_libs_;
   std::unique_ptr<PyTorchStreamReader> reader_{};
@@ -273,20 +237,22 @@
       reader_(std::move(reader)),
       module_load_options_(module_load_options) {}
 
-<<<<<<< HEAD
-std::unordered_set<std::string> BytecodeDeserializer::
-    load_and_find_unsupported_operator_names(
-        c10::ivalue::TupleElements&& ops_list,
-        mobile::Function* function,
-        int64_t model_version,
-        mobile::Function::OperatorCacheType& operator_cache) const {
-=======
+/**
+ * Loads operators by looking them up in the Dispatcher and returns
+ * the set of operator names (with overload) that are not supported
+ * by the current runtime.
+ *
+ * Accepts an operator_cache, which allows you to cache operator
+ * functions for the entire model. This is keyed on
+ * c10::OperatorName. The value may not be what you're looking for
+ * even if the key is the same. You need to call has_same_arg_num()
+ * on the value to ensure that the number of arguments are the same.
+ */
 std::unordered_set<std::string> load_and_find_unsupported_operator_names(
-    const std::vector<IValue>& ops_list,
+    c10::ivalue::TupleElements&& ops_list,
     mobile::Function* function,
     int64_t model_version,
     mobile::Function::OperatorCacheType& operator_cache) {
->>>>>>> 2ae938e1
   std::unordered_set<std::string> unsupported_op_names;
   // ops_list is the list of operator names that were read in from
   // bytecode.plk for the method that is currently being processed.
@@ -319,46 +285,6 @@
   return resolveTypeNameMobile(qn, compilation_unit_);
 }
 
-<<<<<<< HEAD
-namespace {
-#define COUNT_OPCODE(_, _a) 1 +
-constexpr size_t numOpcodes = FORALL_OPCODES(COUNT_OPCODE) 0;
-#undef COUNT_OPCODE
-
-// Pickled strings are memoized, so we can cache a mapping from
-// pointers to parsed OpCodes to speed up parsing.
-class OpCodeCache {
- private:
-  // We store as void* to emphasize that we care only about the
-  // address and should not be dereferencing these pointers.
-  std::array<const void*, numOpcodes> keys_{};
-  std::array<OpCode, numOpcodes> values_{};
-  size_t usedEntries_ = 0;
-
- public:
-  OpCodeCache() {
-    memset(keys_.data(), 0, keys_.size() * sizeof(keys_[0]));
-  }
-
-  OpCode parse(const c10::ivalue::ConstantString& s) {
-    const auto endIt = keys_.begin() + usedEntries_;
-    auto it = std::find_if(
-        keys_.begin(), endIt, [&s](const void* k) { return k == &s; });
-    if (it == endIt) {
-      OpCode result = parseOpCode(s.string().c_str());
-      if (usedEntries_ < numOpcodes) {
-        keys_[usedEntries_] = &s;
-        values_[usedEntries_++] = result;
-      }
-      return result;
-    }
-    // NOTE: I tried implementing the transpose heuristic here to
-    // speed up the search, but it removed the benefit of this cache.
-    return values_[it - keys_.begin()];
-  }
-};
-} // namespace
-=======
 // It requires compilation_unit_ when parsing function schema. Keep it in
 // BytecodeDeserializer. It may be refacotred later to make it independent
 // of the specific BytecodeDeserializer, like parsing other tables
@@ -369,7 +295,7 @@
     mobile::Function* function) {
   // function schema
   if (schemaTable) { // (schema is optional for back compat)
-    auto parseArgList = [this](std::vector<IValue>&& argTables) {
+    auto parseArgList = [this](c10::ivalue::TupleElements&& argTables) {
       std::vector<c10::Argument> args;
       for (auto&& argTable : std::move(argTables)) {
         auto argTableElements =
@@ -395,14 +321,14 @@
     };
     auto schemaTableElements =
         std::move(*std::move(*schemaTable).toTuple()).elements();
-    std::vector<IValue> arg_list =
+    auto arg_list =
         std::move(*expect_field(
                        schemaTableElements,
                        "arguments",
                        BYTECODE_INDEX_SCHEMA_ARGUMENTS)
                        .toTuple())
             .elements();
-    std::vector<IValue> ret_list =
+    auto ret_list =
         std::move(
             *expect_field(
                  schemaTableElements, "returns", BYTECODE_INDEX_SCHEMA_RETURNS)
@@ -420,21 +346,20 @@
 }
 
 void parseOperators(
-    const std::vector<IValue>& ops_list,
+    c10::ivalue::TupleElements&& ops_list,
     const int64_t& model_version,
     const uint64_t& module_load_options,
     mobile::Function* function,
     mobile::Function::OperatorCacheType& operator_cache) {
   std::unordered_set<std::string> unsupported_op_names =
       load_and_find_unsupported_operator_names(
-          ops_list, function, model_version, operator_cache);
+          std::move(ops_list), function, model_version, operator_cache);
   if ((module_load_options & MobileModuleLoadOptions::OPERATOR_CHECK) &&
       !unsupported_op_names.empty()) {
     print_unsupported_ops_and_throw(unsupported_op_names);
   }
 }
 
->>>>>>> 2ae938e1
 void BytecodeDeserializer::parseMethods(
     c10::ivalue::TupleElements&& vals,
     c10::optional<c10::ivalue::TupleElements>&& debug_handles,
@@ -510,71 +435,21 @@
             codeTableElements, "register_size", BYTECODE_INDEX_REGISTER_SIZE)
             .toInt();
 
-    std::vector<IValue> debug_handles_m_tuple;
+    c10::ivalue::TupleElements debug_handles_m_tuple;
     if (debug_handles) {
       debug_handles_m_tuple =
           std::move(*std::move((*debug_handles)[i]).toTuple()).elements();
-<<<<<<< HEAD
-      const std::string& debug_info_function_name =
-          debug_handles_m_tuple[0].toStringRef();
-      TORCH_CHECK(
-          debug_info_function_name == function_name,
-          "The function names in the bytecode table and the debug info table do not match.");
-      IValue& debug_handles_table = debug_handles_m_tuple[1];
-      auto debugHandlesElements =
-          std::move(*std::move(debug_handles_table).toTuple()).elements();
-      debug_handles_list = (expect_field(
-                                debugHandlesElements,
-                                "function_debug_handles",
-                                BYTECODE_INDEX_MODULE_DEBUG_HANDLES)
-                                .toTuple()
-                                ->elements())[0]
-                               .toIntList();
-      TORCH_CHECK(
-          debug_handles_list.size() == ins_list.size(),
-          "The numbers of instructions and debug handles strings do not match.");
-    }
-
-    OpCodeCache opCodeCache;
-    for (const auto j : c10::irange(ins_list.size())) {
-      // Can't remove this, need to keep Tuple alive!
-      auto ins_tuple = std::move(ins_list[j]).toTuple();
-      c10::ArrayRef<IValue> ins_item = ins_tuple->elements();
-      TORCH_CHECK(
-          ins_item.size() == 3,
-          "There should be three parts in an instruction. The function name is ",
-          function_name);
-      OpCode op_code = opCodeCache.parse(*ins_item[0].toString());
-      int X = ins_item[1].toInt();
-      int N = ins_item[2].toInt();
-      if (debug_handles) {
-        int64_t debug_handle = debug_handles_list[j];
-        function->append_instruction(op_code, X, N, debug_handle);
-      } else {
-        function->append_instruction(op_code, X, N);
-      }
-    }
-
-    std::unordered_set<std::string> unsupported_op_names =
-        load_and_find_unsupported_operator_names(
-            std::move(ops_list), function.get(), model_version, operator_cache);
-    if ((module_load_options_ & MobileModuleLoadOptions::OPERATOR_CHECK) &&
-        !unsupported_op_names.empty()) {
-      print_unsupported_ops_and_throw(unsupported_op_names);
-    }
-=======
     }
 
     parseInstructions(
         function_name, ins_list, debug_handles_m_tuple, function.get());
 
     parseOperators(
-        ops_list,
+        std::move(ops_list),
         model_version,
         module_load_options_,
         function.get(),
         operator_cache);
->>>>>>> 2ae938e1
 
     parseConstants(consts_list, function.get());
 
@@ -582,61 +457,8 @@
 
     function->set_register_size(register_size);
 
-<<<<<<< HEAD
-    // function schema
-    if (schemaTable) { // (schema is optional for back compat)
-      auto parseArgList = [this](c10::ivalue::TupleElements&& argTables) {
-        std::vector<c10::Argument> args;
-        for (auto&& argTable : std::move(argTables)) {
-          auto argTableElements =
-              std::move(*std::move(argTable).toTuple()).elements();
-          auto name =
-              expect_field(
-                  argTableElements, "name", BYTECODE_INDEX_ARGUMENT_NAME)
-                  .toStringRef();
-          c10::TypePtr type = resolveTypeName(
-              (expect_field(
-                   argTableElements, "type", BYTECODE_INDEX_ARGUMENT_TYPE))
-                  .toStringRef());
-          IValue default_value = expect_field(
-              argTableElements,
-              "default_value",
-              BYTECODE_INDEX_ARGUMENT_DEFAULT_VALUE);
-          args.emplace_back(
-              name,
-              std::move(type),
-              c10::nullopt /*N*/,
-              std::move(default_value));
-        }
-        return args;
-      };
-      auto schemaTableElements =
-          std::move(*std::move(*schemaTable).toTuple()).elements();
-      auto arg_list = std::move(*expect_field(
-                                     schemaTableElements,
-                                     "arguments",
-                                     BYTECODE_INDEX_SCHEMA_ARGUMENTS)
-                                     .toTuple())
-                          .elements();
-      auto ret_list = std::move(*expect_field(
-                                     schemaTableElements,
-                                     "returns",
-                                     BYTECODE_INDEX_SCHEMA_RETURNS)
-                                     .toTuple())
-                          .elements();
-      c10::FunctionSchema schema(
-          function_name,
-          "" /*overload_name*/,
-          parseArgList(std::move(arg_list)),
-          parseArgList(std::move(ret_list)),
-          false /*is_varargs*/,
-          false /*is_varret*/);
-      function->setSchema(std::move(schema));
-    }
-=======
     parseFunctionSchema(
         function_name, schemaTable, model_version, function.get());
->>>>>>> 2ae938e1
 
     mcu.register_function(std::move(function));
   }
