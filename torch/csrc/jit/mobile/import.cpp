--- conflicted
+++ resolved
@@ -106,7 +106,7 @@
     }
     return compilation_unit->get_class(qn);
   } else {
-    return c10::parseType<c10::DynamicType>(qn.qualifiedName());
+    return c10::parseType(qn.qualifiedName());
   }
 }
 
@@ -499,11 +499,7 @@
       obj_loader,
       device_,
       *reader_.get(),
-<<<<<<< HEAD
-      c10::parseType<c10::DynamicType>);
-=======
       nullptr);
->>>>>>> 9e43bed7
   return ivalues;
 }
 
