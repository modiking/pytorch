--- conflicted
+++ resolved
@@ -2572,18 +2572,12 @@
     }
   }
 
-<<<<<<< HEAD
 #if LLVM_VERSION_MAJOR >= 18
   irb_.SetInsertPoint(irb_.GetInsertBlock());
   llvm::Value* malloc = irb_.CreateMalloc(
       LongTy_, dtypeToLLVM(v->dtype()), size, nullptr, nullptr);
 
   varToVal_[v->buffer_var()] = malloc;
-=======
-#if LLVM_VERSION_MAJOR > 17
-  llvm::Instruction* I = irb_.CreateMalloc(
-      LongTy_, dtypeToLLVM(v->dtype()), size, nullptr, nullptr, "");
->>>>>>> bc047ec9
 #else
   llvm::Instruction* I = llvm::CallInst::CreateMalloc(
       irb_.GetInsertBlock(),
@@ -2620,13 +2614,8 @@
       : varToVal_.at(v->buffer_var());
 
   if (!llvm::isa<llvm::AllocaInst>(ptr)) {
-<<<<<<< HEAD
 #if LLVM_VERSION_MAJOR >= 18
     irb_.CreateFree(ptr);
-=======
-#if LLVM_VERSION_MAJOR > 17
-    irb_.Insert(irb_.CreateFree(ptr));
->>>>>>> bc047ec9
 #else
     irb_.Insert(llvm::CallInst::CreateFree(ptr, irb_.GetInsertBlock()));
 #endif
