--- conflicted
+++ resolved
@@ -298,17 +298,13 @@
         // NOLINTNEXTLINE
         x_qscale,
         x_qzero,
-<<<<<<< HEAD
         at::TensorOptions()
             .dtype(toQIntType(static_cast<c10::ScalarType>(x_qdtype)))
             .memory_format(deduce_memory_format(
                 tensors[1].strides(), tensors[1].sizes())));
-=======
-        at::TensorOptions(toQIntType(static_cast<c10::ScalarType>(x_qdtype))));
 #else
     TORCH_CHECK(false, "NNC quantization not supported!");
 #endif // DISABLE_NNC_QUANTIZATION
->>>>>>> cb2a41e5
   }
 
   int64_t output_size_h = extra_args[3];
