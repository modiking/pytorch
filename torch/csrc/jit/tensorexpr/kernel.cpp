#include <c10/util/variant.h>
#include <torch/csrc/jit/tensorexpr/kernel.h>

#include <ATen/ExpandUtils.h>
#include <ATen/Parallel.h>
#include <ATen/TensorGeometry.h>
#include <c10/core/ScalarTypeToTypeMeta.h>
#include <c10/util/irange.h>
#include <c10/util/string_utils.h>
#include <torch/csrc/jit/jit_log.h>
#include <torch/csrc/jit/tensorexpr/analysis.h>
#include <torch/csrc/jit/tensorexpr/graph_opt.h>
#include <torch/csrc/jit/tensorexpr/ir_printer.h>
#include <torch/csrc/jit/tensorexpr/ir_simplifier.h>
#include <torch/csrc/jit/tensorexpr/loopnest.h>
#include <torch/csrc/jit/tensorexpr/operators/operators.h>

using namespace torch::jit;
using namespace torch::jit::tensorexpr;

namespace torch {
namespace jit {
namespace tensorexpr {

std::string buildErrorMessage(const std::string& s) {
  static const std::string generic_error_message =
      "This error occured in the fuser. You can turn off the fuser with "
      "torch.jit.enable_fusion(False).";
  if (s.empty()) {
    return generic_error_message;
  }
  if (s.back() == '.') {
    return s + " " + generic_error_message;
  }
  return s + ". " + generic_error_message;
}

static int te_cuda_pointwise_loop_levels = -1;
static int te_cuda_pointwise_block_count = -1;
static int te_cuda_pointwise_block_size = -1;
static bool fallback_allowed = false;
static bool te_generate_block_code = false;
static bool te_must_use_llvm_on_cpu = true;
static bool cat_wo_conditionals = true; // NOLINT
static bool opt_conditionals = false; // NOLINT

bool setFallbackAllowed(bool value) {
  bool old_value = fallback_allowed;
  fallback_allowed = value;
  return old_value;
}

bool fallbackAllowed() {
  static const char* enable_c_str = std::getenv("PYTORCH_TENSOREXPR_FALLBACK");
  if (!enable_c_str) {
    return fallback_allowed;
  }
  if (std::string(enable_c_str) == "0") {
    return false;
  }
  return true;
}

bool fallbackEnforced() {
  static const char* enable_c_str = std::getenv("PYTORCH_TENSOREXPR_FALLBACK");
  if (tensorexpr::getTEGenerateBlockCode()) {
    return false;
  }
  if (!enable_c_str) {
    return fallback_allowed;
  }
  if (std::string(enable_c_str) == "2") {
    return true;
  }
  return false;
}

bool dontUseLLVMFlag() {
  static const char* enable_c_str =
      std::getenv("PYTORCH_TENSOREXPR_DONT_USE_LLVM");
  if (!enable_c_str) {
    return false;
  }
  return std::string(enable_c_str) == "1";
}

int& getTECudaPointwiseLoopLevels() {
  return te_cuda_pointwise_loop_levels;
}

int& getTECudaPointwiseBlockCount() {
  return te_cuda_pointwise_block_count;
}

int& getTECudaPointwiseBlockSize() {
  return te_cuda_pointwise_block_size;
}

// TODO: Remove this global var
// Ideally Block code gen should be decided
// based on device type in tensor.
bool& getTEGenerateBlockCode() {
  return te_generate_block_code;
}

bool& getTEMustUseLLVMOnCPU() {
  return te_must_use_llvm_on_cpu;
}

bool& getCatWoConditionals() {
  return cat_wo_conditionals;
}

bool& getOptConditionals() {
  return opt_conditionals;
}

c10::optional<at::Device> pickDeviceType(
    const at::ArrayRef<torch::jit::Value*>& inputs) {
  c10::optional<at::Device> device = c10::nullopt;
  for (auto const& input : inputs) {
    auto tt = input->type()->cast<TensorType>();
    if (tt && tt->device()) {
      if (device && *device != *tt->device()) {
        return c10::nullopt;
      }
      device = *tt->device();
    }
  }
  return device;
}

c10::optional<at::Device> pickDeviceType(const std::shared_ptr<Graph>& graph) {
  c10::optional<at::Device> device = c10::nullopt;
  for (auto const& node : graph->nodes()) {
    for (auto const& input : node->inputs()) {
      if (auto tt = input->type()->cast<TensorType>()) {
        if (auto inputDevice = tt->device()) {
          TORCH_INTERNAL_ASSERT(
              !device || *device == *inputDevice,
              buildErrorMessage(
                  "Different devices specified for inputs to the fuser."));
          device = inputDevice;
        }
      }
    }
  }
  for (auto const& input : graph->inputs()) {
    if (auto tt = input->type()->cast<TensorType>()) {
      if (auto inputDevice = tt->device()) {
        TORCH_INTERNAL_ASSERT(
            !device || *device == *inputDevice,
            buildErrorMessage(
                "Different devices specified for inputs to the fuser."));
        device = inputDevice;
      }
    }
  }
  TORCH_INTERNAL_ASSERT(
      device,
      buildErrorMessage("Could not find device in fuser graph inputs."));
  return device;
}

// If v is a Tensor with concretely-known sizes and dtype, return them, else
// nullopt.
c10::optional<TensorInfo> getTensorInfoJit(torch::jit::Value* v) {
  auto const& it = v->type()->cast<TensorType>();

  c10::ScalarType dtype = c10::ScalarType::Float;

  if (!it) {
    return c10::nullopt;
  }
  if (!it->isComplete()) {
    return c10::nullopt;
  }
  if (it->scalarType()) {
    // TODO: ideally we should be strict here and return nullopt if the dtype is
    // absent in the JIT IR. We're assuming a default Float dtype for now, until
    // dtype propagation is implemented.
    dtype = *it->scalarType();
  }
  auto concrete_sizes = it->sizes().concrete_sizes();
  if (!concrete_sizes) {
    return c10::nullopt;
  }
  return TensorInfo{*concrete_sizes, dtype};
}
std::vector<int64_t> _pair_int(IValue v) {
  if (v.isIntList()) {
    return v.toIntVector();
  } else {
    return {v.toInt(), v.toInt()};
  }
}

static bool isContiguous(const torch::jit::Value* v) {
  auto const& tt = v->type()->cast<TensorType>();
  if (!tt) {
    return false;
  }
  if (!tt->isComplete()) {
    return false;
  }
  auto const& sizes = tt->sizes().concrete_sizes();
  auto const& strides = tt->strides().concrete_sizes();
  if (!sizes || !strides) {
    return false;
  }
  return *strides == TensorType::contiguousStridesOf(*sizes);
}

// The fuser only supports conv2d with very specific properties:
// - Static shapes: 4-d input and filter, 1-d bias.
// - Constant strides/padding/dilation/groups
// - Equal padding and strides, dilation == 1.
// - Depthwise (groups == in_channels == out_channels)
// - 3x3 kernel
bool conv2dIsSupportedJit(const torch::jit::Node* node) {
  auto const& input = getTensorInfoJit(node->input(0));
  auto const& weight = getTensorInfoJit(node->input(1));
  auto const& bias = getTensorInfoJit(node->input(2));
  auto const& stride = toIValue(node->input(3));
  auto const& pad = toIValue(node->input(4));
  auto const& dilation = toIValue(node->input(5));
  auto const& groups = toIValue(node->input(6));

  // Everything should be statically known.
  if (!input || !weight || !bias || !stride || !pad || !dilation || !groups) {
    GRAPH_DEBUG("some params aren't static");
    return false;
  }

  // All inputs should be contiguous so no transposition is required.
  if (!isContiguous(node->input(0)) || !isContiguous(node->input(1)) ||
      !isContiguous(node->input(2))) {
    GRAPH_DEBUG("conv2dIsSupported: some inputs are not contiguous");
    return false;
  }

  return conv2dIsSupported(
      *input,
      *weight,
      *bias,
      _pair_int(*stride),
      _pair_int(*pad),
      _pair_int(*dilation),
      groups->toInt());
}

// The fuser currently only supports matmul of 2D x 2D matrices
bool matmulIsSupported(const torch::jit::Node* node) {
  auto const& input0 = getTensorInfoJit(node->input(0));
  auto const& input1 = getTensorInfoJit(node->input(1));

  // Everything should be statically known.
  if (!input0 || !input1) {
    GRAPH_DEBUG("matmulIsSupported: Input shapes aren't static");
    return false;
  }

  // Proper ndim for tensor inputs.
  if (input0->dims.size() != 2 || input1->dims.size() != 2) {
    GRAPH_DEBUG("matmulIsSupported: Unsupported input sizes");
    return false;
  }

  // Inputs should be contiguous, or the TE will needlessly transpose them.
  if (!isContiguous(node->input(0)) || !isContiguous(node->input(1))) {
    GRAPH_DEBUG("matmulIsSupported: Input shapes are not contiguous");
    return false;
  }

  return true;
}

} // namespace tensorexpr
} // namespace jit
} // namespace torch

static at::ScalarType tensorType(BufPtr b) {
  return static_cast<at::ScalarType>(b->dtype().scalar_type());
}

ExprHandle TensorExprKernel::constant(const torch::jit::Value* v) {
  if (v->node()->kind() == prim::Constant) {
    auto val = toIValue(v).value();
    if (val.isDouble()) {
      return DoubleImm::make(val.toDouble());
    } else if (val.isInt()) {
      return LongImm::make(val.toInt());
    } else if (val.isBool()) {
      return BoolImm::make(val.toBool());
    } else if (val.isNone()) {
      // This is just a placeholder so we don't throw.  None-handling
      // is operator-specific and should be handled properly in
      // the operator-specific lowering code.
      return IntImm::make(0);
    } else {
      throw unsupported_dtype();
    }
  }

  if (!scalars_.count(v)) {
    throw malformed_input("no scalar in Constant");
  }

  return scalars_.at(v);
}

ExprHandle TensorExprKernel::tensorOrConstant(
    const torch::jit::Value* v,
    const std::vector<ExprHandle>& axes) {
  auto ti = bufs_.find(v);
  if (ti != bufs_.end()) {
    return broadcast(BufHandle(ti->second), axes);
  }
  return constant(v);
}

ArgValue TensorExprKernel::toArg(const torch::jit::Value* v) const {
  auto ti = bufs_.find(v);
  if (ti != bufs_.end()) {
    return BufHandle(ti->second);
  }
  if (v->node()->kind() == prim::ListConstruct) {
    std::vector<ArgValue> vec;
    for (auto el : v->node()->inputs()) {
      vec.push_back(toArg(el));
    }
    if (vec.size() == 0) {
      return BufList(); // Return arbitrarily typed vector
    } else if (c10::get_if<BufHandle>(&vec[0])) {
      return convertVecArgValue<BufHandle>(vec);
    } else if (c10::get_if<int64_t>(&vec[0])) {
      return convertVecArgValue<int64_t>(vec);
    }
    throw unsupported_dtype();
  }
  if (v->node()->kind() == prim::Constant) {
    auto val = toIValue(v).value();
    if (val.isDouble()) {
      return val.toDouble();
    } else if (val.isInt()) {
      return val.toInt();
    } else if (val.isBool()) {
      return val.toBool();
    } else if (val.isNone()) {
      // This is just a placeholder so we don't throw.  None-handling
      // is operator-specific and should be handled properly in
      // the operator-specific lowering code.
      return ArgNone();
    } else if (val.isIntList()) {
      return val.toIntVector();
    } else if (val.isDoubleList()) {
      return val.toDoubleVector();
    } else {
      throw unsupported_dtype(val.type()->str());
    }
  }

  if (!scalars_.count(v)) {
    throw malformed_input("no scalar in Constant");
  }
  return scalars_.at(v);
}

ExprHandle TensorExprKernel::getVarForShape(const c10::ShapeSymbol& ss) {
  if (ss.is_static()) {
    return LongImm::make(ss.static_size());
  }
  auto value = ss.value();
  auto it = shapeSymbolToVar_.find(value);
  if (it == shapeSymbolToVar_.end()) {
    VarHandle var("ss" + std::to_string(-value), kLong);
    shapeSymbolToVar_.emplace(value, var);
    return std::move(var);
  }
  return it->second;
}

std::vector<ExprHandle> TensorExprKernel::sizesFromSymbolicShape(
    const c10::SymbolicShape& shape) {
  std::vector<ExprHandle> dims;
  auto maybe_rank = shape.rank();
  TORCH_INTERNAL_ASSERT(maybe_rank);
  auto rank = *maybe_rank;
  for (const auto i : c10::irange(rank)) {
    dims.push_back(getVarForShape(shape[i]));
  }
  return dims;
}

std::vector<ExprHandle> TensorExprKernel::sizesForValue(
    const torch::jit::Value* v) {
  if (known_sizes_.count(v)) {
    return known_sizes_.at(v);
  }

  // If the shape is present in the type info, just extract it from here. No
  // need to infer it.
  if (v->type()->kind() == TypeKind::TensorType) {
    auto tt = v->type()->cast<TensorType>();
    return sizesFromSymbolicShape(tt->symbolic_sizes());
  }

  if (v->type()->isSubtypeOf(*FloatType::get()) ||
      v->type()->isSubtypeOf(*IntType::get())) {
    return {int64_t{1}};
  }
  if (v->type()->isSubtypeOf(*NoneType::get())) {
    return {};
  }
  GRAPH_DEBUG("Unknown sizes for the node: ", *v->node());
  GRAPH_DEBUG("Full fusion group graph:\n", *v->node()->owningGraph());
  std::string msg = std::string("Unhandled node kind (in sizesForValue): ") +
      v->node()->kind().toQualString();
  throw malformed_input(msg);
}

c10::optional<ScalarType> findDtypeForValue(const torch::jit::Value* v) {
  if (v->type()->kind() == TypeKind::TensorType) {
    auto tt = v->type()->cast<TensorType>();
    if (tt->scalarType()) {
      return static_cast<ScalarType>(*tt->scalarType());
    }
  }
  return c10::nullopt;
}

bool constZeroDimTensorAsScalarArg(
    const Value* v,
    std::vector<ArgValue>& args) {
  if (v->node()->kind() != prim::Constant || !v->type()->cast<TensorType>()) {
    return false;
  }

  const auto t = toIValue(v)->toTensor();
  if (t.sizes().size() != 0) {
    return false;
  }

  c10::ScalarType dtype = c10::typeMetaToScalarType(t.dtype());
  switch (dtype) {
    case ScalarType::Float:
      args.emplace_back(t.item().toFloat());
      return true;
    case ScalarType::Long:
      args.emplace_back(t.item().toLong());
      return true;
    default:
      std::stringstream ss;
      ss << "Unsupported tensor dtype:" << dtype
         << " for converting constant 0-dim Tensor to scalar" << std::endl;
      throw unsupported_dtype(ss.str());
  }
}

Tensor TensorExprKernel::computeValue(const torch::jit::Value* v) {
  auto inputs = v->node()->inputs();
  auto op = v->node()->kind();

  if (op == aten::rand_like) {
    hasRandom_ = true;
  }

  auto outputType = findDtypeForValue(v);
  std::vector<ExprHandle> outputShape = sizesForValue(v);

  std::vector<ArgValue> argInputs;
  if (op == prim::ConstantChunk) {
    auto const& n = v->node();
    argInputs.emplace_back(toArg(inputs[0]));
    argInputs.emplace_back(static_cast<int64_t>(v->offset()));
    argInputs.emplace_back(n->i(attr::dim));
    argInputs.emplace_back(n->i(attr::chunks));
  } else if (op == aten::to) {
    argInputs.emplace_back(toArg(inputs[0]));
  } else if (op == aten::quantize_per_tensor) {
    argInputs.emplace_back(toArg(inputs[0]));
    if (!constZeroDimTensorAsScalarArg(inputs[1], argInputs)) {
      argInputs.emplace_back(toArg(inputs[1]));
    }
    if (!constZeroDimTensorAsScalarArg(inputs[2], argInputs)) {
      argInputs.emplace_back(toArg(inputs[2]));
    }
    argInputs.emplace_back(toArg(inputs[3]));
  } else if (op == aten::conv2d) {
    for (auto inp : inputs) {
      argInputs.emplace_back(toArg(inp));
    }
    // handle optional bias
    if (c10::get_if<ArgNone>(&argInputs[2])) {
      Dtype dtype = outputType ? Dtype(*outputType) : kFloat;
      std::vector<ExprHandle> biasShape;
      biasShape.push_back(outputShape[1]);
      auto bias_tensor = at::zeros({outputShape[1].AsNode<LongImm>()->value()});
      unpacked_constant_tensors_.push_back(bias_tensor);
      BufPtr buf = alloc<Buf>(
          "conv2d_bias_opt_" + sanitizeName(v->debugName()),
          ExprHandleVectorToExprVector(biasShape),
          dtype);
      constants_.push_back({buf, bias_tensor.data_ptr()});
      argInputs[2] = BufHandle(buf);
    }
  } else {
    for (auto inp : inputs) {
      argInputs.emplace_back(toArg(inp));
    }
  }

  if (NNCLoweringFunction custom_lowering = getCustomLoweringFor(op)) {
    return custom_lowering(argInputs, outputShape, outputType, device_);
  }
  if (v->node()->maybeSchema()) {
    if (NNCLoweringFunction lowering =
            getStandardLoweringFor(c10::toString(v->node()->schema()))) {
      return lowering(argInputs, outputShape, outputType, device_);
    }
  }
  std::string msg = std::string("Unhandled node kind (in computeValue): ") +
      op.toQualString();
  if (v->node()->maybeSchema()) {
    msg += std::string("\nSchema: ") + c10::toString(v->node()->schema());
  }
  throw malformed_input(msg);
}

// Return the (lower, upper) loop bounds if they are constants, else nullopt.
c10::optional<std::pair<int64_t, int64_t>> loopBounds(ForPtr loop) {
  auto start = IRSimplifier::simplify(loop->start());
  auto stop = IRSimplifier::simplify(loop->stop());
  if (!start->isConstant() || !stop->isConstant()) {
    return c10::nullopt;
  }
  return c10::make_optional(
      std::make_pair(immediateAs<int64_t>(start), immediateAs<int64_t>(stop)));
}

// True if all the loops in this vector have equal bounds.
bool loopBoundsAllEqual(const std::vector<ForPtr>& loops) {
  auto bounds = loopBounds(loops[0]);
  if (!bounds) {
    return false;
  }
  for (auto const& loop : loops) {
    auto next = loopBounds(loop);
    if (!next) {
      return false;
    }
    if (bounds->first != next->first || bounds->second != next->second) {
      return false;
    }
  }
  return true;
}

// Recursively fuse all the loops with matching bounds in `st`.  Stops fusing
// at any level containing non-loops or non-matching bounds.  The restriction
// on matching bounds exists to avoid inserting conditionals on the loop
// indices where none would be needed, which would significantly complicate
// vectorization.
void fuseAllLoops(StmtPtr st) {
  if (auto block = to<tensorexpr::Block>(st)) {
    std::vector<ForPtr> loopsToFuse;
    for (auto stmt : *block) {
      auto loop = to<For>(stmt);
      if (!loop) {
        // Block contains something that's not a loop.  Quit.
        return;
      }
      loopsToFuse.push_back(loop);
    }
    if (loopsToFuse.empty()) {
      return;
    }
    if (!loopBoundsAllEqual(loopsToFuse)) {
      return;
    }
    // NOLINTNEXTLINE(cppcoreguidelines-init-variables)
    ForPtr fusedLoop;
    if (!LoopNest::fuseLoops(loopsToFuse, &fusedLoop)) {
      return;
    }
    fuseAllLoops(fusedLoop->body());
  }
}

// Compute the trip count of a loop if it is a constant.
c10::optional<int64_t> tripCount(ForPtr loop) {
  auto tc = IRSimplifier::simplify(
      cast<int64_t>(ExprHandle(loop->stop()) - ExprHandle(loop->start())));
  if (auto val = to<LongImm>(tc.node())) {
    return val->value();
  }
  return c10::nullopt;
}

// Prune innermost loops until iterations satisfies a minimum grain size.
static void pruneByGrainSize(std::vector<ForPtr>& loops) {
  constexpr int64_t minGrainSize = 32768;
  int64_t grainSize = 1;
  for (int64_t i = loops.size(); i > 0; i--) {
    auto tc = tripCount(loops[i - 1]);
    if (!tc) {
      break;
    }
    grainSize *= *tc;
    if (grainSize < minGrainSize) {
      loops.pop_back();
    }
  }
}

// Retain enough outermost loops to fill the number of threads.
static void pruneByThreadCount(std::vector<ForPtr>& loops) {
  int64_t trips = 1;
  auto threads = at::get_num_threads();
  auto it = loops.begin();
  for (; it != loops.end(); it++) {
    if (trips >= threads) {
      break;
    }
    auto tc = tripCount(*it);
    if (!tc) {
      break;
    }
    trips *= *tc;
  }
  loops.erase(it, loops.end());
}

// Flatten and parallelize outer loops, subject to a minimum number of elements
// in the inner loop, and a maximum level of thread-level parallelism in the
// outer loops.
template <typename Bufs>
static void parallelizeOuterLoops(LoopNest& l, Bufs&& bufs) {
  for (auto const& buf : bufs) {
    auto loops = l.getLoopStmtsFor(buf);
    pruneByGrainSize(loops);
    pruneByThreadCount(loops);

    // There are no loops to parallelize; give up.
    if (loops.size() == 0) {
      continue;
    }
    // The loop nest contains a reduction; give up.
    auto reductions = NodeFinder<ReduceOp>::find(loops[0]);
    if (reductions.size() > 0) {
      continue;
    }
    // The loop nest has loop carried dependences; give up.
    if (LoopNest::hasLoopCarriedDependence(loops[0])) {
      continue;
    }
    // Try to flatten the outer loops and parallelize them if successful.
    ForPtr flattened = nullptr;
    if (loops.size() == 1) {
      flattened = loops[0];
    } else {
      LoopNest::flatten(loops, &flattened);
    }
    if (flattened) {
      flattened->set_parallel();
    }
  }
}

StmtPtr TensorExprKernel::transformLoops(BackendType backendType, StmtPtr st) {
  torch::jit::tensorexpr::LoopNest l(st, bufOutputs_);
  LoopNest::sanitizeNames(l.root_stmt());
  GRAPH_DEBUG("Original Stmt:\n", std::to_string(l.root_stmt()), "\n");

  bool hasReduction = NodeFinder<ReduceOp>::find(l.root_stmt()).size() != 0;

  // For Block codegen we create a map of tensor dims before
  // inlining. Like GPU codegen we need to inline. But the order
  // where this analysis is run matters.
  auto block_analysis = std::make_unique<CreateBufferMap>();
  if (backendType == kBlockCodeGen) {
    // Run Block analysis to get multi dim buffer info
    auto root_stmt = l.root_stmt();
    root_stmt->accept(block_analysis.get());
  }
  l.simplify();
  GRAPH_DEBUG("after simplify", *l.root_stmt());

  // Inlining output & intermediate buffers can duplicate computation.
  // Duplicating work can slow down the program if it's not ameliorated in some
  // way, but we've empirically found that:
  // - On CPU, LLVM's CSE does a good job as long as you horizontally fuse
  //   output loops.
  // - On GPU, there's enough compute to hide the extra work, and inlining
  //   avoids synchronizing between kernels.
  l.inlineIntermediateBufs(/*allow_duplicated_work=*/true);
  GRAPH_DEBUG("after inline", *l.root_stmt());

  // Optimizing conditionals needs to be performed after inlining because
  // inlining wouldn't work once the loops are split. Also, it has to be
  // performed before loop fusion because loop fusion introduces cases where
  // multiple conditionals are in the same loop and this optimization does not
  // handle such cases yet.
  if (getOptConditionals()) {
    l.optimizeConditionals();
    GRAPH_DEBUG("after optimizing conditionals: ", *l.root_stmt());
  }

  // Fuse loops "horizontally".  This pass allows us to combine loops that
  // write to different output buffers, as long as they have the same bounds.
  if (backendType == kLLVMCodeGen) {
    fuseAllLoops(l.root_stmt());
    GRAPH_DEBUG("after fuse", *l.root_stmt());
    parallelizeOuterLoops(l, bufOutputs_);
    GRAPH_DEBUG("after parallelize", *l.root_stmt());
  }

  if (backendType == kCudaCodeGen) {
    for (auto buf : bufOutputs_) {
      std::vector<ForPtr> loops = l.getLoopStmtsFor(buf);
      if (loops.empty()) {
        // This happens when Buf is 0-dim
        continue;
      }
      ForPtr flattened = nullptr;
      LoopNest::flatten(loops, &flattened);
      assert(flattened);

      int loopLevels = getTECudaPointwiseLoopLevels();
      const int kDefaultLoopLevels = 2;
      loopLevels = (loopLevels > 0) ? loopLevels : kDefaultLoopLevels;
      int blockCount = getTECudaPointwiseBlockCount();
      int blockSize = getTECudaPointwiseBlockSize();

      if (loopLevels == 2) {
        // NOLINTNEXTLINE(cppcoreguidelines-init-variables)
        ForPtr inner;
        const int kDefaultBlockSize = 512;
        if (blockSize < 0) {
          blockSize = kDefaultBlockSize;
        }
        LoopNest::splitWithMask(flattened, blockSize, &inner);
        flattened->set_gpu_block_index(0);
        inner->set_gpu_thread_index(0);
      } else if (loopLevels == 3) {
        // NOLINTNEXTLINE(cppcoreguidelines-init-variables)
        ForPtr inner;
        // NOLINTNEXTLINE(cppcoreguidelines-init-variables)
        ForPtr inner1;
        // TODO: change the number of microprocessors
        const int kDefaultBlockCount = 1280;
        const int kDefaultBlockSize = 256;
        blockCount = (blockCount > 0) ? blockCount : kDefaultBlockCount;
        blockSize = (blockSize > 0) ? blockSize : kDefaultBlockSize;
        LoopNest::splitWithMask(flattened, blockCount * blockSize, &inner);
        LoopNest::splitWithMask(inner, blockSize, &inner1);
        inner->set_gpu_block_index(0);
        inner1->set_gpu_thread_index(0);
      } else {
        throw std::runtime_error(
            "Invalid loop-level: " + c10::to_string(loopLevels));
      }
    }
  }

  if (backendType == kBlockCodeGen) {
    for (auto buf : bufOutputs_) {
      const int default_fp16_blocksize = 16;
      const int default_uint8_blocksize = 32;
      int blockSize = default_fp16_blocksize;
      // We only handle looplevels == 2 for now
      if (buf->dtype().scalar_type() == ScalarType::Byte) {
        blockSize = default_uint8_blocksize;
      }
      std::vector<ForPtr> loops = l.getLoopStmtsFor(buf);
      TORCH_INTERNAL_ASSERT(
          !loops.empty(),
          buildErrorMessage(
              "No loops found for the buffer " + buf->name_hint() +
              " in the fuser."));
      ForPtr flattened = nullptr;
      LoopNest::flatten(loops, &flattened);
      assert(flattened);

      ForPtr inner = nullptr;
      LoopNest::splitWithMask(flattened, blockSize, &inner);
      flattened->set_gpu_block_index(0);
      inner->set_gpu_thread_index(0);
      flattened->set_buffer_map(block_analysis->getBufferMap());
    }
  }

  if (pre_alloc_) {
    auto interm_bufs = l.getIntermediateBufs();
    preAllocIntermediateBufs(interm_bufs);
  }

  l.prepareForCodegen();

  GRAPH_DEBUG("after prepareForCodegen", *l.root_stmt());
  l.simplify();
  GRAPH_DEBUG("after simplification", *l.root_stmt());

  if (backendType == kLLVMCodeGen && !hasReduction) {
    l.vectorizeInnerLoops();
    GRAPH_DEBUG("after vectorization", *l.root_stmt());
  }

  StmtPtr stmt = l.root_stmt();
  // Arithmetic Simplification.
  stmt = IRSimplifier::simplify(stmt);
  GRAPH_DEBUG("Final Stmt:\n", std::to_string(stmt), "\n");
  return stmt;
}

std::string TensorExprKernel::getCodeGenName(BackendType backendType) {
  switch (backendType) {
    case kCudaCodeGen:
      return "cuda_codegen";
    case kLLVMCodeGen:
      return "llvm_codegen";
    case kSimpleIREval:
      return "simple_ir_eval";
    case kBlockCodeGen:
      return "block_codegen";
    default:
      throw std::runtime_error(
          "invalid backend type: " +
          c10::to_string(static_cast<int>(backendType)));
  }
}

template <typename T>
static bool isValidPrimProperty(const c10::optional<T>& a, T b) {
  return !a.has_value() || *a == b;
}

TensorExprKernel::BackendType TensorExprKernel::inferBackendTypeFromDevice(
    at::Device device) {
  BackendType backendType = BackendType::kUninitialized;
  if (device.type() == at::kCUDA) {
    backendType = kCudaCodeGen;
  } else if (device.type() == at::kCPU && getTEGenerateBlockCode()) {
    backendType = kBlockCodeGen;
  } else if (device.type() == at::kCPU) {
#ifdef TORCH_ENABLE_LLVM
    backendType = dontUseLLVMFlag() ? kSimpleIREval : kLLVMCodeGen;
#else
    backendType = kSimpleIREval;
#endif
    if (getTEMustUseLLVMOnCPU() && backendType == kSimpleIREval) {
      throw std::runtime_error("LLVM Backend not found");
    }
  } else {
    throw std::runtime_error("Invalid device type");
  }
  return backendType;
}

// we use the debug names in printing cuda code, they need to be removed
// of characters that can't be used in a variable identifier
void TensorExprKernel::genInputDebugNames() {
  std::unordered_map<std::string, const torch::jit::Value*> name_to_value;
  std::unordered_set<std::string> name_set;
  std::unordered_map<const torch::jit::Value*, std::string> value_to_name;
  for (const torch::jit::Value* input : graph_->inputs()) {
    std::string sanitized_name = sanitizeName(input->debugName());
    // we could get fancier here, but name conflict is extremely unlikely
    while (name_set.count(sanitized_name)) {
      sanitized_name.append("_");
    }
    value_to_name[input] = sanitized_name;
    name_set.insert(sanitized_name);
  }
  input_name_map_ = std::move(value_to_name);
}

template <typename T>
static std::vector<ExprHandle> toExprHandles(const std::vector<T>& sizes) {
  std::vector<ExprHandle> dims;
  dims.reserve(sizes.size());
  for (auto const& size : sizes) {
    dims.emplace_back(size);
  }
  return dims;
}

std::vector<ExprHandle> TensorExprKernel::computeInputTensorDims(
    const torch::jit::Value* input) {
  auto tt = input->type()->expect<TensorType>();

  // First case - static shapes
  if (input->isCompleteTensor()) {
    if (isContiguous(input)) {
      return toExprHandles(*tt->sizes().concrete_sizes());
    }

    // Non-contiguous tensors are represented as 1-d buffers in NNC
    ExprHandle flat_size = 1;
    for (size_t i = 0; i < *tt->sizes().size(); i++) {
      auto size = *tt->sizes()[i];
      if (size == 0) {
        flat_size = 0;
        break;
      }
      flat_size = flat_size + (size - 1) * *tt->strides()[i];
    }
    flat_size = IRSimplifier::simplify(flat_size);
    return {flat_size};
  }

  // Second case - symbolic shapes
  // We only handle symbolic shape input tensors that are contiguous.
  // TODO: Handle strided tensors with symbolic shapes.
  auto const& symbolicShape = tt->symbolic_sizes();
  auto rank = symbolicShape.rank();
  if (!rank) {
    throw std::runtime_error("Symbolic shapes must have static ranks.");
  }
  std::vector<ExprHandle> inputTensorDims;
  for (const auto i : c10::irange(*rank)) {
    inputTensorDims.emplace_back(getVarForShape(symbolicShape[i]));
  }
  return inputTensorDims;
}

Tensor TensorExprKernel::bindInput(const torch::jit::Value* input) {
  auto const& t = input->type();
  auto const& outputs = input->owningGraph()->outputs();
  std::unordered_set<const Value*> outputs_set(outputs.begin(), outputs.end());
  Tensor result(nullptr, nullptr);
  switch (t->kind()) {
    case TypeKind::TensorType: {
      auto tt = input->type()->cast<TensorType>();
<<<<<<< HEAD
      if (!input->isCompleteTensor()) {
        auto bufHandle =
            bindSymbolicShapeInput(input, "t" + input_name_map_[input]);

        if (!outputs_set.count(input)) {
          bufs_.emplace(input, bufHandle.node());
        } else {
          // If 'input' is also a graph output, then we need to produce a copy
          std::vector<DimArg> inputTensorDims;
          for (size_t i = 0; i < bufHandle.dims().size(); i++) {
            inputTensorDims.emplace_back(
                DimArg(bufHandle.dims()[i], "i" + c10::to_string(i)));
          }
          result = Compute(
              "input" + c10::to_string(bufs_.size() + 1),
              inputTensorDims,
              [&](const std::vector<VarHandle>& axes) {
                return bufHandle.load(axes);
              });
          bufs_.emplace(input, result.buf());
        }
        bufferArgs_.emplace_back(bufHandle);
        break;
      }
      if (isContiguous(input) && !outputs_set.count(input)) {
        BufHandle inBuffer(
            "t" + input_name_map_[input],
            toExprHandles(*tt->sizes().concrete_sizes()),
            ToDtype(static_cast<ScalarType>(*tt->scalarType())));
        bufs_.emplace(input, inBuffer.node());
        bufferArgs_.emplace_back(inBuffer);
        break;
      }
      ExprHandle flat_size = 1;
      for (size_t i = 0; i < *tt->sizes().size(); i++) {
        auto size = *tt->sizes()[i];
        if (size == 0) {
          flat_size = 0;
          break;
        }
        flat_size = flat_size + (size - 1) * *tt->strides()[i];
      }
      flat_size = IRSimplifier::simplify(flat_size);
=======
      auto inputTensorDims = computeInputTensorDims(input);

>>>>>>> f7bc7f5d
      BufHandle inBuffer(
          "t" + input_name_map_[input],
          inputTensorDims,
          ToDtype(static_cast<ScalarType>(*tt->scalarType())));
      bufferArgs_.emplace_back(inBuffer);

      // We don't need to copy the input if:
      //  1) it is not an output AND
      //  2) it is contiguous
      //
      // For static shapes we can check (2) directly, for symbolic shapes we
      // currently *assume* it is contiguous.
      //
      // TODO: update this logic as soon as we start supporting symbolic
      // strides.
      if (!outputs_set.count(input) &&
          (!input->isCompleteTensor() || isContiguous(input))) {
        bufs_.emplace(input, inBuffer.node());
        break;
      }

      // Symbolic shapes case:
      if (!input->isCompleteTensor()) {
        TORCH_INTERNAL_ASSERT(outputs_set.count(input));
        result = Compute(
            "input" + c10::to_string(bufs_.size() + 1),
            c10::fmap<DimArg>(inputTensorDims),
            [&](const std::vector<VarHandle>& axes) {
              return inBuffer.load(axes);
            });
        bufs_.emplace(input, result.buf());
        break;
      }

      // Static shapes, non-contiguous case:
      auto const strides = tt->strides();
      result = Compute(
          "input" + c10::to_string(bufs_.size() + 1),
          c10::fmap<DimArg>(*tt->sizes().concrete_sizes()),
          [&](const std::vector<VarHandle>& axes) {
            ExprHandle idx = 0;
            for (size_t i = 0; i < axes.size(); i++) {
              idx = idx + axes[i] * *strides[i];
            }
            return inBuffer.load(idx);
          });
      bufs_.emplace(input, result.buf());
      break;
    }
    case TypeKind::FloatType: {
      VarHandle v("v" + input_name_map_[input], kDouble);
      bufferArgs_.emplace_back(v);
      scalars_.emplace(input, v);
      break;
    }
    case TypeKind::BoolType: {
      VarHandle v("v" + input_name_map_[input], kBool);
      bufferArgs_.emplace_back(v);
      scalars_.emplace(input, v);
      break;
    }
    case TypeKind::IntType: {
      VarHandle v("v" + input_name_map_[input], kLong);
      bufferArgs_.emplace_back(v);
      scalars_.emplace(input, v);
      break;
    }
    default: {
      throw unsupported_dtype(t->repr_str());
      break;
    }
  }
  return result;
}

NNCLoweringFunction TensorExprKernel::getCustomLoweringFor(
    c10::Symbol op) const {
  if (custom_lowerings_.count(op))
    return custom_lowerings_.at(op);
  return nullptr;
}

template <typename T>
std::vector<size_t> reverse_sort_indices(const std::vector<T>& v) {
  // initialize original index locations
  std::vector<size_t> idx(v.size());
  iota(idx.begin(), idx.end(), 0);

  std::sort(idx.begin(), idx.end(), [&v](size_t i1, size_t i2) {
    return v[i1] > v[i2];
  });
  return idx;
}

bool denseAndNonOverlapping(
    at::ArrayRef<int64_t> sizes,
    at::ArrayRef<int64_t> strides) {
  return (strides == at::infer_dense_strides(sizes, strides));
}

Tensor TensorExprKernel::convertOutputToCorrectStrides(torch::jit::Value* v) {
  const TensorTypePtr& tt = v->type()->expect<TensorType>();
  TORCH_INTERNAL_ASSERT(
      bufs_.count(v),
      buildErrorMessage(
          "Ouput tensor has no corresponding bufs in the fuser."));
  BufPtr buf = bufs_.at(v);

  // No shape info is present in the graph
  if (!tt->sizes().concrete_sizes()) {
    std::string msg =
        std::string("Shapes for output '%") + v->debugName() + "' are unknown";
    throw malformed_input(msg);
  }

  TORCH_INTERNAL_ASSERT(
      tt->sizes().concrete_sizes(),
      buildErrorMessage("Output shapes are unknown."));
  auto sizes = *tt->sizes().concrete_sizes();
  std::vector<int64_t> default_strides = TensorType::contiguousStridesOf(sizes);
  if (!tt->strides().concrete_sizes()) {
    return Tensor(buf, nullptr);
  }
  TORCH_INTERNAL_ASSERT(
      tt->strides().concrete_sizes(),
      buildErrorMessage("Output strides are unknown."));
  const std::vector<int64_t> strides = *tt->strides().concrete_sizes();
  // All Tensors in NNC are layed out in default, contiguous layout.
  // If the output is also default contiguous we don't need to do anything
  if (strides == default_strides) {
    return Tensor(buf, nullptr);
  }
  // If the tensor is not dense or overlaps, we have
  // no way of matching the profiled striding
  if (!denseAndNonOverlapping(sizes, strides)) {
    return Tensor(buf, nullptr);
  }

  auto dims = c10::fmap<DimArg>(sizesForValue(v));
  // We need to convert the output tensor so that its values are layed
  // so that when viewed from the output strides the values are correct.
  // A contiguous Tensor of size(2, 3) with values 0-5 is layed out as:
  // [0] [1] [2] [3] [4] [5]
  // The same valued tensor with strides (2, 1) would be layed out like
  // [0] [3] [1] [4] [2] [5]
  // When we are doing the re-ordering of values into the output tensor,
  // we are iterating per-element of the input, and we are fixed
  // in indexing in to the output tensor at [i, j] = val
  // `val` we want here is equal to the indices for the output
  // tensor that would have given the same position as the output
  // The position is equal to the sum of stride[i] * index[i],
  // and we can can calculate the equivalent indices in the
  // output tensor strides by iteratively computing the index of
  // the biggest stride:
  // absolute = ...
  // for stride in strides_from_largest_to_smallest:
  //     cur_idx = absolute // stride
  //     absolute = absolute % stride

  auto zero = LongImm::make(0);
  return Compute(
      "output_1", dims, [&](const std::vector<VarHandle>& axes_input) {
        std::vector<ExprHandle> axes(axes_input.begin(), axes_input.end());
        auto absolute_position = ExprHandle(immLike(axes[0], 0));
        for (size_t i = 0; i < axes.size(); ++i) {
          absolute_position = absolute_position +
              (ExprHandle(immLike(axes[i], default_strides[i])) * axes[i]);
        }
        std::vector<size_t> sorted_stride_indices =
            reverse_sort_indices(strides);
        std::vector<ExprHandle> new_axes(sorted_stride_indices.size());
        for (size_t stride_index : sorted_stride_indices) {
          auto size = sizes[stride_index];
          auto index = zero;
          if (size != 1) {
            auto stride = strides[stride_index];
            index = absolute_position /
                ExprHandle(immLike(absolute_position, stride));
            absolute_position = absolute_position %
                ExprHandle(immLike(absolute_position, stride));
          }
          new_axes[stride_index] = index;
        }
        return BufHandle(buf).load(new_axes);
      });
}

void TensorExprKernel::bindConstant(const torch::jit::Value* v) {
  auto val = toIValue(v).value();
  if (torch::isCustomClass(val)) {
    auto name_hint = "const_" + sanitizeName(v->debugName());
    auto dtype = Dtype(ScalarType::Float);
    std::vector<ExprPtr> dims;
    BufPtr buf = alloc<Buf>(name_hint, dims, dtype);
    auto dataPtr = val.toObjectRef().getSlot(0).toCapsule().get();
    // NOLINTNEXTLINE
    constants_.push_back({buf, dataPtr, const_cast<Node*>(v->node())});
    bufs_[v] = buf;
    return;
  }
  if (!v->type()->cast<TensorType>()) {
    // Only Tensor constants need to be bound, scalar constants will be turned
    // into immediates in TE IR
    return;
  }
  auto const_tensor = toIValue(v)->toTensor();
  auto scalar_type = c10::typeMetaToScalarType(const_tensor.options().dtype());
  const auto& tt = v->type()->expect<TensorType>();
  auto sizes = const_tensor.sizes();
  std::vector<ExprHandle> te_sizes;
  te_sizes.reserve(sizes.size());
  for (auto s : sizes) {
    te_sizes.push_back(s);
  }
  BufPtr buf = alloc<Buf>(
      "const_" + sanitizeName(v->debugName()),
      ExprHandleVectorToExprVector(te_sizes),
      ToDtype(scalar_type));

  if (!const_tensor.is_contiguous()) {
    const_tensor = const_tensor.clone().contiguous();
    unpacked_constant_tensors_.push_back(const_tensor);
  }

  constants_.push_back({buf, const_tensor.data_ptr()});
  bufs_[v] = buf;
}

std::vector<BufPtr> TensorExprKernel::preAllocIntermediateBufs(
    const std::vector<BufPtr>& interm_bufs) {
  std::vector<BufPtr> remaining_interm_bufs;
  std::vector<std::pair<BufPtr, void*>> allocated_bufs;
  for (auto buf : interm_bufs) {
    // Check if buf shape is static and compute its size if static.
    bool is_static = true;
    size_t size =
        elementSize(buf->dtype().scalar_type()) * buf->dtype().lanes();
    for (auto& d : buf->dims()) {
      if (!d->isConstant()) {
        is_static = false;
        break;
      }
      size = size * (*intValue(d));
    }
    // Only allocate memory for static bufs.
    if (!is_static) {
      remaining_interm_bufs.push_back(buf);
      continue;
    }
    auto bp = (void*)malloc(size);
    if (!bp) {
      remaining_interm_bufs.push_back(buf);
      continue;
    }
    constants_.push_back({buf, bp});
  }
  return remaining_interm_bufs;
}

BlockPtr TensorExprKernel::bindAllInputs() {
  std::vector<CodeGen::BufferArg> symbolic_shape_args;
  auto symbolic_shape_inputs_start_pos =
      nInputs_ - symbolic_shape_inputs_.size();
  if (has_symbolic_shapes_) {
    // The graph is supposed to have input params that represent the symbolic
    // dims at the end of the list of inputs. The number of such symbolic input
    // params is defined by the size of the `symbolic_shape_inputs_` vector.
    //
    // TODO: Check if the tensors with symbolic shapes are contiguous.
    TORCH_CHECK(
        nInputs_ > symbolic_shape_inputs_.size(),
        "Symbolic dims not provided as inputs to the graph");

    // First, process the symbolic input params and create a new variable for
    // each of them.
    // NOTE: This has to be done before processing the tensor inputs, because
    // their symbolic sizes needs to be associated with these variables we
    // create for the symbolic input params.
    symbolic_shape_args.reserve(symbolic_shape_inputs_.size());
    for (size_t i = symbolic_shape_inputs_start_pos; i < nInputs_; ++i) {
      auto input = graph_->inputs()[i];
      if (input->type()->kind() != TypeKind::IntType) {
        throw std::runtime_error(
            "Expected integer type input to graph for symbolic dims.");
      }
      VarHandle v("v" + input_name_map_[input], kLong);
      symbolic_shape_args.emplace_back(v);
      scalars_.emplace(input, v);
      shapeSymbolInputPos_[scalars_[input].node()] = i;
    }
    // For every shape symbol, store a map to the corresponding var.
    for (size_t i = 0; i < symbolic_shape_inputs_.size(); ++i) {
      shapeSymbolToVar_[symbolic_shape_inputs_[i]] =
          scalars_[graph_->inputs()[symbolic_shape_inputs_start_pos + i]];
    }
  }

  // Block to collect the Stmts corresponding to all tensors.
  auto block = alloc<Block>(std::vector<StmtPtr>({}));

  // Process the inputs before the symbolic input params.
  for (const auto i : c10::irange(symbolic_shape_inputs_start_pos)) {
    auto input = graph_->inputs()[i];
    Tensor t = bindInput(input);
    if (t.stmt()) {
      block->append_stmt(t.stmt());
    }
  }
  // Now, add all the variables corresponding to the symbolic input params.
  bufferArgs_.insert(
      bufferArgs_.end(),
      symbolic_shape_args.begin(),
      symbolic_shape_args.end());
  return block;
}

void TensorExprKernel::compile() {
  GRAPH_DUMP("TensorExprKernel graph:", graph_);

  device_ = *pickDeviceType(graph_);
  OptimizeCat(graph_);

  has_symbolic_shapes_ = !symbolic_shape_inputs_.empty();
  nInputs_ = graph_->inputs().size();
  nOutputs_ = graph_->outputs().size();
  genInputDebugNames();

  // Bind inputs to buffers.
  auto block = bindAllInputs();

  // Bind nodes to tensor compute expressions.
  for (auto const& n : graph_->nodes()) {
    if (n->kind() == prim::ListConstruct) {
      continue;
    } else if (n->kind() == prim::Constant) {
      bindConstant(n->output());
      continue;
    } else {
      for (auto const& output : n->outputs()) {
        if (output->hasUses()) {
          Tensor t = computeValue(output);
          bufs_.emplace(output, t.buf());
          block->append_stmt(t.stmt());
        }
      }
    }
    if (hasRandom_ && hasBroadcast_) {
      throw std::runtime_error(
          "Cannot support broadcast and random within one kernel");
    }
  }

  // Move output operands from `bufs_` to `bufOutputs_`
  for (auto& output : graph_->outputs()) {
    if (!bufs_.count(output)) {
      throw malformed_input("cannot find output Tensor");
    }
    const auto& tt = output->type()->expect<TensorType>();
    if (has_symbolic_shapes_) {
      // We only support contiguous tensors with symbolic shapes at this time.
      auto sizes = sizesFromSymbolicShape(tt->symbolic_sizes());
      tensorOutputSymbolicSizes_.push_back(sizes);
    } else {
      // The "strided" tensor will be incorrect if used in NNC,
      // since NNC views it as contiguous. Only convert it to the right
      // strides at the end of the kernel (if already contiguous it's a no-op)
      Tensor properly_strided_output = convertOutputToCorrectStrides(output);
      if (properly_strided_output.stmt()) {
        block->append_stmt(properly_strided_output.stmt());
      }
      // NOLINTNEXTLINE(clang-analyzer-cplusplus.NewDeleteLeaks)
      bufs_[output] = properly_strided_output.buf();
      auto sizes = *tt->sizes().concrete_sizes();
      tensorOutputSizes_.push_back(sizes);
      auto strides = tt->strides().concrete_sizes();

      // If the tensor is not dense or overlaps, we have
      // no way of matching the profiled striding
      if (strides && denseAndNonOverlapping(sizes, *strides)) {
        tensorOutputStrides_.push_back(*strides);
      } else {
        tensorOutputStrides_.push_back(TensorType::contiguousStridesOf(sizes));
      }
    }

    bufOutputs_.insert(bufs_.at(output));
    bufferArgs_.emplace_back(BufHandle(bufs_.at(output)));
    tensorOutputTensorOptions_.emplace_back(
        c10::TensorOptions(tensorType(bufs_.at(output))).device(device_));
    bufs_.erase(output);
  }

  BackendType backendType = inferBackendTypeFromDevice(device_);
  stmt_ = transformLoops(backendType, block);

  for (auto c : constants_) {
    bufferArgs_.emplace_back(BufHandle(c.buf));
  }

  if (has_symbolic_shapes_) {
    tensorOutputSizes_.resize(bufOutputs_.size());
    tensorOutputStrides_.resize(bufOutputs_.size());
  }

  // Generate code.
  codegen_ = CreateCodeGen(
      getCodeGenName(backendType),
      stmt_,
      bufferArgs_,
      device_,
      kernel_func_name_);
}

void TensorExprKernel::recompile() {
  codegen_ = CreateCodeGen(
      "llvm_codegen", stmt_, bufferArgs_, device_, kernel_func_name_);
}

TensorExprKernel::TensorExprKernel(
    const std::shared_ptr<Graph>& subgraph,
    const std::string& kernel_func_name,
    std::unordered_map<c10::Symbol, NNCLoweringFunction> custom_lowerings,
    std::vector<int64_t> symbolic_shape_inputs,
    bool pre_alloc /*= false*/)
    : graph_(subgraph),
      code_(subgraph, ""),
      symbolic_shape_inputs_(std::move(symbolic_shape_inputs)),
      custom_lowerings_(std::move(custom_lowerings)),
      pre_alloc_(pre_alloc),
      kernel_func_name_(kernel_func_name) {
  allow_fallback_ = fallbackAllowed();
  if (!allow_fallback_) {
    compile();
    return;
  }

  use_fallback_ = fallbackEnforced();
  if (use_fallback_) {
    return;
  }

  try {
    compile();
  } catch (...) {
    use_fallback_ = true;
  }
}

void TensorExprKernel::run(Stack& stack) {
  if (!use_fallback_ && !allow_fallback_) {
    runKernel(stack);
  } else if (!use_fallback_ && allow_fallback_) {
    try {
      runKernel(stack);
    } catch (...) {
      fallback(stack);
    }
  } else {
    fallback(stack);
  }
}

void TensorExprKernel::updateOutputSizesAndStrides(
    const at::ArrayRef<IValue>& inputs) {
  TORCH_INTERNAL_ASSERT(has_symbolic_shapes_);
  // If there are symbolic shapes, then the output tensor size wouldn't have
  // been computed at compile time. That has to be done here by using the
  // symbolic shape input params passed in to this call.
  TORCH_INTERNAL_ASSERT(
      tensorOutputSymbolicSizes_.size() == bufOutputs_.size());
  TORCH_INTERNAL_ASSERT(tensorOutputSizes_.size() == bufOutputs_.size());
  TORCH_INTERNAL_ASSERT(tensorOutputStrides_.size() == bufOutputs_.size());
  for (size_t i = 0, e = bufOutputs_.size(); i < e; ++i) {
    tensorOutputSizes_[i].clear();
    for (auto t : tensorOutputSymbolicSizes_[i]) {
      if (t.AsNode<LongImm>()) {
        tensorOutputSizes_[i].emplace_back(immediateAs<int64_t>(t.node()));
      } else {
        auto input_pos = shapeSymbolInputPos_.at(t.node());
        TORCH_INTERNAL_ASSERT(input_pos < inputs.size());
        TORCH_INTERNAL_ASSERT(inputs[input_pos].isInt());
        tensorOutputSizes_[i].emplace_back(inputs[input_pos].toInt());
      }
    }
    tensorOutputStrides_[i] =
        TensorType::contiguousStridesOf(tensorOutputSizes_[i]);
  }
}

std::vector<CodeGen::CallArg> TensorExprKernel::prepareRunArgs(
    const at::ArrayRef<IValue>& inputs,
    std::vector<at::Tensor>& outputs) {
  // TODO: preallocate `runArgs` during compilation and fill in values where
  // possible (e.g. for constant tensors)
  std::vector<CodeGen::CallArg> runArgs;
  runArgs.reserve(inputs.size() + bufOutputs_.size());

  for (auto& input : inputs) {
    if (input.isInt()) {
      runArgs.emplace_back(input.toInt());
    } else if (input.isDouble()) {
      runArgs.emplace_back(input.toDouble());
    } else if (input.isTensor()) {
      runArgs.emplace_back(input.toTensor().data_ptr());
    }
  }

  if (has_symbolic_shapes_) {
    updateOutputSizesAndStrides(inputs);
  }

  for (size_t i = 0, e = bufOutputs_.size(); i < e; ++i) {
    auto const& opts = tensorOutputTensorOptions_[i];
    outputs.emplace_back(codegen_->empty_strided(
        tensorOutputSizes_[i],
        tensorOutputStrides_[i],
        opts.dtype,
        opts.layout,
        opts.device,
        opts.pinned_memory));
    runArgs.emplace_back(outputs.back().data_ptr());
  }

  for (auto c : constants_) {
    runArgs.emplace_back(c.ptr);
  }

  return runArgs;
}

StmtPtr TensorExprKernel::getCodeGenStmt() {
  return codegen_->stmt();
}

void TensorExprKernel::runKernel(Stack& stack) {
  // Set up arguments (inputs, then outputs) for kernel call.
  auto inputs = last(stack, nInputs_);
  std::vector<at::Tensor> outputs;

  std::vector<CodeGen::CallArg> runArgs = prepareRunArgs(inputs, outputs);

  // Call the kernel.
  codegen_->call(runArgs);

  // Update the stack.
  drop(stack, nInputs_);
  for (auto& o : outputs) {
    push_one(stack, std::move(o));
  }
}

void TensorExprKernel::runFast(
    const std::vector<void*>& inputs,
    const std::vector<void*>& outputs) {
  std::vector<void*> args(inputs);
  args.reserve(inputs.size() + outputs.size() + constants_.size());
  args.insert(args.end(), outputs.begin(), outputs.end());

  // TODO: we can consider preallocating and pre-filling the args vector.
  for (auto c : constants_) {
    args.push_back(c.ptr);
  }

  // Call the kernel.
  codegen_->call_raw(args);
}

void TensorExprKernel::runWithAllocatedOutputs(Stack& stack) {
  TORCH_INTERNAL_ASSERT(
      device_ == at::kCPU,
      "Pre-allocated output tensors are supported only on CPUs.");
  std::vector<void*> args;
  args.reserve(nInputs_ + nOutputs_ + constants_.size());

  // stack has inputs on the top and outputs right below them.
  auto stack_ivals = last(stack, nOutputs_ + nInputs_);
  auto stack_outputs = stack_ivals.slice(0, nOutputs_);
  auto stack_inputs = stack_ivals.slice(nOutputs_);

  std::vector<int64_t> int_inputs(nInputs_);
  for (auto i : c10::irange(nInputs_)) {
    auto inp = stack_inputs[i];
    if (inp.isInt()) {
      int_inputs[i] = inp.toInt();
      args.emplace_back(&int_inputs[i]);
    } else if (inp.isTensor()) {
      args.emplace_back(inp.toTensor().data_ptr());
    } else {
      TORCH_INTERNAL_ASSERT(
          false, "Unhandled input type while calling TensorExprKernel");
    }
  }

  if (has_symbolic_shapes_) {
    updateOutputSizesAndStrides(stack_inputs);
    TORCH_INTERNAL_ASSERT(nOutputs_ == bufOutputs_.size());
    for (size_t i = 0, e = bufOutputs_.size(); i < e; ++i) {
      auto& out = stack_outputs[i].toTensor();
      // This has only been tested on CPUs.
      // TODO: Test on GPUs.
      out.resize_(tensorOutputSizes_[i]);
      args.emplace_back(out.data_ptr());
    }
  } else {
    for (auto i : c10::irange(nOutputs_)) {
      args.emplace_back(stack_outputs[i].toTensor().data_ptr());
    }
  }

  for (const auto& c : constants_) {
    args.emplace_back(c.ptr);
  }

  // Call the kernel.
  codegen_->call_raw(args);

  // Remove the inputs from the stack. The outputs are already below the inputs
  // in the stack.
  drop(stack, nInputs_);
}<|MERGE_RESOLUTION|>--- conflicted
+++ resolved
@@ -932,54 +932,8 @@
   switch (t->kind()) {
     case TypeKind::TensorType: {
       auto tt = input->type()->cast<TensorType>();
-<<<<<<< HEAD
-      if (!input->isCompleteTensor()) {
-        auto bufHandle =
-            bindSymbolicShapeInput(input, "t" + input_name_map_[input]);
-
-        if (!outputs_set.count(input)) {
-          bufs_.emplace(input, bufHandle.node());
-        } else {
-          // If 'input' is also a graph output, then we need to produce a copy
-          std::vector<DimArg> inputTensorDims;
-          for (size_t i = 0; i < bufHandle.dims().size(); i++) {
-            inputTensorDims.emplace_back(
-                DimArg(bufHandle.dims()[i], "i" + c10::to_string(i)));
-          }
-          result = Compute(
-              "input" + c10::to_string(bufs_.size() + 1),
-              inputTensorDims,
-              [&](const std::vector<VarHandle>& axes) {
-                return bufHandle.load(axes);
-              });
-          bufs_.emplace(input, result.buf());
-        }
-        bufferArgs_.emplace_back(bufHandle);
-        break;
-      }
-      if (isContiguous(input) && !outputs_set.count(input)) {
-        BufHandle inBuffer(
-            "t" + input_name_map_[input],
-            toExprHandles(*tt->sizes().concrete_sizes()),
-            ToDtype(static_cast<ScalarType>(*tt->scalarType())));
-        bufs_.emplace(input, inBuffer.node());
-        bufferArgs_.emplace_back(inBuffer);
-        break;
-      }
-      ExprHandle flat_size = 1;
-      for (size_t i = 0; i < *tt->sizes().size(); i++) {
-        auto size = *tt->sizes()[i];
-        if (size == 0) {
-          flat_size = 0;
-          break;
-        }
-        flat_size = flat_size + (size - 1) * *tt->strides()[i];
-      }
-      flat_size = IRSimplifier::simplify(flat_size);
-=======
       auto inputTensorDims = computeInputTensorDims(input);
 
->>>>>>> f7bc7f5d
       BufHandle inBuffer(
           "t" + input_name_map_[input],
           inputTensorDims,
