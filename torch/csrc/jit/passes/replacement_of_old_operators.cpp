#include <torch/csrc/jit/passes/replacement_of_old_operators.h>

#include <caffe2/serialize/versions.h>
#include <c10/util/Exception.h>
#include <torch/csrc/jit/frontend/schema_matching.h>
#include <torch/csrc/jit/ir/irparser.h>
#include <torch/csrc/jit/operator_upgraders/upgraders.h>
#include <torch/csrc/jit/operator_upgraders/utils.h>
#include <torch/csrc/jit/operator_upgraders/version_map.h>
#include <torch/csrc/jit/runtime/graph_iterator.h>
#include <limits>
#include <regex>
#include <string>

namespace torch {
namespace jit {

struct OldOpsReplacer {
  OldOpsReplacer(std::shared_ptr<Graph> graph) : graph_(std::move(graph)) {}

  void run() {
    if (!graph_->get_op_version().has_value()) {
      return;
    }
    auto current_version = graph_->get_op_version().value();
    DepthFirstGraphNodeIterator graph_it(graph_);
    Node* node = graph_it.next();
    int updated_version = 0;
    while (node) {
      if (auto schema = node->maybeSchema()) {
<<<<<<< HEAD
        auto schema_name = getFullSchemaName(*schema);
=======
        auto schema_name = schema->name() + (schema->overload_name() != "" ? "." + schema->overload_name() : "");
        std::cout << "SCHEMA: " << schema_name << std::endl;
>>>>>>> f41f35f0
        // this implies there was a version bump because of this operator
        auto version_entry = operatorVersionMap.find(schema_name);
        std::cout << (operatorVersionMap.find("aten::_test_serialization_subcmul") != operatorVersionMap.end()) << std::endl;
        if (version_entry != operatorVersionMap.end()) {
          const auto& entry = version_entry->second;
          updated_version = std::max(updated_version, entry[entry.size() - 1].bumped_at_version);
          auto upgrader_entry =
              findUpgrader(version_entry->second, current_version);
          if (!upgrader_entry.has_value()) {
            if (!isOpSymbolCurrent(schema_name, current_version)) {
              TORCH_INTERNAL_ASSERT(false, "Upgrader must be present for ", schema_name);
            }
            return;
          }
          auto upgrader_entry_val = upgrader_entry.value();
          auto upgrader_name = upgrader_entry_val.upgrader_name;
          auto upgrader_graph_entry = dump_upgraders_map().find(upgrader_name);
          TORCH_INTERNAL_ASSERT(
              upgrader_graph_entry != dump_upgraders_map().end(),
              "Corresponding upgrader graph for ",
              upgrader_name,
              " must exist");
          std::cout << "FOUND UPGRADER" << std::endl;
          Graph upgrader_graph;
          parseIR(upgrader_graph_entry->second, &upgrader_graph);
          // inline the upgrader function body
          WithInsertPoint guard(node);
          auto new_outputs =
              insertGraph(*node->owningGraph(), upgrader_graph, node->inputs());
          const auto& old_outputs = node->outputs();
          TORCH_INTERNAL_ASSERT(new_outputs.size() == old_outputs.size());
          for (const auto i : c10::irange(old_outputs.size())) {
            TORCH_INTERNAL_ASSERT(
                new_outputs[i]->type() == old_outputs[i]->type())
            old_outputs[i]->replaceAllUsesWith(new_outputs[i]);
          }
          node->removeAllInputs();
          node->destroy();
        }
      }
      node = graph_it.next();
    }

    // now that we updated the graph, we want to bump the
    // graph version too.
    graph_->set_op_version(updated_version);
  }

  std::shared_ptr<Graph> graph_;
};

TORCH_API void ApplyOldOpsUpgraders(std::shared_ptr<Graph> graph) {
  OldOpsReplacer(graph).run();
}

} // namespace jit
} // namespace torch<|MERGE_RESOLUTION|>--- conflicted
+++ resolved
@@ -28,12 +28,7 @@
     int updated_version = 0;
     while (node) {
       if (auto schema = node->maybeSchema()) {
-<<<<<<< HEAD
         auto schema_name = getFullSchemaName(*schema);
-=======
-        auto schema_name = schema->name() + (schema->overload_name() != "" ? "." + schema->overload_name() : "");
-        std::cout << "SCHEMA: " << schema_name << std::endl;
->>>>>>> f41f35f0
         // this implies there was a version bump because of this operator
         auto version_entry = operatorVersionMap.find(schema_name);
         std::cout << (operatorVersionMap.find("aten::_test_serialization_subcmul") != operatorVersionMap.end()) << std::endl;
