r"""Functional interface"""
import math
import torch
from torch import Tensor
from typing import List, Optional

<<<<<<< HEAD
from .adadelta import adadelta as adadelta_fn
from .adagrad import adagrad as adagrad_fn
from .adamax import adamax as adamax_fn
=======
from .adadelta import adadelta  # type: ignore[attr-defined] # noqa: F401
from .adagrad import adagrad  # type: ignore[attr-defined] # noqa: F401
>>>>>>> 09d19787

# TODO: use foreach API in optim._functional to do all the computation

def adam(params: List[Tensor],
         grads: List[Tensor],
         exp_avgs: List[Tensor],
         exp_avg_sqs: List[Tensor],
         max_exp_avg_sqs: List[Tensor],
         state_steps: List[int],
         *,
         amsgrad: bool,
         beta1: float,
         beta2: float,
         lr: float,
         weight_decay: float,
         eps: float,
         maximize: bool):
    r"""Functional API that performs Adam algorithm computation.
    See :class:`~torch.optim.Adam` for details.
    """

    for i, param in enumerate(params):

        grad = grads[i] if not maximize else -grads[i]
        exp_avg = exp_avgs[i]
        exp_avg_sq = exp_avg_sqs[i]
        step = state_steps[i]

        bias_correction1 = 1 - beta1 ** step
        bias_correction2 = 1 - beta2 ** step

        if weight_decay != 0:
            grad = grad.add(param, alpha=weight_decay)

        # Decay the first and second moment running average coefficient
        exp_avg.mul_(beta1).add_(grad, alpha=1 - beta1)
        exp_avg_sq.mul_(beta2).addcmul_(grad, grad.conj(), value=1 - beta2)
        if amsgrad:
            # Maintains the maximum of all 2nd moment running avg. till now
            torch.maximum(max_exp_avg_sqs[i], exp_avg_sq, out=max_exp_avg_sqs[i])
            # Use the max. for normalizing running avg. of gradient
            denom = (max_exp_avg_sqs[i].sqrt() / math.sqrt(bias_correction2)).add_(eps)
        else:
            denom = (exp_avg_sq.sqrt() / math.sqrt(bias_correction2)).add_(eps)



        step_size = lr / bias_correction1
        param.addcdiv_(exp_avg, denom, value=-step_size)

def adamw(params: List[Tensor],
          grads: List[Tensor],
          exp_avgs: List[Tensor],
          exp_avg_sqs: List[Tensor],
          max_exp_avg_sqs: List[Tensor],
          state_steps: List[int],
          *,
          amsgrad: bool,
          beta1: float,
          beta2: float,
          lr: float,
          weight_decay: float,
          eps: float):
    r"""Functional API that performs AdamW algorithm computation.

    See :class:`~torch.optim.AdamW` for details.
    """
    for i, param in enumerate(params):
        grad = grads[i]
        exp_avg = exp_avgs[i]
        exp_avg_sq = exp_avg_sqs[i]
        step = state_steps[i]

        # Perform stepweight decay
        param.mul_(1 - lr * weight_decay)

        bias_correction1 = 1 - beta1 ** step
        bias_correction2 = 1 - beta2 ** step

        # Decay the first and second moment running average coefficient
        exp_avg.mul_(beta1).add_(grad, alpha=1 - beta1)
        exp_avg_sq.mul_(beta2).addcmul_(grad, grad, value=1 - beta2)
        if amsgrad:
            # Maintains the maximum of all 2nd moment running avg. till now
            torch.maximum(max_exp_avg_sqs[i], exp_avg_sq, out=max_exp_avg_sqs[i])
            # Use the max. for normalizing running avg. of gradient
            denom = (max_exp_avg_sqs[i].sqrt() / math.sqrt(bias_correction2)).add_(eps)
        else:
            denom = (exp_avg_sq.sqrt() / math.sqrt(bias_correction2)).add_(eps)

        step_size = lr / bias_correction1

        param.addcdiv_(exp_avg, denom, value=-step_size)


def sgd(params: List[Tensor],
        d_p_list: List[Tensor],
        momentum_buffer_list: List[Optional[Tensor]],
        *,
        weight_decay: float,
        momentum: float,
        lr: float,
        dampening: float,
        nesterov: bool,
        maximize: bool):
    r"""Functional API that performs SGD algorithm computation.

    See :class:`~torch.optim.SGD` for details.
    """

    for i, param in enumerate(params):

        d_p = d_p_list[i]
        if weight_decay != 0:
            d_p = d_p.add(param, alpha=weight_decay)

        if momentum != 0:
            buf = momentum_buffer_list[i]

            if buf is None:
                buf = torch.clone(d_p).detach()
                momentum_buffer_list[i] = buf
            else:
                buf.mul_(momentum).add_(d_p, alpha=1 - dampening)

            if nesterov:
                d_p = d_p.add(buf, alpha=momentum)
            else:
                d_p = buf

        alpha = lr if maximize else -lr
        param.add_(d_p, alpha=alpha)


def rmsprop(params: List[Tensor],
            grads: List[Tensor],
            square_avgs: List[Tensor],
            grad_avgs: List[Tensor],
            momentum_buffer_list: List[Tensor],
            *,
            lr: float,
            alpha: float,
            eps: float,
            weight_decay: float,
            momentum: float,
            centered: bool):
    r"""Functional API that performs rmsprop algorithm computation.

    See :class:`~torch.optim.RMSProp` for details.
    """

    for i, param in enumerate(params):
        grad = grads[i]
        square_avg = square_avgs[i]

        if weight_decay != 0:
            grad = grad.add(param, alpha=weight_decay)

        square_avg.mul_(alpha).addcmul_(grad, grad, value=1 - alpha)

        if centered:
            grad_avg = grad_avgs[i]
            grad_avg.mul_(alpha).add_(grad, alpha=1 - alpha)
            avg = square_avg.addcmul(grad_avg, grad_avg, value=-1).sqrt_().add_(eps)
        else:
            avg = square_avg.sqrt().add_(eps)

        if momentum > 0:
            buf = momentum_buffer_list[i]
            buf.mul_(momentum).addcdiv_(grad, avg)
            param.add_(buf, alpha=-lr)
        else:
            param.addcdiv_(grad, avg, value=-lr)


def rprop(params: List[Tensor],
          grads: List[Tensor],
          prevs: List[Tensor],
          step_sizes: List[Tensor],
          *,
          step_size_min: float,
          step_size_max: float,
          etaminus: float,
          etaplus: float):
    r"""Functional API that performs rprop algorithm computation.

    See :class:`~torch.optim.Rprop` for details.
    """

    for i, param in enumerate(params):
        grad = grads[i]
        prev = prevs[i]
        step_size = step_sizes[i]

        sign = grad.mul(prev).sign()
        sign[sign.gt(0)] = etaplus
        sign[sign.lt(0)] = etaminus
        sign[sign.eq(0)] = 1

        # update stepsizes with step size updates
        step_size.mul_(sign).clamp_(step_size_min, step_size_max)

        # for dir<0, dfdx=0
        # for dir>=0 dfdx=dfdx
        grad = grad.clone(memory_format=torch.preserve_format)
        grad[sign.eq(etaminus)] = 0

        # update parameters
        param.addcmul_(grad.sign(), step_size, value=-1)

        prev.copy_(grad)


def adamax(params: List[Tensor],
           grads: List[Tensor],
           exp_avgs: List[Tensor],
           exp_infs: List[Tensor],
           state_steps: List[int],
           foreach: bool = False,
           *,
           eps: float,
           beta1: float,
           beta2: float,
           lr: float,
           weight_decay: float):
    r"""Functional API that performs adamax algorithm computation.

    See :class:`~torch.optim.Adamax` for details.
    """

    adamax_fn(params,
              grads,
              exp_avgs,
              exp_infs,
              state_steps,
              foreach=foreach,
              eps=eps,
              beta1=beta1,
              beta2=beta2,
              lr=lr,
              weight_decay=weight_decay)


def asgd(params: List[Tensor],
         grads: List[Tensor],
         axs: List[Tensor],
         mus: List[float],
         etas: List[float],
         *,
         weight_decay: float,
         lambd: float):
    r"""Functional API that performs asgd algorithm computation.

    See :class:`~torch.optim.ASGD` for details.
    """

    for i, param in enumerate(params):
        grad = grads[i]
        mu = mus[i]
        ax = axs[i]
        eta = etas[i]

        if weight_decay != 0:
            grad = grad.add(param, alpha=weight_decay)

        # decay term
        param.mul_(1 - lambd * eta)

        # update parameter
        param.add_(grad, alpha=-eta)

        # averaging
        if mu != 1:
            ax.add_(param.sub(ax).mul(mu))
        else:
            ax.copy_(param)


def nadam(params: List[Tensor],
          grads: List[Tensor],
          exp_avgs: List[Tensor],
          exp_avg_sqs: List[Tensor],
          mu_products: List[float],
          state_steps: List[int],
          *,
          beta1: float,
          beta2: float,
          lr: float,
          weight_decay: float,
          momentum_decay: float,
          eps: float):
    r"""Functional API that performs NAdam algorithm computation.

    See :class:`~torch.optim.NAdam` for details.
    """

    for i, param in enumerate(params):
        grad = grads[i]
        exp_avg = exp_avgs[i]
        exp_avg_sq = exp_avg_sqs[i]
        mu_product = mu_products[i]
        step = state_steps[i]

        bias_correction2 = 1 - beta2 ** step

        if weight_decay != 0:
            grad = grad.add(param, alpha=weight_decay)

        # calculate the momentum cache \mu^{t} and \mu^{t+1}
        mu = beta1 * (1. - 0.5 * (0.96 ** (step * momentum_decay)))
        mu_next = beta1 * (1. - 0.5 * (0.96 ** ((step + 1) * momentum_decay)))
        mu_product = mu_product * mu
        mu_product_next = mu_product * mu * mu_next

        # decay the first and second moment running average coefficient
        exp_avg.mul_(beta1).add_(grad, alpha=1 - beta1)
        exp_avg_sq.mul_(beta2).addcmul_(grad, grad, value=1 - beta2)

        denom = exp_avg_sq.div(bias_correction2).sqrt().add_(eps)
        param.addcdiv_(grad, denom, value=-lr * (1. - mu) / (1. - mu_product))
        param.addcdiv_(exp_avg, denom, value=-lr * mu_next / (1. - mu_product_next))


def radam(params: List[Tensor],
          grads: List[Tensor],
          exp_avgs: List[Tensor],
          exp_avg_sqs: List[Tensor],
          state_steps: List[int],
          *,
          beta1: float,
          beta2: float,
          lr: float,
          weight_decay: float,
          eps: float):
    r"""Functional API that performs RAdam algorithm computation.

    See :class:`~torch.optim.RAdam` for details.
    """

    for i, param in enumerate(params):
        grad = grads[i]
        exp_avg = exp_avgs[i]
        exp_avg_sq = exp_avg_sqs[i]
        step = state_steps[i]

        bias_correction1 = 1 - beta1 ** step
        bias_correction2 = 1 - beta2 ** step

        if weight_decay != 0:
            grad = grad.add(param, alpha=weight_decay)

        # Decay the first and second moment running average coefficient
        exp_avg.mul_(beta1).add_(grad, alpha=1 - beta1)
        exp_avg_sq.mul_(beta2).addcmul_(grad, grad, value=1 - beta2)

        # correcting bias for the first moving moment
        bias_corrected_exp_avg = exp_avg / bias_correction1

        # maximum length of the approximated SMA
        rho_inf = 2 / (1 - beta2) - 1
        # compute the length of the approximated SMA
        rho_t = rho_inf - 2 * step * (beta2 ** step) / bias_correction2

        if rho_t > 5.:
            # Compute the variance rectification term and update parameters accordingly
            rect = math.sqrt((rho_t - 4) * (rho_t - 2) * rho_inf / ((rho_inf - 4) * (rho_inf - 2) * rho_t))
            adaptive_lr = math.sqrt(bias_correction2) / exp_avg_sq.sqrt().add_(eps)

            param.add_(bias_corrected_exp_avg * lr * adaptive_lr * rect, alpha=-1.0)
        else:
            param.add_(bias_corrected_exp_avg * lr, alpha=-1.0)


def sparse_adam(params: List[Tensor],
                grads: List[Tensor],
                exp_avgs: List[Tensor],
                exp_avg_sqs: List[Tensor],
                state_steps: List[int],
                *,
                eps: float,
                beta1: float,
                beta2: float,
                lr: float):
    r"""Functional API that performs Sparse Adam algorithm computation.

    See :class:`~torch.optim.SparseAdam` for details.
    """
    for i, param in enumerate(params):
        grad = grads[i]
        grad = grad.coalesce()  # the update is non-linear so indices must be unique
        grad_indices = grad._indices()
        grad_values = grad._values()
        size = grad.size()

        exp_avg = exp_avgs[i]
        exp_avg_sq = exp_avg_sqs[i]
        step = state_steps[i]


        def make_sparse(values):
            constructor = grad.new
            if grad_indices.dim() == 0 or values.dim() == 0:
                return constructor().resize_as_(grad)
            return constructor(grad_indices, values, size)

        # Decay the first and second moment running average coefficient
        #      old <- b * old + (1 - b) * new
        # <==> old += (1 - b) * (new - old)
        old_exp_avg_values = exp_avg.sparse_mask(grad)._values()
        exp_avg_update_values = grad_values.sub(old_exp_avg_values).mul_(1 - beta1)
        exp_avg.add_(make_sparse(exp_avg_update_values))
        old_exp_avg_sq_values = exp_avg_sq.sparse_mask(grad)._values()
        exp_avg_sq_update_values = grad_values.pow(2).sub_(old_exp_avg_sq_values).mul_(1 - beta2)
        exp_avg_sq.add_(make_sparse(exp_avg_sq_update_values))

        # Dense addition again is intended, avoiding another sparse_mask
        numer = exp_avg_update_values.add_(old_exp_avg_values)
        exp_avg_sq_update_values.add_(old_exp_avg_sq_values)
        denom = exp_avg_sq_update_values.sqrt_().add_(eps)
        del exp_avg_update_values, exp_avg_sq_update_values

        bias_correction1 = 1 - beta1 ** step
        bias_correction2 = 1 - beta2 ** step
        step_size = lr * math.sqrt(bias_correction2) / bias_correction1

        param.add_(make_sparse(-step_size * numer.div_(denom)))<|MERGE_RESOLUTION|>--- conflicted
+++ resolved
@@ -4,14 +4,9 @@
 from torch import Tensor
 from typing import List, Optional
 
-<<<<<<< HEAD
-from .adadelta import adadelta as adadelta_fn
-from .adagrad import adagrad as adagrad_fn
-from .adamax import adamax as adamax_fn
-=======
 from .adadelta import adadelta  # type: ignore[attr-defined] # noqa: F401
 from .adagrad import adagrad  # type: ignore[attr-defined] # noqa: F401
->>>>>>> 09d19787
+from .adamax import adamax  # type: ignore[attr-defined] # noqa: F401
 
 # TODO: use foreach API in optim._functional to do all the computation
 
@@ -225,36 +220,6 @@
         prev.copy_(grad)
 
 
-def adamax(params: List[Tensor],
-           grads: List[Tensor],
-           exp_avgs: List[Tensor],
-           exp_infs: List[Tensor],
-           state_steps: List[int],
-           foreach: bool = False,
-           *,
-           eps: float,
-           beta1: float,
-           beta2: float,
-           lr: float,
-           weight_decay: float):
-    r"""Functional API that performs adamax algorithm computation.
-
-    See :class:`~torch.optim.Adamax` for details.
-    """
-
-    adamax_fn(params,
-              grads,
-              exp_avgs,
-              exp_infs,
-              state_steps,
-              foreach=foreach,
-              eps=eps,
-              beta1=beta1,
-              beta2=beta2,
-              lr=lr,
-              weight_decay=weight_decay)
-
-
 def asgd(params: List[Tensor],
          grads: List[Tensor],
          axs: List[Tensor],
