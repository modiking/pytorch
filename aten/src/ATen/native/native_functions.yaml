# See README.md in this directory for more guidance

# *********NB: _cast_* operators are DEPRECATED and will be removed
# eventually. These were previously used before TorchScript IR supported
# representing ScalarType's. They are now superseded by usage of
# `aten::to()`. The ops remain here for backward compatibility purposes.

# DEPRECATED. DO NOT USE
- func: _cast_Byte(Tensor self, bool non_blocking=False) -> Tensor
  variants: function

# DEPRECATED. DO NOT USE
- func: _cast_Char(Tensor self, bool non_blocking=False) -> Tensor
  variants: function

# DEPRECATED. DO NOT USE
- func: _cast_Double(Tensor self, bool non_blocking=False) -> Tensor
  variants: function

# DEPRECATED. DO NOT USE
- func: _cast_Float(Tensor self, bool non_blocking=False) -> Tensor
  variants: function

# DEPRECATED. DO NOT USE
- func: _cast_Int(Tensor self, bool non_blocking=False) -> Tensor
  variants: function

# DEPRECATED. DO NOT USE
- func: _cast_Long(Tensor self, bool non_blocking=False) -> Tensor
  variants: function

# DEPRECATED. DO NOT USE
- func: _cast_Short(Tensor self, bool non_blocking=False) -> Tensor
  variants: function

# DEPRECATED. DO NOT USE
- func: _cast_Half(Tensor self, bool non_blocking=False) -> Tensor
  variants: function

# Computes the gradient of current tensor w.r.t. graph leaves.
- func: _backward(Tensor self, Tensor[] inputs, Tensor? gradient=None, bool? retain_graph=None, bool create_graph=False) -> ()
  manual_cpp_binding: True
  variants: method

# DEPRECATED. Sets the tensor data held by this `Variable` to be the same as
# `new_data`.  It requires that `new_data` and `Variable` have compatible tensor
# type, by checking `_has_compatible_shallow_copy_type(this, new_data)`.
#
# This function is deprecated because it doesn't really make sense in a world
# where Variables *are* Tensors (as opposed to them containing tensors, which
# is what the previous interpretation was.)
- func: set_data(Tensor(a!) self, Tensor new_data) -> ()
  manual_cpp_binding: True
  variants: method

- func: data(Tensor self) -> Tensor
  manual_cpp_binding: True
  variants: method

# True if this `Variable` is a leaf and thus does not have a `grad_fn`.
- func: is_leaf(Tensor self) -> bool
  manual_cpp_binding: True
  variants: method

# Returns the output index of this variable from the forward operation that
# produced it.  Conversely, it returns the input index of the gradient `Node` to
# which this `Variable` is connected (because in the gradient computation,
# inputs and outputs switch meaning).  For example:
#
#   y0, y1, y2 = f(x)
#   assert y0.output_nr == 0
#   assert y1.output_nr == 1
#   assert y2.output_nr == 2
#
- func: output_nr(Tensor self) -> int
  manual_cpp_binding: True
  variants: method

- func: _version(Tensor self) -> int
  manual_cpp_binding: True
  variants: method

- func: requires_grad_(Tensor(a!) self, bool requires_grad=True) -> Tensor(a!)
  manual_cpp_binding: True
  variants: method

# Enables .grad attribute for non-leaf Tensors.
- func: retain_grad(Tensor(a!) self) -> ()
  manual_cpp_binding: True
  variants: method

- func: _fw_primal(Tensor(a) self, int level) -> Tensor(a)
  variants: method
  dispatch:
    CompositeExplicitAutograd: _fw_primal

- func: _make_dual(Tensor(a) primal, Tensor tangent, int level) -> Tensor(a)
  variants: function

- func: _unpack_dual(Tensor(a) dual, int level) -> (Tensor(a) primal, Tensor tangent)
  variants: function

- func: rename_(Tensor(a!) self, Dimname[]? names) -> Tensor(a!)
  variants: method

- func: rename(Tensor(a) self, Dimname[]? names) -> Tensor(a)
  variants: method

- func: align_to(Tensor(a) self, Dimname[] names) -> Tensor(a)
  variants: method

- func: align_to.ellipsis_idx(Tensor(a) self, Dimname[] order, int ellipsis_idx) -> Tensor(a)
  variants: method

- func: align_as(Tensor self, Tensor other) -> Tensor
  variants: method

- func: align_tensors(Tensor[] tensors) -> Tensor[]

# Not assert because it's a keyword; not Assert because FX already
# took that syntax
# TODO: need to specify this is side-effectful somehow
- func: _assert_async(Tensor self) -> ()
  dispatch:
    CPU: _assert_async_cpu
    CUDA: _assert_async_cuda

- func: refine_names(Tensor(a) self, Dimname[] names) -> Tensor(a)
  variants: method

- func: _use_cudnn_ctc_loss(Tensor log_probs, Tensor targets, int[] input_lengths, int[] target_lengths, int blank) -> bool
  device_check: NoCheck  # Tensor arguments allowed to be on different devices, see also _cudnn_ctc_loss
  dispatch:
    CUDA: _use_cudnn_ctc_loss

- func: _cudnn_ctc_loss(Tensor log_probs, Tensor targets, int[] input_lengths, int[] target_lengths, int blank, bool deterministic, bool zero_infinity) -> (Tensor, Tensor)
  device_check: NoCheck  # log_probs is expected to be on CUDA while targets is expected to be on CPU
  dispatch:
    CUDA: _cudnn_ctc_loss

- func: _use_cudnn_rnn_flatten_weight() -> bool

- func: _cudnn_rnn_flatten_weight(Tensor[] weight_arr, int weight_stride0, int input_size, int mode, int hidden_size, int proj_size, int num_layers, bool batch_first, bool bidirectional) -> Tensor
  dispatch:
    CUDA: _cudnn_rnn_flatten_weight

- func: _cudnn_rnn(Tensor input, Tensor[] weight, int weight_stride0, Tensor? weight_buf, Tensor hx, Tensor? cx, int mode, int hidden_size, int proj_size, int num_layers, bool batch_first, float dropout, bool train, bool bidirectional, int[] batch_sizes, Tensor? dropout_state) -> (Tensor, Tensor, Tensor, Tensor, Tensor)
  # rnn_tanh may or may not redispatch to _cudnn_rnn based on algorithm and build. Thus it might hit dispatch or kernel device check.
  # Disable dispatch time device check for consistent behavior.
  device_check: NoCheck
  dispatch:
    CUDA: _cudnn_rnn

- func: _cudnn_rnn_backward(Tensor input, Tensor[] weight, int weight_stride0, Tensor weight_buf, Tensor hx, Tensor? cx, Tensor output, Tensor? grad_output, Tensor? grad_hy, Tensor? grad_cy, int mode, int hidden_size, int proj_size, int num_layers, bool batch_first, float dropout, bool train, bool bidirectional, int[] batch_sizes, Tensor? dropout_state, Tensor reserve, bool[4] output_mask) -> (Tensor, Tensor, Tensor, Tensor[])
  dispatch:
    CUDA: _cudnn_rnn_backward

- func: _cudnn_init_dropout_state(float dropout, bool train, int dropout_seed, *, ScalarType? dtype=None, Layout? layout=None, Device? device=None, bool? pin_memory=False) -> Tensor
  dispatch:
    CUDA: _cudnn_init_dropout_state

- func: _debug_has_internal_overlap(Tensor self) -> int
  variants: function

- func: _fused_dropout(Tensor self, float p, Generator? generator=None) -> (Tensor, Tensor)
  variants: function
  dispatch:
    CUDA: fused_dropout_cuda

- func: _masked_scale(Tensor self, Tensor mask, float scale) -> Tensor
  variants: function
  dispatch:
    CUDA: masked_scale_cuda

- func: _sobol_engine_draw(Tensor quasi, int n, Tensor sobolstate, int dimension, int num_generated, ScalarType? dtype) -> (Tensor, Tensor)

- func: _sobol_engine_ff_(Tensor(a!) self, int n, Tensor sobolstate, int dimension, int num_generated) -> Tensor(a!)

- func: _sobol_engine_scramble_(Tensor(a!) self, Tensor ltm, int dimension) -> Tensor(a!)

- func: _sobol_engine_initialize_state_(Tensor(a!) self, int dimension) -> Tensor(a!)

- func: _reshape_from_tensor(Tensor self, Tensor shape) -> Tensor

- func: _shape_as_tensor(Tensor self) -> Tensor

- func: dropout(Tensor input, float p, bool train) -> Tensor

- func: dropout_(Tensor(a!) self, float p, bool train) -> Tensor(a!)

- func: feature_dropout(Tensor input, float p, bool train) -> Tensor

- func: feature_dropout_(Tensor(a!) self, float p, bool train) -> Tensor(a!)

- func: alpha_dropout(Tensor input, float p, bool train) -> Tensor

- func: alpha_dropout_(Tensor(a!) self, float p, bool train) -> Tensor(a!)

- func: feature_alpha_dropout(Tensor input, float p, bool train) -> Tensor

- func: feature_alpha_dropout_(Tensor(a!) self, float p, bool train) -> Tensor(a!)

- func: abs(Tensor self) -> Tensor
  device_check: NoCheck   # TensorIterator
  variants: function, method
  dispatch:
    CompositeExplicitAutograd: abs

- func: abs_(Tensor(a!) self) -> Tensor(a!)
  device_check: NoCheck   # TensorIterator
  variants: function, method
  dispatch:
    CompositeExplicitAutograd: abs_

- func: abs.out(Tensor self, *, Tensor(a!) out) -> Tensor(a!)
  device_check: NoCheck   # TensorIterator
  dispatch:
    CPU, CUDA: abs_out

# Note [Adding an alias]
# To add an alias do the following:
#
# 1) Copy the original functions native_functions.yaml entry, but replace the
#      original function's name with their own and delete any dispatch
#      keys for the aliases. Specifying a dispatch key will prevent
#      autograd from recording the operations the alias performs, which
#      will stop it from "inheriting" the original operation's autograd behavior.
# 2) Implement the corresponding functions and have them redispatch to the
#      original function.
# 3) Add entries for the alias (and original function, if needed) to
#      aten/src/ATen/core/interned_strings.h
#      (This may require removing an entry from ATen/core/aten_interned_strings.h.)
# 4) Add docstrings to the new function that reference the original function,
#      and document the method as usual (if it exists.)
#    (See torch/_torch_docs.py and docs/source/torch.rst if adding a function,
#     torch/_tensor_docs.py and docs/source/tensors.rst if adding a method,
#     or module-specific doc bindings (like torch/linalg/__init__.py) if
#     adding an alias in a namespace.)
# 5) Update torch/overrides.py consistent with the original function.
# 6) Update the alias_map in torch/csrc/jit/passes/normalize_ops.cpp.
# 7) Add aliases argument to existing OpInfo/UnaryUfuncInfo or create new OpInfo/UnaryUfuncInfo entry
# in op_db list in torch/testing/_internal/common_methods_invocations.py
#
# See torch.absolute, an alias for torch.abs, as an example.

# Absolute, alias for abs
- func: absolute(Tensor self) -> Tensor
  device_check: NoCheck   # TensorIterator
  variants: function, method

- func: absolute_(Tensor(a!) self) -> Tensor(a!)
  device_check: NoCheck   # TensorIterator
  variants: method

- func: absolute.out(Tensor self, *, Tensor(a!) out) -> Tensor(a!)
  device_check: NoCheck   # TensorIterator

- func: angle(Tensor self) -> Tensor
  device_check: NoCheck   # TensorIterator
  variants: function, method
  dispatch:
    CPU, CUDA: angle

- func: angle.out(Tensor self, *, Tensor(a!) out) -> Tensor(a!)
  device_check: NoCheck   # TensorIterator
  dispatch:
    CPU, CUDA: angle_out

- func: view_as_real(Tensor(a) self) -> Tensor(a)
  variants: function
  dispatch:
    CPU, CUDA: view_as_real

- func: view_as_complex(Tensor(a) self) -> Tensor(a)
  variants: function
  dispatch:
    CPU, CUDA: view_as_complex

- func: sgn(Tensor self) -> Tensor
  variants: function, method
  dispatch:
    CompositeExplicitAutograd: sgn

- func: sgn_(Tensor(a!) self) -> Tensor(a!)
  variants: method
  dispatch:
    CompositeExplicitAutograd: sgn_

- func: sgn.out(Tensor self, *, Tensor(a!) out) -> Tensor(a!)
  dispatch:
    CPU, CUDA: sgn_out

- func: real(Tensor(a) self) -> Tensor(a)
  device_check: NoCheck   # TensorIterator
  variants: function

- func: imag(Tensor(a) self) -> Tensor(a)
  device_check: NoCheck   # TensorIterator
  variants: function

- func: conj(Tensor(a) self) -> Tensor(a)
  device_check: NoCheck   # TensorIterator
  variants: function, method

- func: conj.out(Tensor self, *, Tensor(a!) out) -> Tensor(a!)
  device_check: NoCheck   # TensorIterator
  dispatch:
    CPU, CUDA: conj_out

- func: _conj(Tensor self) -> Tensor
  variants: function
  dispatch:
    CompositeExplicitAutograd: _conj

- func: acos(Tensor self) -> Tensor
  device_check: NoCheck   # TensorIterator
  variants: function, method
  structured_delegate: acos.out

- func: acos_(Tensor(a!) self) -> Tensor(a!)
  device_check: NoCheck   # TensorIterator
  variants: function, method
  structured_delegate: acos.out

- func: acos.out(Tensor self, *, Tensor(a!) out) -> Tensor(a!)
  device_check: NoCheck   # TensorIterator
  structured: True
  structured_inherits: TensorIteratorBase
  dispatch:
    CPU, CUDA: acos_out

# arccos, alias of acos
- func: arccos(Tensor self) -> Tensor
  variants: function, method

- func: arccos_(Tensor(a!) self) -> Tensor(a!)
  variants: function, method

- func: arccos.out(Tensor self, *, Tensor(a!) out) -> Tensor(a!)

- func: avg_pool1d(Tensor self, int[1] kernel_size, int[1] stride=[], int[1] padding=0, bool ceil_mode=False, bool count_include_pad=True) -> Tensor

- func: adaptive_avg_pool1d(Tensor self, int[1] output_size) -> Tensor

# Return: (Tensor output, Tensor indices)
- func: adaptive_max_pool1d(Tensor self, int[1] output_size) -> (Tensor, Tensor)

- func: add.Tensor(Tensor self, Tensor other, *, Scalar alpha=1) -> Tensor
  device_check: NoCheck   # TensorIterator
  structured_delegate: add.out
  variants: function, method
  dispatch:
    SparseCPU, SparseCUDA: add_sparse
    SparseCsrCPU: add_sparse_csr
    MkldnnCPU: mkldnn_add

- func: add_.Tensor(Tensor(a!) self, Tensor other, *, Scalar alpha=1) -> Tensor(a!)
  device_check: NoCheck   # TensorIterator
  variants: method
  structured_delegate: add.out
  dispatch:
    SparseCPU, SparseCUDA: add_sparse_
    SparseCsrCPU: add_sparse_csr_
    MkldnnCPU: mkldnn_add_

- func: add.out(Tensor self, Tensor other, *, Scalar alpha=1, Tensor(a!) out) -> Tensor(a!)
  device_check: NoCheck   # TensorIterator
  structured: True
  structured_inherits: TensorIteratorBase
  dispatch:
    CPU, CUDA: add_out
    SparseCPU: add_out_sparse_cpu
    SparseCUDA: add_out_sparse_cuda
    SparseCsrCPU: add_out_sparse_csr_cpu
    MkldnnCPU: mkldnn_add_out

- func: _add_relu.Tensor(Tensor self, Tensor other, *, Scalar alpha=1) -> Tensor
  variants: function
  dispatch:
    CPU: add_relu

- func: _add_relu_.Tensor(Tensor(a!) self, Tensor other, *, Scalar alpha=1) -> Tensor(a!)
  variants: function
  dispatch:
    CPU: add_relu_

- func: _add_relu.out(Tensor self, Tensor other, *, Scalar alpha=1, Tensor(a!) out) -> Tensor(a!)
  variants: function
  dispatch:
    CPU: add_relu_out

# For C++ only, until we have conversion from C++ numbers to Tensor
- func: add.Scalar(Tensor self, Scalar other, Scalar alpha=1) -> Tensor
  device_check: NoCheck   # TensorIterator
  variants: function, method
  dispatch:
    CompositeExplicitAutograd: add

- func: add_.Scalar(Tensor(a!) self, Scalar other, Scalar alpha=1) -> Tensor(a!)
  device_check: NoCheck   # TensorIterator
  variants: method
  dispatch:
    CompositeExplicitAutograd: add_

- func: addmv(Tensor self, Tensor mat, Tensor vec, *, Scalar beta=1, Scalar alpha=1) -> Tensor
  structured_delegate: addmv.out
  variants: function, method

- func: addmv_(Tensor(a!) self, Tensor mat, Tensor vec, *, Scalar beta=1, Scalar alpha=1) -> Tensor(a!)
  structured_delegate: addmv.out
  variants: function, method

- func: addmv.out(Tensor self, Tensor mat, Tensor vec, *, Scalar beta=1, Scalar alpha=1, Tensor(a!) out) -> Tensor(a!)
  structured: True
  dispatch:
    CPU: addmv_out_cpu
    CUDA: addmv_out_cuda

- func: addr(Tensor self, Tensor vec1, Tensor vec2, *, Scalar beta=1, Scalar alpha=1) -> Tensor
  variants: function, method
  dispatch:
    CPU, CUDA: addr
    CompositeImplicitAutograd: math_addr

- func: addr_(Tensor(a!) self, Tensor vec1, Tensor vec2, *, Scalar beta=1, Scalar alpha=1) -> Tensor(a!)
  variants: method
  dispatch:
    CompositeExplicitAutograd: addr_

- func: addr.out(Tensor self, Tensor vec1, Tensor vec2, *, Scalar beta=1, Scalar alpha=1, Tensor(a!) out) -> Tensor(a!)
  dispatch:
    CPU, CUDA: addr_out
    CompositeImplicitAutograd: math_addr_out

- func: affine_grid_generator(Tensor theta, int[] size, bool align_corners) -> Tensor
  variants: function
  dispatch:
    CompositeExplicitAutograd: affine_grid_generator

- func: affine_grid_generator_backward(Tensor grad, int[] size, bool align_corners) -> Tensor
  variants: function

- func: all.dim(Tensor self, int dim, bool keepdim=False) -> Tensor
  device_check: NoCheck   # TensorIterator
  variants: function, method
  dispatch:
    CPU, CUDA: all

- func: all.out(Tensor self, int dim, bool keepdim=False, *, Tensor(a!) out) -> Tensor(a!)
  device_check: NoCheck   # TensorIterator
  dispatch:
    CPU, CUDA: all_out

- func: all.dimname(Tensor self, Dimname dim, bool keepdim=False) -> Tensor
  device_check: NoCheck   # TensorIterator
  variants: function, method

- func: all.dimname_out(Tensor self, Dimname dim, bool keepdim=False, *, Tensor(a!) out) -> Tensor(a!)
  device_check: NoCheck   # TensorIterator

- func: allclose(Tensor self, Tensor other, float rtol=1e-05, float atol=1e-08, bool equal_nan=False) -> bool
  variants: function, method

- func: any.dim(Tensor self, int dim, bool keepdim=False) -> Tensor
  device_check: NoCheck   # TensorIterator
  variants: function, method
  dispatch:
    CPU, CUDA: any

- func: any.out(Tensor self, int dim, bool keepdim=False, *, Tensor(a!) out) -> Tensor(a!)
  device_check: NoCheck   # TensorIterator
  dispatch:
    CPU, CUDA: any_out

- func: any.dimname(Tensor self, Dimname dim, bool keepdim=False) -> Tensor
  device_check: NoCheck   # TensorIterator
  variants: function, method

- func: any.dimname_out(Tensor self, Dimname dim, bool keepdim=False, *, Tensor(a!) out) -> Tensor(a!)
  device_check: NoCheck   # TensorIterator

- func: arange(Scalar end, *, ScalarType? dtype=None, Layout? layout=None, Device? device=None, bool? pin_memory=None) -> Tensor

- func: arange.start(Scalar start, Scalar end, *, ScalarType? dtype=None, Layout? layout=None, Device? device=None, bool? pin_memory=None) -> Tensor

- func: arange.start_step(Scalar start, Scalar end, Scalar step, *, ScalarType? dtype=None, Layout? layout=None, Device? device=None, bool? pin_memory=None) -> Tensor

- func: arange.out(Scalar end, *, Tensor(a!) out) -> Tensor(a!)

- func: arange.start_out(Scalar start, Scalar end, Scalar step=1, *, Tensor(a!) out) -> Tensor(a!)
  dispatch:
    CPU: arange_cpu_out
    CUDA: arange_cuda_out

# This function is a temporary hack to allow tracing of arange like constructs with dynamic
# bounds on arange.  Normal arange is not traceable because it does not take any tensor inputs;
# if the range you need is based on another tensor, calling this function directly will
# preserve tracing.  Get rid of this when arange can directly take tensors for bounds
# (so that it can be traced directly).
- func: _dim_arange(Tensor like, int dim) -> Tensor

- func: argmax(Tensor self, int? dim=None, bool keepdim=False) -> Tensor
  device_check: NoCheck   # TensorIterator
  variants: function, method
  dispatch:
    CPU, CUDA: argmax

- func: argmax.out(Tensor self, int? dim=None, bool keepdim=False, *, Tensor(a!) out) -> Tensor(a!)
  dispatch:
    CPU, CUDA: argmax_out

- func: argmin(Tensor self, int? dim=None, bool keepdim=False) -> Tensor
  device_check: NoCheck   # TensorIterator
  variants: function, method
  dispatch:
    CPU, CUDA: argmin

- func: argmin.out(Tensor self, int? dim=None, bool keepdim=False, *, Tensor(a!) out) -> Tensor(a!)
  dispatch:
    CPU, CUDA: argmin_out

- func: acosh(Tensor self) -> Tensor
  variants: function, method
  structured_delegate: acosh.out

- func: acosh_(Tensor(a!) self) -> Tensor(a!)
  variants: function, method
  structured_delegate: acosh.out

- func: acosh.out(Tensor self, *, Tensor(a!) out) -> Tensor(a!)
  structured: True
  structured_inherits: TensorIteratorBase
  dispatch:
    CPU, CUDA: acosh_out

# arccosh, alias for acosh
- func: arccosh(Tensor self) -> Tensor
  variants: function, method

- func: arccosh_(Tensor(a!) self) -> Tensor(a!)
  variants: function, method

- func: arccosh.out(Tensor self, *, Tensor(a!) out) -> Tensor(a!)

- func: asinh(Tensor self) -> Tensor
  variants: function, method
  structured_delegate: asinh.out

- func: asinh_(Tensor(a!) self) -> Tensor(a!)
  variants: function, method
  structured_delegate: asinh.out

- func: asinh.out(Tensor self, *, Tensor(a!) out) -> Tensor(a!)
  structured: True
  structured_inherits: TensorIteratorBase
  dispatch:
    CPU, CUDA: asinh_out

# arcsinh, alias for asinh
- func: arcsinh(Tensor self) -> Tensor
  variants: function, method

- func: arcsinh_(Tensor(a!) self) -> Tensor(a!)
  variants: function, method

- func: arcsinh.out(Tensor self, *, Tensor(a!) out) -> Tensor(a!)

- func: atanh(Tensor self) -> Tensor
  structured_delegate: atanh.out
  variants: function, method

- func: atanh_(Tensor(a!) self) -> Tensor(a!)
  structured_delegate: atanh.out
  variants: function, method

- func: atanh.out(Tensor self, *, Tensor(a!) out) -> Tensor(a!)
  structured: True
  structured_inherits: TensorIteratorBase
  dispatch:
    CPU, CUDA: atanh_out

# arctanh, alias for atanh
- func: arctanh(Tensor self) -> Tensor
  variants: function, method

- func: arctanh_(Tensor(a!) self) -> Tensor(a!)
  variants: function, method

- func: arctanh.out(Tensor self, *, Tensor(a!) out) -> Tensor(a!)

- func: as_strided(Tensor(a) self, int[] size, int[] stride, int? storage_offset=None) -> Tensor(a)
  variants: function, method
  dispatch:
    CPU, CUDA, Meta: as_strided_tensorimpl
    QuantizedCPU, QuantizedCUDA: as_strided_qtensorimpl
  device_check: NoCheck
  device_guard: False

- func: as_strided_(Tensor(a!) self, int[] size, int[] stride, int? storage_offset=None) -> Tensor(a!)
  use_const_ref_for_mutable_tensors: True
  variants: function, method
  device_check: NoCheck
  device_guard: False
  dispatch:
    CompositeExplicitAutograd: as_strided_

- func: asin(Tensor self) -> Tensor
  device_check: NoCheck   # TensorIterator
  variants: function, method
  structured_delegate: asin.out
  dispatch:
    SparseCPU, SparseCUDA: asin_sparse

- func: asin_(Tensor(a!) self) -> Tensor(a!)
  device_check: NoCheck   # TensorIterator
  variants: function, method
  structured_delegate: asin.out
  dispatch:
    SparseCPU, SparseCUDA: asin_sparse_

- func: asin.out(Tensor self, *, Tensor(a!) out) -> Tensor(a!)
  device_check: NoCheck   # TensorIterator
  structured: True
  structured_inherits: TensorIteratorBase
  dispatch:
    CPU, CUDA: asin_out
    SparseCPU, SparseCUDA: asin_out_sparse

# arcsin, alias of asin
- func: arcsin(Tensor self) -> Tensor
  variants: function, method

- func: arcsin_(Tensor(a!) self) -> Tensor(a!)
  variants: function, method

- func: arcsin.out(Tensor self, *, Tensor(a!) out) -> Tensor(a!)

- func: atan(Tensor self) -> Tensor
  device_check: NoCheck   # TensorIterator
  structured_delegate: atan.out
  variants: function, method

- func: atan_(Tensor(a!) self) -> Tensor(a!)
  device_check: NoCheck   # TensorIterator
  structured_delegate: atan.out
  variants: function, method

- func: atan.out(Tensor self, *, Tensor(a!) out) -> Tensor(a!)
  device_check: NoCheck   # TensorIterator
  structured: True
  structured_inherits: TensorIteratorBase
  dispatch:
    CPU, CUDA: atan_out

# arctan, alias of atan
- func: arctan(Tensor self) -> Tensor
  variants: function, method

- func: arctan_(Tensor(a!) self) -> Tensor(a!)
  variants: function, method

- func: arctan.out(Tensor self, *, Tensor(a!) out) -> Tensor(a!)

- func: atleast_1d(Tensor self) -> Tensor
  variants: function

- func: atleast_1d.Sequence(Tensor[] tensors) -> Tensor[]

- func: atleast_2d(Tensor self) -> Tensor
  variants: function

- func: atleast_2d.Sequence(Tensor[] tensors) -> Tensor[]
  variants: function

- func: atleast_3d(Tensor self) -> Tensor
  variants: function

- func: atleast_3d.Sequence(Tensor[] tensors) -> Tensor[]
  variants: function

- func: baddbmm(Tensor self, Tensor batch1, Tensor batch2, *, Scalar beta=1, Scalar alpha=1) -> Tensor
  variants: function, method
  dispatch:
    CPU: baddbmm_cpu
    CUDA: baddbmm_cuda

- func: baddbmm_(Tensor(a!) self, Tensor batch1, Tensor batch2, *, Scalar beta=1, Scalar alpha=1) -> Tensor(a!)
  variants: method
  dispatch:
    CPU: baddbmm__cpu
    CUDA: baddbmm__cuda

- func: _baddbmm_mkl_(Tensor(a!) self, Tensor batch1, Tensor batch2, *, Scalar beta=1, Scalar alpha=1) -> Tensor(a!)
  variants: function

- func: baddbmm.out(Tensor self, Tensor batch1, Tensor batch2, *, Scalar beta=1, Scalar alpha=1, Tensor(a!) out) -> Tensor(a!)
  variants: function
  dispatch:
    CPU: baddbmm_out_cpu
    CUDA: baddbmm_out_cuda

- func: bartlett_window(int window_length, *, ScalarType? dtype=None, Layout? layout=None, Device? device=None, bool? pin_memory=None) -> Tensor

- func: bartlett_window.periodic(int window_length, bool periodic, *, ScalarType? dtype=None, Layout? layout=None, Device? device=None, bool? pin_memory=None) -> Tensor

- func: batch_norm(Tensor input, Tensor? weight, Tensor? bias, Tensor? running_mean, Tensor? running_var, bool training, float momentum, float eps, bool cudnn_enabled) -> Tensor

- func: quantized_batch_norm(Tensor input, Tensor? weight, Tensor? bias, Tensor mean, Tensor var, float eps, float output_scale, int output_zero_point) -> Tensor
  dispatch:
    QuantizedCPU: quantized_batch_norm

- func: _batch_norm_impl_index(Tensor input, Tensor? weight, Tensor? bias, Tensor? running_mean, Tensor? running_var, bool training, float momentum, float eps, bool cudnn_enabled) -> (Tensor, Tensor, Tensor, Tensor, int)

- func: _batch_norm_impl_index_backward(int impl_index, Tensor input, Tensor grad_output, Tensor? weight, Tensor? running_mean, Tensor? running_var, Tensor? save_mean, Tensor? save_var_transform, bool train, float eps, bool[3] output_mask, Tensor reservedSpace) -> (Tensor, Tensor, Tensor)

# Sample bernoulli with values in `self` as probability.
- func: bernoulli(Tensor self, *, Generator? generator=None) -> Tensor
  device_check: NoCheck   # TensorIterator
  variants: function, method
  dispatch:
    CompositeExplicitAutograd: bernoulli

- func: bernoulli.out(Tensor self, *, Generator? generator=None, Tensor(a!) out) -> Tensor(a!)
  device_check: NoCheck   # TensorIterator
  variants: function
  dispatch:
    CPU, CUDA: bernoulli_out

- func: bernoulli_.Tensor(Tensor(a!) self, Tensor p, *, Generator? generator=None) -> Tensor(a!)
  device_check: NoCheck   # TensorIterator
  variants: method
  dispatch:
    CPU, CUDA: bernoulli_

- func: bernoulli_.float(Tensor(a!) self, float p=0.5, *, Generator? generator=None) -> Tensor(a!)
  device_check: NoCheck   # TensorIterator
  variants: method
  dispatch:
    CPU, CUDA: bernoulli_

# This out-of-place version isn't used explicitly, but needed by jit.
# There is no default valid on `p` here because it would introduce ambiguity
# with `bernoulli(Tensor self, *, Generator? generator=None)` declaration.
- func: bernoulli.p(Tensor self, float p, *, Generator? generator=None) -> Tensor
  device_check: NoCheck   # TensorIterator
  variants: function, method

- func: bilinear(Tensor input1, Tensor input2, Tensor weight, Tensor? bias) -> Tensor

- func: binary_cross_entropy(Tensor self, Tensor target, Tensor? weight=None, int reduction=Mean) -> Tensor
  device_check: NoCheck   # TensorIterator
  python_module: nn
  variants: function
  dispatch:
    CPU: binary_cross_entropy_cpu
    CUDA: binary_cross_entropy_cuda

- func: binary_cross_entropy.out(Tensor self, Tensor target, Tensor? weight=None, int reduction=Mean, *, Tensor(a!) out) -> Tensor(a!)
  device_check: NoCheck   # TensorIterator
  python_module: nn
  variants: function
  dispatch:
    CPU: binary_cross_entropy_out_cpu
    CUDA: binary_cross_entropy_out_cuda

- func: binary_cross_entropy_backward(Tensor grad_output, Tensor self, Tensor target, Tensor? weight=None, int reduction=Mean) -> Tensor
  python_module: nn
  variants: function
  dispatch:
    CPU: binary_cross_entropy_backward_cpu
    CUDA: binary_cross_entropy_backward_cuda

- func: binary_cross_entropy_backward.grad_input(Tensor grad_output, Tensor self, Tensor target, Tensor? weight=None, int reduction=Mean, *, Tensor(a!) grad_input) -> Tensor(a!)
  python_module: nn
  variants: function
  dispatch:
    CPU: binary_cross_entropy_backward_out_cpu
    CUDA: binary_cross_entropy_backward_out_cuda

- func: binary_cross_entropy_with_logits(Tensor self, Tensor target, Tensor? weight=None, Tensor? pos_weight=None, int reduction=Mean) -> Tensor
  device_check: NoCheck   # TensorIterator
  variants: function
  dispatch:
    CompositeExplicitAutograd: binary_cross_entropy_with_logits

- func: binary_cross_entropy_with_logits_backward(Tensor grad_output, Tensor self, Tensor target, Tensor? weight=None, Tensor? pos_weight=None, int reduction=Mean) -> Tensor
  variants: function

- func: bincount(Tensor self, Tensor? weights=None, int minlength=0) -> Tensor
  variants: function, method
  dispatch:
    CPU: _bincount_cpu
    CUDA: _bincount_cuda

- func: bitwise_not(Tensor self) -> Tensor
  device_check: NoCheck   # TensorIterator
  structured_delegate: bitwise_not.out
  variants: function, method

- func: bitwise_not_(Tensor(a!) self) -> Tensor(a!)
  device_check: NoCheck   # TensorIterator
  structured_delegate: bitwise_not.out
  variants: method

- func: bitwise_not.out(Tensor self, *, Tensor(a!) out) -> Tensor(a!)
  device_check: NoCheck   # TensorIterator
  structured: True
  structured_inherits: TensorIteratorBase
  dispatch:
    CPU, CUDA: bitwise_not_out

- func: copysign.out(Tensor self, Tensor other, *, Tensor(a!) out) -> Tensor(a!)
  device_check: NoCheck   # TensorIterator
  structured: True
  structured_inherits: TensorIteratorBase
  dispatch:
    CPU, CUDA: copysign_out

- func: copysign.Tensor(Tensor self, Tensor other) -> Tensor
  device_check: NoCheck   # TensorIterator
  variants: function, method
  structured_delegate: copysign.out

- func: copysign_.Tensor(Tensor(a!) self, Tensor other) -> Tensor(a!)
  device_check: NoCheck   # TensorIterator
  variants: method
  structured_delegate: copysign.out

- func: copysign.Scalar(Tensor self, Scalar other) -> Tensor
  variants: function, method
  dispatch:
    CompositeExplicitAutograd: copysign

- func: copysign_.Scalar(Tensor(a!) self, Scalar other) -> Tensor(a!)
  variants: method
  dispatch:
    CompositeExplicitAutograd: copysign_

- func: copysign.Scalar_out(Tensor self, Scalar other, *, Tensor(a!) out) -> Tensor(a!)
  dispatch:
    CompositeExplicitAutograd: copysign_out

- func: logical_not(Tensor self) -> Tensor
  device_check: NoCheck   # TensorIterator
  variants: function, method

- func: logical_not_(Tensor(a!) self) -> Tensor(a!)
  device_check: NoCheck   # TensorIterator
  variants: method

- func: logical_not.out(Tensor self, *, Tensor(a!) out) -> Tensor(a!)
  device_check: NoCheck   # TensorIterator
  dispatch:
    CPU, CUDA: logical_not_out

- func: logical_xor(Tensor self, Tensor other) -> Tensor
  device_check: NoCheck   # TensorIterator
  variants: function, method

- func: logical_xor_(Tensor(a!) self, Tensor other) -> Tensor(a!)
  device_check: NoCheck   # TensorIterator
  variants: method

- func: logical_xor.out(Tensor self, Tensor other, *, Tensor(a!) out) -> Tensor(a!)
  device_check: NoCheck   # TensorIterator
  dispatch:
    CPU, CUDA: logical_xor_out

- func: logical_and(Tensor self, Tensor other) -> Tensor
  device_check: NoCheck   # TensorIterator
  variants: function, method

- func: logical_and_(Tensor(a!) self, Tensor other) -> Tensor(a!)
  device_check: NoCheck   # TensorIterator
  variants: method

- func: logical_and.out(Tensor self, Tensor other, *, Tensor(a!) out) -> Tensor(a!)
  device_check: NoCheck   # TensorIterator
  dispatch:
    CPU, CUDA: logical_and_out

- func: logical_or(Tensor self, Tensor other) -> Tensor
  device_check: NoCheck   # TensorIterator
  variants: function, method

- func: logical_or_(Tensor(a!) self, Tensor other) -> Tensor(a!)
  device_check: NoCheck   # TensorIterator
  variants: method

- func: logical_or.out(Tensor self, Tensor other, *, Tensor(a!) out) -> Tensor(a!)
  device_check: NoCheck   # TensorIterator
  dispatch:
    CPU, CUDA: logical_or_out

- func: blackman_window(int window_length, *, ScalarType? dtype=None, Layout? layout=None, Device? device=None, bool? pin_memory=None) -> Tensor

- func: blackman_window.periodic(int window_length, bool periodic, *, ScalarType? dtype=None, Layout? layout=None, Device? device=None, bool? pin_memory=None) -> Tensor

- func: bmm(Tensor self, Tensor mat2) -> Tensor
  variants: function, method
  dispatch:
    CPU: bmm_cpu
    CUDA: bmm_cuda
    SparseCPU: bmm_sparse_cpu
    SparseCUDA: bmm_sparse_cuda

- func: _bmm(Tensor self, Tensor mat2, *, bool deterministic=False) -> Tensor
  variants: function
  dispatch:
    SparseCUDA: _bmm_sparse_cuda

- func: bmm.out(Tensor self, Tensor mat2, *, Tensor(a!) out) -> Tensor(a!)
  variants: function
  dispatch:
    CPU: bmm_out_cpu
    CUDA: bmm_out_cuda
    SparseCPU: bmm_out_sparse_cpu
    SparseCUDA: bmm_out_sparse_cuda

- func: _bmm.out(Tensor self, Tensor mat2, *, bool deterministic=False, Tensor(a!) out) -> Tensor(a!)
  variants: function
  dispatch:
    SparseCUDA: _bmm_out_sparse_cuda

- func: broadcast_tensors(Tensor[] tensors) -> Tensor[]
  device_check: NoCheck
  device_guard: False

- func: broadcast_to(Tensor(a) self, int[] size) -> Tensor(a)
  variants: function, method

- func: cat(Tensor[] tensors, int dim=0) -> Tensor
  dispatch:
    CompositeExplicitAutograd: cat

- func: cat.out(Tensor[] tensors, int dim=0, *, Tensor(a!) out) -> Tensor(a!)
  dispatch:
    CompositeExplicitAutograd: cat_out

- func: cat.names(Tensor[] tensors, Dimname dim) -> Tensor

- func: cat.names_out(Tensor[] tensors, Dimname dim, *, Tensor(a!) out) -> Tensor(a!)

- func: block_diag(Tensor[] tensors) -> Tensor
  variants: function

- func: ceil(Tensor self) -> Tensor
  device_check: NoCheck   # TensorIterator
  variants: function, method
  dispatch:
    CompositeExplicitAutograd: ceil

- func: ceil_(Tensor(a!) self) -> Tensor(a!)
  device_check: NoCheck   # TensorIterator
  variants: function, method
  dispatch:
    CompositeExplicitAutograd: ceil_

- func: ceil.out(Tensor self, *, Tensor(a!) out) -> Tensor(a!)
  device_check: NoCheck   # TensorIterator
  dispatch:
    CPU, CUDA: ceil_out

# alias for torch.linalg.multi_dot
- func: chain_matmul(Tensor[] matrices) -> Tensor
  variants: function

# alias for torch.linalg.multi_dot
- func: chain_matmul.out(Tensor[] matrices, *, Tensor(a!) out) -> Tensor(a!)

- func: unsafe_chunk(Tensor self, int chunks, int dim=0) -> Tensor[]
  variants: function, method
  device_check: NoCheck
  device_guard: False

- func: chunk(Tensor(a) self, int chunks, int dim=0) -> Tensor(a)[]
  variants: function, method
  device_check: NoCheck
  device_guard: False

- func: tensor_split.sections(Tensor(a) self, int sections, int dim=0) -> Tensor(a)[]
  variants: function, method

- func: tensor_split.indices(Tensor(a) self, int[] indices, int dim=0) -> Tensor(a)[]
  variants: function, method

- func: tensor_split.tensor_indices_or_sections(Tensor(a) self, Tensor tensor_indices_or_sections, int dim=0) -> Tensor(a)[]
  variants: function, method

- func: clamp(Tensor self, Scalar? min=None, Scalar? max=None) -> Tensor
  device_check: NoCheck   # TensorIterator
  variants: function, method
  cpp_no_default_args: ['min']
  dispatch:
    CPU, CUDA: clamp
    QuantizedCPU: clamp_quantized_cpu

- func: clamp.Tensor(Tensor self, Tensor? min=None, Tensor? max=None) -> Tensor
  variants: function, method
  dispatch:
    CPU, CUDA: clamp

- func: clamp_(Tensor(a!) self, Scalar? min=None, Scalar? max=None) -> Tensor(a!)
  device_check: NoCheck   # TensorIterator
  variants: function, method
  cpp_no_default_args: ['min']
  dispatch:
    CompositeExplicitAutograd: clamp_

- func: clamp_.Tensor(Tensor(a!) self, Tensor? min=None, Tensor? max=None) -> Tensor(a!)
  variants: function, method
  dispatch:
    CompositeExplicitAutograd: clamp_

- func: clamp.out(Tensor self, Scalar? min=None, Scalar? max=None, *, Tensor(a!) out) -> Tensor(a!)
  device_check: NoCheck   # TensorIterator
  cpp_no_default_args: ['min']
  dispatch:
    CPU, CUDA: clamp_out

- func: clamp.Tensor_out(Tensor self, Tensor? min=None, Tensor? max=None, *, Tensor(a!) out) -> Tensor(a!)
  device_check: NoCheck   # TensorIterator
  dispatch:
    CPU, CUDA: clamp_out

- func: clamp_max(Tensor self, Scalar max) -> Tensor
  device_check: NoCheck   # TensorIterator
  variants: function, method
  dispatch:
    CompositeExplicitAutograd: clamp_max

- func: clamp_max.Tensor(Tensor self, Tensor max) -> Tensor
  variants: function, method
  dispatch:
    CompositeExplicitAutograd: clamp_max

- func: clamp_max_(Tensor(a!) self, Scalar max) -> Tensor(a!)
  device_check: NoCheck   # TensorIterator
  variants: function, method
  dispatch:
    CompositeExplicitAutograd: clamp_max_

- func: clamp_max_.Tensor(Tensor(a!) self, Tensor max) -> Tensor(a!)
  variants: function, method
  dispatch:
    CompositeExplicitAutograd: clamp_max_

- func: clamp_max.out(Tensor self, Scalar max, *, Tensor(a!) out) -> Tensor(a!)
  device_check: NoCheck   # TensorIterator
  dispatch:
    CPU, CUDA: clamp_max_out

- func: clamp_max.Tensor_out(Tensor self, Tensor max, *, Tensor(a!) out) -> Tensor(a!)
  dispatch:
    CPU, CUDA: clamp_max_out

- func: clamp_min(Tensor self, Scalar min) -> Tensor
  device_check: NoCheck   # TensorIterator
  variants: function, method
  dispatch:
    CompositeExplicitAutograd: clamp_min

- func: clamp_min.Tensor(Tensor self, Tensor min) -> Tensor
  variants: function, method
  dispatch:
    CompositeExplicitAutograd: clamp_min

- func: clamp_min_(Tensor(a!) self, Scalar min) -> Tensor(a!)
  device_check: NoCheck   # TensorIterator
  variants: function, method
  dispatch:
    CompositeExplicitAutograd: clamp_min_

- func: clamp_min_.Tensor(Tensor(a!) self, Tensor min) -> Tensor(a!)
  variants: function, method
  dispatch:
    CompositeExplicitAutograd: clamp_min_

- func: clamp_min.out(Tensor self, Scalar min, *, Tensor(a!) out) -> Tensor(a!)
  device_check: NoCheck   # TensorIterator
  dispatch:
    CPU, CUDA: clamp_min_out

- func: clamp_min.Tensor_out(Tensor self, Tensor min, *, Tensor(a!) out) -> Tensor(a!)
  dispatch:
    CPU, CUDA: clamp_min_out

# clip is an alias for clamp
- func: clip(Tensor self, Scalar? min=None, Scalar? max=None) -> Tensor
  cpp_no_default_args: ['min']
  variants: function, method

- func: clip.Tensor(Tensor self, Tensor? min=None, Tensor? max=None) -> Tensor
  variants: function, method

- func: clip_(Tensor(a!) self, Scalar? min=None, Scalar? max=None) -> Tensor(a!)
  cpp_no_default_args: ['min']
  variants: function, method

- func: clip_.Tensor(Tensor(a!) self, Tensor? min=None, Tensor? max=None) -> Tensor(a!)
  variants: function, method

- func: clip.out(Tensor self, Scalar? min=None, Scalar? max=None, *, Tensor(a!) out) -> Tensor(a!)
  cpp_no_default_args: ['min']

- func: clip.Tensor_out(Tensor self, Tensor? min=None, Tensor? max=None, *, Tensor(a!) out) -> Tensor(a!)

- func: cudnn_is_acceptable(Tensor self) -> bool
  device_check: NoCheck
  device_guard: False

- func: complex(Tensor real, Tensor imag) -> Tensor
  variants: function
  dispatch:
    CompositeExplicitAutograd: complex

- func: complex.out(Tensor real, Tensor imag, *, Tensor(a!) out) -> Tensor(a!)
  dispatch:
    CPU, CUDA: complex_out

- func: polar(Tensor abs, Tensor angle) -> Tensor
  variants: function
  dispatch:
    CompositeExplicitAutograd: polar

- func: polar.out(Tensor abs, Tensor angle, *, Tensor(a!) out) -> Tensor(a!)
  dispatch:
    CPU, CUDA: polar_out

- func: constant_pad_nd(Tensor self, int[] pad, Scalar value=0) -> Tensor
  variants: function
  dispatch:
    CompositeExplicitAutograd: constant_pad_nd

- func: contiguous(Tensor(a) self, *, MemoryFormat memory_format=contiguous_format) -> Tensor(a)
  variants: method
  manual_cpp_binding: True

- func: convolution(Tensor input, Tensor weight, Tensor? bias, int[] stride, int[] padding, int[] dilation, bool transposed, int[] output_padding, int groups) -> Tensor

- func: convolution_overrideable(Tensor input, Tensor weight, Tensor? bias, int[] stride, int[] padding, int[] dilation, bool transposed, int[] output_padding, int groups) -> Tensor
  dispatch:
    CompositeExplicitAutograd: convolution_overrideable

- func: convolution_backward_overrideable(Tensor grad_output, Tensor input, Tensor weight, int[] stride, int[] padding, int[] dilation, bool transposed, int[] output_padding, int groups, bool[3] output_mask) -> (Tensor grad_input, Tensor grad_weight, Tensor grad_bias)
  dispatch:
    CompositeExplicitAutograd: convolution_backward_overrideable

- func: _convolution(Tensor input, Tensor weight, Tensor? bias, int[] stride, int[] padding, int[] dilation, bool transposed, int[] output_padding, int groups, bool benchmark, bool deterministic, bool cudnn_enabled, bool allow_tf32) -> Tensor

- func: _convolution.deprecated(Tensor input, Tensor weight, Tensor? bias, int[] stride, int[] padding, int[] dilation, bool transposed, int[] output_padding, int groups, bool benchmark, bool deterministic, bool cudnn_enabled) -> Tensor

- func: _convolution_mode(Tensor input, Tensor weight, Tensor? bias, int[] stride, str padding, int[] dilation, int groups) -> Tensor

- func: _convolution_nogroup(Tensor input, Tensor weight, Tensor? bias, int[] stride, int[] padding, int[] dilation, bool transposed, int[] output_padding) -> Tensor

- func: _convolution_double_backward(Tensor? ggI, Tensor? ggW, Tensor? ggb, Tensor gO, Tensor weight, Tensor self, int[] stride, int[] padding, int[] dilation, bool transposed, int[] output_padding, int groups, bool benchmark, bool deterministic, bool cudnn_enabled, bool allow_tf32, bool[3] output_mask) -> (Tensor, Tensor, Tensor)

- func: conv1d(Tensor input, Tensor weight, Tensor? bias=None, int[1] stride=1, int[1] padding=0, int[1] dilation=1, int groups=1) -> Tensor

- func: conv2d(Tensor input, Tensor weight, Tensor? bias=None, int[2] stride=1, int[2] padding=0, int[2] dilation=1, int groups=1) -> Tensor

- func: conv3d(Tensor input, Tensor weight, Tensor? bias=None, int[3] stride=1, int[3] padding=0, int[3] dilation=1, int groups=1) -> Tensor

- func: conv1d.padding(Tensor input, Tensor weight, Tensor? bias=None, int[1] stride=1, str padding="valid", int[1] dilation=1, int groups=1) -> Tensor
  cpp_no_default_args: ['bias', 'stride', 'padding']

- func: conv2d.padding(Tensor input, Tensor weight, Tensor? bias=None, int[2] stride=1, str padding="valid", int[2] dilation=1, int groups=1) -> Tensor
  cpp_no_default_args: ['bias', 'stride', 'padding']

- func: conv3d.padding(Tensor input, Tensor weight, Tensor? bias=None, int[3] stride=1, str padding="valid", int[3] dilation=1, int groups=1) -> Tensor
  cpp_no_default_args: ['bias', 'stride', 'padding']

- func: conv_tbc(Tensor self, Tensor weight, Tensor bias, int pad=0) -> Tensor
  dispatch:
    CompositeExplicitAutograd: conv_tbc

- func: conv_tbc_backward(Tensor self, Tensor input, Tensor weight, Tensor bias, int pad) -> (Tensor, Tensor, Tensor)

# NB: we inherit the goofy argument order from PyTorch torch.nn.functional
- func: conv_transpose1d(Tensor input, Tensor weight, Tensor? bias=None, int[1] stride=1, int[1] padding=0, int[1] output_padding=0, int groups=1, int[1] dilation=1) -> Tensor

- func: conv_transpose2d.input(Tensor input, Tensor weight, Tensor? bias=None, int[2] stride=1, int[2] padding=0, int[2] output_padding=0, int groups=1, int[2] dilation=1) -> Tensor

- func: conv_transpose3d.input(Tensor input, Tensor weight, Tensor? bias=None, int[3] stride=1, int[3] padding=0, int[3] output_padding=0, int groups=1, int[3] dilation=1) -> Tensor

- func: copy_(Tensor(a!) self, Tensor src, bool non_blocking=False) -> Tensor(a!)
  variants: method
  device_check: NoCheck
  device_guard: False
  dispatch:
    MkldnnCPU: copy_mkldnn_
    CompositeExplicitAutograd: copy_

- func: _copy_from(Tensor self, Tensor dst, bool non_blocking=False) -> Tensor
  dispatch: {}

- func: cos(Tensor self) -> Tensor
  device_check: NoCheck   # TensorIterator
  variants: function, method
  structured_delegate: cos.out

- func: cos_(Tensor(a!) self) -> Tensor(a!)
  device_check: NoCheck   # TensorIterator
  variants: function, method
  structured_delegate: cos.out

- func: cos.out(Tensor self, *, Tensor(a!) out) -> Tensor(a!)
  device_check: NoCheck   # TensorIterator
  structured: True
  structured_inherits: TensorIteratorBase
  dispatch:
    CPU, CUDA: cos_out

- func: cosh(Tensor self) -> Tensor
  device_check: NoCheck   # TensorIterator
  variants: function, method
  structured_delegate: cosh.out

- func: cosh_(Tensor(a!) self) -> Tensor(a!)
  device_check: NoCheck   # TensorIterator
  variants: function, method
  structured_delegate: cosh.out

- func: cosh.out(Tensor self, *, Tensor(a!) out) -> Tensor(a!)
  device_check: NoCheck   # TensorIterator
  structured: True
  structured_inherits: TensorIteratorBase
  dispatch:
    CPU, CUDA: cosh_out

- func: cosine_embedding_loss(Tensor input1, Tensor input2, Tensor target, float margin=0.0, int reduction=Mean) -> Tensor

- func: count_nonzero.dim_IntList(Tensor self, int[] dim) -> Tensor
  variants: function, method
  dispatch:
    CPU, CUDA: count_nonzero

- func: count_nonzero(Tensor self, int? dim=None) -> Tensor
  variants: function, method
  dispatch:
    CompositeExplicitAutograd: count_nonzero

- func: cudnn_affine_grid_generator(Tensor theta, int N, int C, int H, int W) -> Tensor grid
  dispatch:
    CUDA: cudnn_affine_grid_generator_forward

# TODO: Why do I have to call this grad?!
- func: cudnn_affine_grid_generator_backward(Tensor grad, int N, int C, int H, int W) -> Tensor grad_theta
  dispatch:
    CUDA: cudnn_affine_grid_generator_backward

- func: cudnn_batch_norm(Tensor input, Tensor weight, Tensor? bias, Tensor? running_mean, Tensor? running_var, bool training, float exponential_average_factor, float epsilon) -> (Tensor, Tensor, Tensor, Tensor)
  dispatch:
    CUDA: cudnn_batch_norm

# NB: You can only use this if you used cudnn_batch_norm training=True
- func: cudnn_batch_norm_backward(Tensor input, Tensor grad_output, Tensor weight, Tensor? running_mean, Tensor? running_var, Tensor? save_mean, Tensor? save_var, float epsilon, Tensor reserveSpace) -> (Tensor, Tensor, Tensor)
  dispatch:
    CUDA: cudnn_batch_norm_backward

- func: cudnn_convolution.deprecated(Tensor self, Tensor weight, Tensor? bias, int[] padding, int[] stride, int[] dilation, int groups, bool benchmark, bool deterministic) -> Tensor
  dispatch:
    CUDA: cudnn_convolution_deprecated

- func: cudnn_convolution.deprecated2(Tensor self, Tensor weight, int[] padding, int[] stride, int[] dilation, int groups, bool benchmark, bool deterministic) -> Tensor
  dispatch:
    CUDA: cudnn_convolution_deprecated2

- func: cudnn_convolution(Tensor self, Tensor weight, int[] padding, int[] stride, int[] dilation, int groups, bool benchmark, bool deterministic, bool allow_tf32) -> Tensor
  dispatch:
    CUDA: cudnn_convolution

- func: cudnn_convolution_backward_input(int[] self_size, Tensor grad_output, Tensor weight, int[] padding, int[] stride, int[] dilation, int groups, bool benchmark, bool deterministic, bool allow_tf32) -> Tensor
  dispatch:
    CUDA: cudnn_convolution_backward_input

- func: cudnn_convolution_backward(Tensor self, Tensor grad_output, Tensor weight, int[] padding, int[] stride, int[] dilation, int groups, bool benchmark, bool deterministic, bool allow_tf32, bool[2] output_mask) -> (Tensor, Tensor)
  dispatch:
    CUDA: cudnn_convolution_backward

- func: cudnn_convolution_backward_weight(int[] weight_size, Tensor grad_output, Tensor self, int[] padding, int[] stride, int[] dilation, int groups, bool benchmark, bool deterministic, bool allow_tf32) -> Tensor
  dispatch:
    CUDA: cudnn_convolution_backward_weight

- func: cudnn_convolution_transpose.deprecated(Tensor self, Tensor weight, Tensor? bias, int[] padding, int[] output_padding, int[] stride, int[] dilation, int groups, bool benchmark, bool deterministic) -> Tensor
  dispatch:
    CUDA: cudnn_convolution_transpose_deprecated

- func: cudnn_convolution_transpose.deprecated2(Tensor self, Tensor weight, int[] padding, int[] output_padding, int[] stride, int[] dilation, int groups, bool benchmark, bool deterministic) -> Tensor
  dispatch:
    CUDA: cudnn_convolution_transpose_deprecated2

- func: cudnn_convolution_transpose(Tensor self, Tensor weight, int[] padding, int[] output_padding, int[] stride, int[] dilation, int groups, bool benchmark, bool deterministic, bool allow_tf32) -> Tensor
  dispatch:
    CUDA: cudnn_convolution_transpose

# NB: output_padding not strictly needed here, but it's helpful for the float
# backwards
- func: cudnn_convolution_transpose_backward(Tensor self, Tensor grad_output, Tensor weight, int[] padding, int[] output_padding, int[] stride, int[] dilation, int groups, bool benchmark, bool deterministic, bool allow_tf32, bool[2] output_mask) -> (Tensor, Tensor)
  dispatch:
    CUDA: cudnn_convolution_transpose_backward

- func: cudnn_convolution_transpose_backward_input(Tensor grad_output, Tensor weight, int[] padding, int[] stride, int[] dilation, int groups, bool benchmark, bool deterministic, bool allow_tf32) -> Tensor
  dispatch:
    CUDA: cudnn_convolution_transpose_backward_input

- func: cudnn_convolution_transpose_backward_weight(int[] weight_size, Tensor grad_output, Tensor self, int[] padding, int[] stride, int[] dilation, int groups, bool benchmark, bool deterministic, bool allow_tf32) -> Tensor
  dispatch:
    CUDA: cudnn_convolution_transpose_backward_weight

- func: cudnn_convolution_relu(Tensor self, Tensor weight, Tensor? bias, int[] stride, int[] padding, int[] dilation, int groups) -> Tensor
  dispatch:
    CUDA: cudnn_convolution_relu

- func: cudnn_convolution_add_relu(Tensor self, Tensor weight, Tensor z, Scalar? alpha, Tensor? bias, int[] stride, int[] padding, int[] dilation, int groups) -> Tensor
  dispatch:
    CUDA: cudnn_convolution_add_relu

# NB: input is special cased in a way I don't quite understand
- func: cudnn_grid_sampler(Tensor self, Tensor grid) -> Tensor output
  dispatch:
    CUDA: cudnn_grid_sampler_forward

- func: cudnn_grid_sampler_backward(Tensor self, Tensor grid, Tensor grad_output) -> (Tensor grad_self, Tensor grad_grid)
  dispatch:
    CUDA: cudnn_grid_sampler_backward

- func: cummax(Tensor self, int dim) -> (Tensor values, Tensor indices)
  device_check: NoCheck   # TensorIterator
  variants: function, method
  dispatch:
    CompositeExplicitAutograd: cummax

- func: cummax.out(Tensor self, int dim, *, Tensor(a!) values, Tensor(b!) indices) -> (Tensor(a!) values, Tensor(b!) indices)
  device_check: NoCheck   # TensorIterator
  dispatch:
    CompositeExplicitAutograd: cummax_out

- func: cummax.dimname(Tensor self, Dimname dim) -> (Tensor values, Tensor indices)
  device_check: NoCheck   # TensorIterator
  variants: function, method

- func: cummax.dimname_out(Tensor self, Dimname dim, *, Tensor(a!) values, Tensor(b!) indices) -> (Tensor(a!) values, Tensor(b!) indices)
  device_check: NoCheck   # TensorIterator

- func: _cummax_helper(Tensor self, Tensor(a!) values, Tensor(b!) indices, int dim) -> ()
  variants: function
  dispatch:
    CPU: cummax_helper_cpu
    CUDA: cummax_helper_cuda

- func: cummin(Tensor self, int dim) -> (Tensor values, Tensor indices)
  device_check: NoCheck   # TensorIterator
  variants: function, method
  dispatch:
    CompositeExplicitAutograd: cummin

- func: cummin.out(Tensor self, int dim, *, Tensor(a!) values, Tensor(b!) indices) -> (Tensor(a!) values, Tensor(b!) indices)
  device_check: NoCheck   # TensorIterator
  dispatch:
    CompositeExplicitAutograd: cummin_out

- func: cummin.dimname(Tensor self, Dimname dim) -> (Tensor values, Tensor indices)
  device_check: NoCheck   # TensorIterator
  variants: function, method

- func: cummin.dimname_out(Tensor self, Dimname dim, *, Tensor(a!) values, Tensor(b!) indices) -> (Tensor(a!) values, Tensor(b!) indices)
  device_check: NoCheck   # TensorIterator

- func: _cummin_helper(Tensor self, Tensor(a!) values, Tensor(b!) indices, int dim) -> ()
  variants: function
  dispatch:
    CPU: cummin_helper_cpu
    CUDA: cummin_helper_cuda

- func: cummaxmin_backward(Tensor grad, Tensor input, Tensor indices, int dim) -> Tensor
  variants: function
  device_check: NoCheck
  device_guard: False

- func: cumprod(Tensor self, int dim, *, ScalarType? dtype=None) -> Tensor
  device_check: NoCheck   # TensorIterator
  variants: function, method
  dispatch:
    CompositeExplicitAutograd: cumprod

- func: cumprod_(Tensor(a!) self, int dim, *, ScalarType? dtype=None) -> Tensor(a!)
  variants: method
  dispatch:
    CompositeExplicitAutograd: cumprod_

- func: cumprod.out(Tensor self, int dim, *, ScalarType? dtype=None, Tensor(a!) out) -> Tensor(a!)
  device_check: NoCheck   # TensorIterator
  dispatch:
    CompositeExplicitAutograd: cumprod_out

- func: cumprod.dimname(Tensor self, Dimname dim, *, ScalarType? dtype=None) -> Tensor
  device_check: NoCheck   # TensorIterator
  variants: function, method

- func: cumprod_.dimname(Tensor(a!) self, Dimname dim, *, ScalarType? dtype=None) -> Tensor(a!)
  variants: method

- func: cumprod.dimname_out(Tensor self, Dimname dim, *, ScalarType? dtype=None, Tensor(a!) out) -> Tensor(a!)
  device_check: NoCheck   # TensorIterator

- func: cumprod_backward(Tensor grad, Tensor input, int dim, Tensor output) -> Tensor
  variants: function
  device_check: NoCheck
  device_guard: False

- func: cumsum(Tensor self, int dim, *, ScalarType? dtype=None) -> Tensor
  device_check: NoCheck   # TensorIterator
  variants: function, method
  dispatch:
    CompositeExplicitAutograd: cumsum

- func: cumsum_(Tensor(a!) self, int dim, *, ScalarType? dtype=None) -> Tensor(a!)
  variants: method
  dispatch:
    CompositeExplicitAutograd: cumsum_

- func: cumsum.out(Tensor self, int dim, *, ScalarType? dtype=None, Tensor(a!) out) -> Tensor(a!)
  device_check: NoCheck   # TensorIterator
  dispatch:
    CompositeExplicitAutograd: cumsum_out

- func: cumsum.dimname(Tensor self, Dimname dim, *, ScalarType? dtype=None) -> Tensor
  device_check: NoCheck   # TensorIterator
  variants: function, method

- func: cumsum_.dimname(Tensor(a!) self, Dimname dim, *, ScalarType? dtype=None) -> Tensor(a!)
  variants: method

- func: cumsum.dimname_out(Tensor self, Dimname dim, *, ScalarType? dtype=None, Tensor(a!) out) -> Tensor(a!)
  device_check: NoCheck   # TensorIterator

- func: ctc_loss.IntList(Tensor log_probs, Tensor targets, int[] input_lengths, int[] target_lengths, int blank=0, int reduction=Mean, bool zero_infinity=False) -> Tensor

# convenience function that converts to intlists for you
- func: ctc_loss.Tensor(Tensor log_probs, Tensor targets, Tensor input_lengths, Tensor target_lengths, int blank=0, int reduction=Mean, bool zero_infinity=False) -> Tensor

- func: _ctc_loss(Tensor log_probs, Tensor targets, int[] input_lengths, int[] target_lengths, int blank=0, bool zero_infinity=False) -> (Tensor, Tensor)
  dispatch:
    CPU: ctc_loss_cpu
    CUDA: ctc_loss_gpu

- func: _ctc_loss_backward(Tensor grad, Tensor log_probs, Tensor targets, int[] input_lengths, int[] target_lengths, Tensor neg_log_likelihood, Tensor log_alpha, int blank, bool zero_infinity=False) -> Tensor
  dispatch:
    CPU: ctc_loss_backward_cpu
    CUDA: ctc_loss_backward_gpu

- func: diag_embed(Tensor self, int offset=0, int dim1=-2, int dim2=-1) -> Tensor
  variants: function, method

- func: diagflat(Tensor self, int offset=0) -> Tensor
  variants: function, method

- func: diagonal(Tensor(a) self, int offset=0, int dim1=0, int dim2=1) -> Tensor(a)
  variants: function, method
  dispatch:
    CompositeExplicitAutograd: diagonal

- func: diagonal.Dimname(Tensor(a) self, *, Dimname outdim, Dimname dim1, Dimname dim2, int offset=0) -> Tensor(a)
  variants: function, method

- func: diagonal_backward(Tensor grad, int[] input_sizes, int offset, int dim1, int dim2) -> Tensor
  variants: function
  device_check: NoCheck
  device_guard: False

- func: fill_diagonal_(Tensor(a!) self, Scalar fill_value, bool wrap=False) -> Tensor(a!)
  variants: method

- func: diff(Tensor self, int n=1, int dim=-1, Tensor? prepend=None, Tensor? append=None) -> Tensor
  variants: function, method

- func: diff.out(Tensor self, int n=1, int dim=-1, Tensor? prepend=None, Tensor? append=None, *, Tensor(a!) out) -> Tensor(a!)
  variants: function

- func: div.Tensor(Tensor self, Tensor other) -> Tensor
  device_check: NoCheck   # TensorIterator
  variants: function, method
  structured_delegate: div.out
  dispatch:
    SparseCPU, SparseCUDA: div_sparse

- func: div_.Tensor(Tensor(a!) self, Tensor other) -> Tensor(a!)
  device_check: NoCheck   # TensorIterator
  variants: method
  structured_delegate: div.out
  dispatch:
    SparseCPU, SparseCUDA: div_sparse_

- func: div.out(Tensor self, Tensor other, *, Tensor(a!) out) -> Tensor(a!)
  device_check: NoCheck   # TensorIterator
  structured: True
  structured_inherits: TensorIteratorBase
  dispatch:
    CPU, CUDA: div_out
    SparseCPU, SparseCUDA: div_out_sparse_zerodim

- func: div.Tensor_mode(Tensor self, Tensor other, *, str? rounding_mode) -> Tensor
  device_check: NoCheck   # TensorIterator
  variants: function, method
  structured_delegate: div.out_mode
  dispatch:
    SparseCPU, SparseCUDA: div_sparse

- func: div_.Tensor_mode(Tensor(a!) self, Tensor other, *, str? rounding_mode) -> Tensor(a!)
  device_check: NoCheck   # TensorIterator
  variants: method
  structured_delegate: div.out_mode
  dispatch:
    SparseCPU, SparseCUDA: div_sparse_

- func: div.out_mode(Tensor self, Tensor other, *, str? rounding_mode, Tensor(a!) out) -> Tensor(a!)
  device_check: NoCheck   # TensorIterator
  structured: True
  structured_inherits: TensorIteratorBase
  dispatch:
    CPU, CUDA: div_out_mode
    SparseCPU, SparseCUDA: div_out_sparse_zerodim

# For C++ only, until we have conversion from C++ numbers to Tensor
- func: div.Scalar(Tensor self, Scalar other) -> Tensor
  device_check: NoCheck   # TensorIterator
  variants: function, method
  dispatch:
    CompositeExplicitAutograd: div

- func: div_.Scalar(Tensor(a!) self, Scalar other) -> Tensor(a!)
  device_check: NoCheck   # TensorIterator
  variants: method
  dispatch:
    CompositeExplicitAutograd: div_

- func: div.Scalar_mode(Tensor self, Scalar other, *, str? rounding_mode) -> Tensor
  variants: function, method
  dispatch:
    CompositeExplicitAutograd: div

- func: div_.Scalar_mode(Tensor(a!) self, Scalar other, *, str? rounding_mode) -> Tensor(a!)
  variants: method
  dispatch:
    CompositeExplicitAutograd: div_

# divide, alias for div
- func: divide.Tensor(Tensor self, Tensor other) -> Tensor
  variants: function, method

- func: divide_.Tensor(Tensor(a!) self, Tensor other) -> Tensor(a!)
  variants: method

- func: divide.out(Tensor self, Tensor other, *, Tensor(a!) out) -> Tensor(a!)

- func: divide.Scalar(Tensor self, Scalar other) -> Tensor
  variants: function, method

- func: divide_.Scalar(Tensor(a!) self, Scalar other) -> Tensor(a!)
  variants: method

- func: divide.Tensor_mode(Tensor self, Tensor other, *, str? rounding_mode) -> Tensor
  variants: function, method

- func: divide_.Tensor_mode(Tensor(a!) self, Tensor other, *, str? rounding_mode) -> Tensor(a!)
  variants: method

- func: divide.out_mode(Tensor self, Tensor other, *, str? rounding_mode, Tensor(a!) out) -> Tensor(a!)

- func: divide.Scalar_mode(Tensor self, Scalar other, *, str? rounding_mode) -> Tensor
  variants: function, method

- func: divide_.Scalar_mode(Tensor(a!) self, Scalar other, *, str? rounding_mode) -> Tensor(a!)
  variants: method

  # true_divide, an alias for div
- func: true_divide.Tensor(Tensor self, Tensor other) -> Tensor
  device_check: NoCheck   # TensorIterator
  variants: function, method

- func: true_divide_.Tensor(Tensor(a!) self, Tensor other) -> Tensor(a!)
  device_check: NoCheck   # TensorIterator
  variants: method

- func: true_divide.out(Tensor self, Tensor other, *, Tensor(a!) out) -> Tensor(a!)
  device_check: NoCheck   # TensorIterator

- func: true_divide.Scalar(Tensor self, Scalar other) -> Tensor
  device_check: NoCheck   # TensorIterator
  variants: function, method

- func: true_divide_.Scalar(Tensor(a!) self, Scalar other) -> Tensor(a!)
  device_check: NoCheck   # TensorIterator
  variants: method

- func: dot(Tensor self, Tensor tensor) -> Tensor
  variants: function, method
  dispatch:
    CPU: dot
    CUDA: dot_cuda

- func: dot.out(Tensor self, Tensor tensor, *, Tensor(a!) out) -> Tensor(a!)
  dispatch:
    CompositeExplicitAutograd: dot_out

- func: vdot(Tensor self, Tensor other) -> Tensor
  variants: function, method
  dispatch:
    CPU: vdot
    CUDA: vdot_cuda

- func: vdot.out(Tensor self, Tensor other, *, Tensor(a!) out) -> Tensor(a!)
  dispatch:
    CompositeExplicitAutograd: vdot_out

- func: einsum(str equation, Tensor[] tensors) -> Tensor

- func: embedding(Tensor weight, Tensor indices, int padding_idx=-1, bool scale_grad_by_freq=False, bool sparse=False) -> Tensor
  dispatch:
    CompositeExplicitAutograd: embedding

- func: embedding_backward(Tensor grad, Tensor indices, int num_weights, int padding_idx, bool scale_grad_by_freq, bool sparse) -> Tensor

- func: embedding_dense_backward(Tensor grad_output, Tensor indices, int num_weights, int padding_idx, bool scale_grad_by_freq) -> Tensor
  dispatch:
    CPU: embedding_dense_backward_cpu
    CUDA: embedding_dense_backward_cuda

- func: embedding_renorm_(Tensor(a!) self, Tensor indices, float max_norm, float norm_type) -> Tensor(a!)
  dispatch:
    CPU: embedding_renorm_cpu_
    CUDA: embedding_renorm_cuda_

- func: embedding_sparse_backward(Tensor grad, Tensor indices, int num_weights, int padding_idx, bool scale_grad_by_freq) -> Tensor

# NOTE [ embedding_bag Native Functions ]
# The `_embedding_bag.*` variants assume that input tensors except for `weight`,
# e.g. `indices` and `offsets` (and `offset2bag`), are contiguous.
# We really only need to enforce this for `_embedding_bag` (the forward) because
# the backward inputs are the same as forward ones.
# The above `embedding_bag` wrapper is created to achieve this, e.g.,
# applying indices = indices.contiguous().
# The backward functions apply a check that these input tensors are contiguous.


- func: _embedding_bag_forward_only(Tensor weight, Tensor indices, Tensor offsets, bool scale_grad_by_freq=False, int mode=0, bool sparse=False, Tensor? per_sample_weights=None, bool include_last_offset=False, int padding_idx=-1) -> (Tensor, Tensor, Tensor, Tensor)
  dispatch:
    CPU: _embedding_bag_forward_only_cpu
    CUDA: _embedding_bag_forward_only_cuda

- func: _rowwise_prune(Tensor weight, Tensor mask, ScalarType compressed_indices_dtype) -> (Tensor, Tensor)

# row_stack is the alias of vstack
- func: row_stack(Tensor[] tensors) -> Tensor

- func: row_stack.out(Tensor[] tensors, *, Tensor(a!) out) -> Tensor(a!)

- func: embedding_bag(Tensor weight, Tensor indices, Tensor offsets, bool scale_grad_by_freq=False, int mode=0, bool sparse=False, Tensor? per_sample_weights=None, bool include_last_offset=False) -> (Tensor, Tensor, Tensor, Tensor)

# To keep backward and forward compatibility, and to avoid ambiguity with the
# original signature above, scale_grad_by_freq, mode, sparse,
# per_sample_weights, and include_last_offset parameters do not have default
# values. Once the original signature is removed, default values can be added.
- func: embedding_bag.padding_idx(Tensor weight, Tensor indices, Tensor offsets, bool scale_grad_by_freq, int mode, bool sparse, Tensor? per_sample_weights, bool include_last_offset, int? padding_idx) -> (Tensor, Tensor, Tensor, Tensor)

- func: _embedding_bag(Tensor weight, Tensor indices, Tensor offsets, bool scale_grad_by_freq=False, int mode=0, bool sparse=False, Tensor? per_sample_weights=None, bool include_last_offset=False, int padding_idx=-1) -> (Tensor, Tensor, Tensor, Tensor)
  dispatch:
    CPU: _embedding_bag_cpu
    CUDA: _embedding_bag_cuda

- func: _embedding_bag_backward(Tensor grad, Tensor indices, Tensor offsets, Tensor offset2bag, Tensor bag_size, Tensor maximum_indices, int num_weights, bool scale_grad_by_freq, int mode, bool sparse, Tensor? per_sample_weights, int padding_idx=-1) -> Tensor

- func: _embedding_bag_sparse_backward(Tensor grad, Tensor indices, Tensor offsets, Tensor offset2bag, Tensor bag_size, int num_weights, bool scale_grad_by_freq, int mode, Tensor? per_sample_weights, int padding_idx=-1) -> Tensor

- func: _embedding_bag_dense_backward(Tensor grad, Tensor indices, Tensor offset2bag, Tensor bag_size, Tensor maximum_indices, int num_weights, bool scale_grad_by_freq, int mode, Tensor? per_sample_weights, int padding_idx=-1) -> Tensor
  dispatch:
    CPU: _embedding_bag_dense_backward_cpu
    CUDA: _embedding_bag_dense_backward_cuda

- func: _embedding_bag_per_sample_weights_backward(Tensor grad, Tensor weight, Tensor indices, Tensor offsets, Tensor offset2bag, int mode, int padding_idx=-1) -> Tensor
  dispatch:
    CPU: _embedding_bag_per_sample_weights_backward_cpu
    CUDA: _embedding_bag_per_sample_weights_backward_cuda

- func: empty.names(int[] size, *, Dimname[]? names, ScalarType? dtype=None, Layout? layout=None, Device? device=None, bool? pin_memory=None, MemoryFormat? memory_format=None) -> Tensor
  device_check: NoCheck
  device_guard: False

- func: empty.memory_format(int[] size, *, ScalarType? dtype=None, Layout? layout=None, Device? device=None, bool? pin_memory=None, MemoryFormat? memory_format=None) -> Tensor
  dispatch:
    CPU: empty_cpu
    CUDA: empty_cuda
    Meta: empty_meta
    MkldnnCPU: empty_mkldnn
    SparseCPU, SparseCUDA: empty_sparse

- func: new_empty(Tensor self, int[] size, *, ScalarType? dtype=None, Layout? layout=None, Device? device=None, bool? pin_memory=None) -> Tensor
  variants: method

- func: new_empty_strided(Tensor self, int[] size, int[] stride, *, ScalarType? dtype=None, Layout? layout=None, Device? device=None, bool? pin_memory=None) -> Tensor
  variants: method

- func: new_full(Tensor self, int[] size, Scalar fill_value, *, ScalarType? dtype=None, Layout? layout=None, Device? device=None, bool? pin_memory=None) -> Tensor
  variants: method

- func: new_zeros(Tensor self, int[] size, *, ScalarType? dtype=None, Layout? layout=None, Device? device=None, bool? pin_memory=None) -> Tensor
  variants: method

# other overrides are to provide a more helpful error message that dtype is required
- func: _empty_affine_quantized(int[] size, *, ScalarType? dtype=None, Layout? layout=None, Device? device=None, bool? pin_memory=None, float scale=1, int zero_point=0, MemoryFormat? memory_format=contiguous_format) -> Tensor
  dispatch:
    CPU: empty_affine_quantized_other_backends_stub
    QuantizedCPU, QuantizedCUDA: empty_affine_quantized

# it's a factory function receiving a tensor argument, thus overriding explicitly
# other overrides are to provide a more helpful error message that dtype is required
- func: _empty_per_channel_affine_quantized(int[] size, *, Tensor scales, Tensor zero_points, int axis, ScalarType? dtype=None, Layout? layout=None, Device? device=None, bool? pin_memory=None, MemoryFormat? memory_format=contiguous_format) -> Tensor
  category_override: factory
  dispatch:
    CPU: empty_per_channel_affine_quantized_other_backends_stub
    QuantizedCPU, QuantizedCUDA: empty_per_channel_affine_quantized

- func: resize_(Tensor(a!) self, int[] size, *, MemoryFormat? memory_format=None) -> Tensor(a!)
  use_const_ref_for_mutable_tensors: True
  variants: method
  device_check: NoCheck
  device_guard: False
  dispatch:
    CPU, Meta: resize_
    CUDA: resize_cuda_
    QuantizedCPU: quantized_resize_cpu_

- func: empty_quantized(int[] size, Tensor qtensor) -> Tensor
  variants: function
  dispatch:
    QuantizedCPU, QuantizedCUDA: empty_quantized

- func: empty.out(int[] size, *, MemoryFormat? memory_format=None, Tensor(a!) out) -> Tensor(a!)
  device_check: NoCheck
  device_guard: False

- func: empty_like(Tensor self, *, ScalarType? dtype=None, Layout? layout=None, Device? device=None, bool? pin_memory=None, MemoryFormat? memory_format=None) -> Tensor
  device_check: NoCheck
  device_guard: False

- func: empty_strided(int[] size, int[] stride, *, ScalarType? dtype=None, Layout? layout=None, Device? device=None, bool? pin_memory=None) -> Tensor
  dispatch:
    CPU: empty_strided_cpu
    CUDA: empty_strided_cuda
    Meta: empty_strided_meta

- func: erf(Tensor self) -> Tensor
  device_check: NoCheck   # TensorIterator
  structured_delegate: erf.out
  variants: function, method

- func: erf_(Tensor(a!) self) -> Tensor(a!)
  device_check: NoCheck   # TensorIterator
  structured_delegate: erf.out
  variants: function, method

- func: erf.out(Tensor self, *, Tensor(a!) out) -> Tensor(a!)
  device_check: NoCheck   # TensorIterator
  structured: True
  structured_inherits: TensorIteratorBase
  dispatch:
    CPU, CUDA: erf_out

- func: erfc(Tensor self) -> Tensor
  device_check: NoCheck   # TensorIterator
  structured_delegate: erfc.out
  variants: function, method

- func: erfc_(Tensor(a!) self) -> Tensor(a!)
  device_check: NoCheck   # TensorIterator
  structured_delegate: erfc.out
  variants: function, method

- func: erfc.out(Tensor self, *, Tensor(a!) out) -> Tensor(a!)
  device_check: NoCheck   # TensorIterator
  structured: True
  structured_inherits: TensorIteratorBase
  dispatch:
    CPU, CUDA: erfc_out

- func: exp(Tensor self) -> Tensor
  device_check: NoCheck   # TensorIterator
  structured_delegate: exp.out
  variants: function, method

- func: exp_(Tensor(a!) self) -> Tensor(a!)
  device_check: NoCheck   # TensorIterator
  structured_delegate: exp.out
  variants: function, method

- func: exp.out(Tensor self, *, Tensor(a!) out) -> Tensor(a!)
  device_check: NoCheck   # TensorIterator
  structured: True
  structured_inherits: TensorIteratorBase
  dispatch:
    CPU, CUDA: exp_out

- func: exp2(Tensor self) -> Tensor
  structured_delegate: exp2.out
  variants: function, method

- func: exp2_(Tensor(a!) self) -> Tensor(a!)
  structured_delegate: exp2.out
  variants: function, method

- func: exp2.out(Tensor self, *, Tensor(a!) out) -> Tensor(a!)
  structured: True
  structured_inherits: TensorIteratorBase
  dispatch:
    CPU, CUDA: exp2_out

- func: expm1(Tensor self) -> Tensor
  device_check: NoCheck   # TensorIterator
  structured_delegate: expm1.out
  variants: function, method

- func: expm1_(Tensor(a!) self) -> Tensor(a!)
  device_check: NoCheck   # TensorIterator
  structured_delegate: expm1.out
  variants: function, method

- func: expm1.out(Tensor self, *, Tensor(a!) out) -> Tensor(a!)
  device_check: NoCheck   # TensorIterator
  structured: True
  structured_inherits: TensorIteratorBase
  dispatch:
    CPU, CUDA: expm1_out

- func: expand(Tensor(a) self, int[] size, *, bool implicit=False) -> Tensor(a)
  variants: method  # This is method-only to match the previous tensor API. In the future we could make this a function too.
  device_check: NoCheck
  device_guard: False
  dispatch:
    CompositeExplicitAutograd: expand

- func: expand_as(Tensor(a) self, Tensor other) -> Tensor(a)
  variants: method  # This is method-only to match the previous tensor API. In the future we could make this a function too.
  device_check: NoCheck
  device_guard: False

- func: eye(int n, *, ScalarType? dtype=None, Layout? layout=None, Device? device=None, bool? pin_memory=None) -> Tensor

- func: eye.m(int n, int m, *, ScalarType? dtype=None, Layout? layout=None, Device? device=None, bool? pin_memory=None) -> Tensor

- func: eye.out(int n, *, Tensor(a!) out) -> Tensor(a!)
  dispatch:
    CPU: eye_out_cpu
    CUDA: eye_out_cuda

- func: eye.m_out(int n, int m, *, Tensor(a!) out) -> Tensor(a!)
  dispatch:
    CPU: eye_out_cpu
    CUDA: eye_out_cuda

- func: flatten.using_ints(Tensor(a) self, int start_dim=0, int end_dim=-1) -> Tensor(a)
  variants: function, method

- func: flatten.named_out_dim(Tensor(a) self, int start_dim, int end_dim, Dimname out_dim) -> Tensor(a)
  variants: function, method

- func: flatten.using_names(Tensor(a) self, Dimname start_dim, Dimname end_dim, Dimname out_dim) -> Tensor(a)
  variants: function, method

- func: flatten.DimnameList(Tensor(a) self, Dimname[] dims, Dimname out_dim) -> Tensor(a)
  variants: function, method

- func: unflatten.int(Tensor(a) self, int dim, int[] sizes, Dimname[]? names=None) -> Tensor(a)
  variants: method

- func: unflatten.Dimname(Tensor(a) self, Dimname dim, int[] sizes, Dimname[] names) -> Tensor(a)
  variants: method

- func: fill_.Scalar(Tensor(a!) self, Scalar value) -> Tensor(a!)
  device_check: NoCheck   # TensorIterator
  variants: function, method
  dispatch:
    CPU, CUDA, QuantizedCPU, QuantizedCUDA: fill_
    Meta: fill_meta_

- func: fill_.Tensor(Tensor(a!) self, Tensor value) -> Tensor(a!)
  device_check: NoCheck   # TensorIterator
  variants: function, method
  dispatch:
    CPU, CUDA, QuantizedCPU, QuantizedCUDA: fill_
    Meta: fill_meta_

- func: floor(Tensor self) -> Tensor
  device_check: NoCheck   # TensorIterator
  variants: function, method
  dispatch:
    CompositeExplicitAutograd: floor

- func: floor_(Tensor(a!) self) -> Tensor(a!)
  device_check: NoCheck   # TensorIterator
  variants: function, method
  dispatch:
    CompositeExplicitAutograd: floor_

- func: floor.out(Tensor self, *, Tensor(a!) out) -> Tensor(a!)
  device_check: NoCheck   # TensorIterator
  dispatch:
    CPU, CUDA: floor_out

- func: floor_divide(Tensor self, Tensor other) -> Tensor
  device_check: NoCheck   # TensorIterator
  variants: function, method
  dispatch:
    CPU, CUDA: floor_divide
    SparseCPU, SparseCUDA: floor_divide_sparse

- func: floor_divide_.Tensor(Tensor(a!) self, Tensor other) -> Tensor(a!)
  device_check: NoCheck   # TensorIterator
  variants: method
  dispatch:
    CPU, CUDA: floor_divide_
    SparseCPU, SparseCUDA: floor_divide_sparse_

- func: floor_divide.out(Tensor self, Tensor other, *, Tensor(a!) out) -> Tensor(a!)
  device_check: NoCheck   # TensorIterator
  dispatch:
    CPU, CUDA: floor_divide_out
    SparseCPU, SparseCUDA: floor_divide_out_sparse_zerodim

- func: floor_divide.Scalar(Tensor self, Scalar other) -> Tensor
  device_check: NoCheck   # TensorIterator
  variants: function, method

- func: floor_divide_.Scalar(Tensor(a!) self, Scalar other) -> Tensor(a!)
  device_check: NoCheck   # TensorIterator
  variants: method

- func: frac(Tensor self) -> Tensor
  device_check: NoCheck   # TensorIterator
  structured_delegate: frac.out
  variants: function, method

- func: frac_(Tensor(a!) self) -> Tensor(a!)
  device_check: NoCheck   # TensorIterator
  structured_delegate: frac.out
  variants: function, method

- func: frac.out(Tensor self, *, Tensor(a!) out) -> Tensor(a!)
  device_check: NoCheck   # TensorIterator
  structured: True
  structured_inherits: TensorIteratorBase
  dispatch:
    CPU, CUDA: frac_out

- func: full.names(int[] size, Scalar fill_value, *, Dimname[]? names, ScalarType? dtype=None, Layout? layout=None, Device? device=None, bool? pin_memory=None) -> Tensor
  device_check: NoCheck
  device_guard: False

- func: full(int[] size, Scalar fill_value, *, ScalarType? dtype=None, Layout? layout=None, Device? device=None, bool? pin_memory=None) -> Tensor

- func: full.out(int[] size, Scalar fill_value, *, Tensor(a!) out) -> Tensor(a!)

- func: full_like(Tensor self, Scalar fill_value, *, ScalarType? dtype=None, Layout? layout=None, Device? device=None, bool? pin_memory=None, MemoryFormat? memory_format=None) -> Tensor

- func: from_file(str filename, bool? shared=None, int? size=0, *, ScalarType? dtype=None, Layout? layout=None, Device? device=None, bool? pin_memory=None) -> Tensor
  dispatch:
    CPU: from_file

- func: gcd.out(Tensor self, Tensor other, *, Tensor(a!) out) -> Tensor(a!)
  dispatch:
    CPU, CUDA: gcd_out

- func: gcd(Tensor self, Tensor other) -> Tensor
  variants: function, method

- func: gcd_(Tensor(a!) self, Tensor other) -> Tensor(a!)
  variants: function, method

- func: lcm.out(Tensor self, Tensor other, *, Tensor(a!) out) -> Tensor(a!)
  dispatch:
    CPU, CUDA: lcm_out

- func: lcm(Tensor self, Tensor other) -> Tensor
  variants: function, method

- func: lcm_(Tensor(a!) self, Tensor other) -> Tensor(a!)
  variants: function, method

# NOTE [ grid_sampler Native Functions ]
# `grid_sampler` does all the shape checking and then dispatches to one of
# `cudnn_grid_sampler`, `grid_sampler_2d`, or `grid_sampler_3d`, each of which
# has the corresponding backward defined as native functions as well. Therefore,
# in these functions and their backwards, no more shape checking is done.
#
# There is also _grid_sampler_2d_backward_cpu_fallback which is an
# implementation detail of grid_sampler_2d and is only exposed here for testing
# purposes.
#
# Additionally, arguments `padding_mode` and `interpolation_mode` are cast to
# enums defined in `native/GridSampler.h`. `cudnn_grid_sampler` doesn't take in
# `interpolation_mode` because it only supports Bilinear interpolation mode.
# Nor does it take in `align_corners` because it only supports the mode
# `align_corners = True`.
- func: grid_sampler(Tensor input, Tensor grid, int interpolation_mode, int padding_mode, bool align_corners) -> Tensor

- func: grid_sampler_2d(Tensor input, Tensor grid, int interpolation_mode, int padding_mode, bool align_corners) -> Tensor
  dispatch:
    CPU: grid_sampler_2d_cpu
    CUDA: grid_sampler_2d_cuda

- func: grid_sampler_2d_backward(Tensor grad_output, Tensor input, Tensor grid, int interpolation_mode, int padding_mode, bool align_corners) -> (Tensor, Tensor)
  dispatch:
    CPU: grid_sampler_2d_backward_cpu
    CUDA: grid_sampler_2d_backward_cuda

# See NOTE [ grid_sample CPU fallback ]
- func: _grid_sampler_2d_cpu_fallback(Tensor input, Tensor grid, int interpolation_mode, int padding_mode, bool align_corners) -> Tensor
  dispatch:
    CompositeExplicitAutograd: _grid_sampler_2d_cpu_fallback

- func: _grid_sampler_2d_cpu_fallback_backward(Tensor grad_output, Tensor input, Tensor grid, int interpolation_mode, int padding_mode, bool align_corners) -> (Tensor, Tensor)

- func: grid_sampler_3d(Tensor input, Tensor grid, int interpolation_mode, int padding_mode, bool align_corners) -> Tensor
  dispatch:
    CPU: grid_sampler_3d_cpu
    CUDA: grid_sampler_3d_cuda

- func: grid_sampler_3d_backward(Tensor grad_output, Tensor input, Tensor grid, int interpolation_mode, int padding_mode, bool align_corners) -> (Tensor, Tensor)
  dispatch:
    CPU: grid_sampler_3d_backward_cpu
    CUDA: grid_sampler_3d_backward_cuda

- func: hann_window(int window_length, *, ScalarType? dtype=None, Layout? layout=None, Device? device=None, bool? pin_memory=None) -> Tensor

- func: hann_window.periodic(int window_length, bool periodic, *, ScalarType? dtype=None, Layout? layout=None, Device? device=None, bool? pin_memory=None) -> Tensor

- func: hamming_window(int window_length, *, ScalarType? dtype=None, Layout? layout=None, Device? device=None, bool? pin_memory=None) -> Tensor

- func: hamming_window.periodic(int window_length, bool periodic, *, ScalarType? dtype=None, Layout? layout=None, Device? device=None, bool? pin_memory=None) -> Tensor

- func: hamming_window.periodic_alpha(int window_length, bool periodic, float alpha, *, ScalarType? dtype=None, Layout? layout=None, Device? device=None, bool? pin_memory=None) -> Tensor

- func: hamming_window.periodic_alpha_beta(int window_length, bool periodic, float alpha, float beta, *, ScalarType? dtype=None, Layout? layout=None, Device? device=None, bool? pin_memory=None) -> Tensor

- func: kaiser_window(int window_length, *, ScalarType? dtype=None, Layout? layout=None, Device? device=None, bool? pin_memory=None) -> Tensor

- func: kaiser_window.periodic(int window_length, bool periodic, *, ScalarType? dtype=None, Layout? layout=None, Device? device=None, bool? pin_memory=None) -> Tensor

- func: kaiser_window.beta(int window_length, bool periodic, float beta, *, ScalarType? dtype=None, Layout? layout=None, Device? device=None, bool? pin_memory=None) -> Tensor

- func: hinge_embedding_loss(Tensor self, Tensor target, float margin=1.0, int reduction=Mean) -> Tensor

- func: group_norm(Tensor input, int num_groups, Tensor? weight=None, Tensor? bias=None, float eps=1e-05, bool cudnn_enabled=True) -> Tensor

- func: native_group_norm(Tensor input, Tensor? weight, Tensor? bias, int N, int C, int HxW, int group, float eps) -> (Tensor, Tensor, Tensor)
  dispatch:
    CPU, CUDA: native_group_norm
    CompositeImplicitAutograd: math_group_norm

- func: native_group_norm_backward(Tensor grad_out, Tensor input, Tensor mean, Tensor rstd, Tensor? weight, int N, int C, int HxW, int group, bool[3] output_mask) -> (Tensor, Tensor, Tensor)
  dispatch:
    CPU, CUDA: native_group_norm_backward

# Real to complex forward FFT
- func: _fft_r2c(Tensor self, int[] dim, int normalization, bool onesided) -> Tensor
  variants: function
  dispatch:
    CPU: _fft_r2c_mkl
    CUDA: _fft_r2c_cufft

- func: _fft_r2c.out(Tensor self, int[] dim, int normalization, bool onesided, *, Tensor(a!) out) -> Tensor(a!)
  variants: function
  dispatch:
    CPU: _fft_r2c_mkl_out
    CUDA: _fft_r2c_cufft_out

# Complex to real inverse FFT
- func: _fft_c2r(Tensor self, int[] dim, int normalization, int last_dim_size) -> Tensor
  variants: function
  dispatch:
    CPU: _fft_c2r_mkl
    CUDA: _fft_c2r_cufft

- func: _fft_c2r.out(Tensor self, int[] dim, int normalization, int last_dim_size, *, Tensor(a!) out) -> Tensor(a!)
  variants: function
  dispatch:
    CPU: _fft_c2r_mkl_out
    CUDA: _fft_c2r_cufft_out

# Standard complex to complex FFT (forward or backward)
- func: _fft_c2c(Tensor self, int[] dim, int normalization, bool forward) -> Tensor
  variants: function
  dispatch:
    CPU: _fft_c2c_mkl
    CUDA: _fft_c2c_cufft

- func: _fft_c2c.out(Tensor self, int[] dim, int normalization, bool forward, *, Tensor(a!) out) -> Tensor(a!)
  variants: function
  dispatch:
    CPU: _fft_c2c_mkl_out
    CUDA: _fft_c2c_cufft_out

- func: _cufft_get_plan_cache_size(int device_index) -> int

- func: _cufft_get_plan_cache_max_size(int device_index) -> int

- func: _cufft_set_plan_cache_max_size(int device_index, int max_size) -> ()

- func: _cufft_clear_plan_cache(int device_index) -> ()

- func: index.Tensor(Tensor self, Tensor?[] indices) -> Tensor
  variants: function, method
  dispatch:
    CPU, CUDA: index
    QuantizedCPU: quantized_index
  # NB: This function is special-cased in tools/autograd/gen_variable_type.py
  # NB: The following functions are declared in aten/src/ATen/templates/TensorBody.h and defined in aten/src/ATen/TensorIndexing.cpp:
  # - Tensor Tensor::index(ArrayRef<TensorIndex> indices)
  # - Tensor Tensor::index(std::initializer_list<TensorIndex> indices)

- func: index_copy_(Tensor(a!) self, int dim, Tensor index, Tensor source) -> Tensor(a!)
  variants: method
  dispatch:
    CompositeExplicitAutograd: index_copy_

- func: index_copy(Tensor self, int dim, Tensor index, Tensor source) -> Tensor
  variants: function, method

- func: index_copy_.dimname(Tensor(a!) self, Dimname dim, Tensor index, Tensor source) -> Tensor(a!)
  variants: method

- func: index_copy.dimname(Tensor self, Dimname dim, Tensor index, Tensor source) -> Tensor
  variants: function, method

- func: index_put_(Tensor(a!) self, Tensor?[] indices, Tensor values, bool accumulate=False) -> Tensor(a!)
  variants: function, method
  dispatch:
    CompositeExplicitAutograd: index_put_
  # NB: The following functions are declared in aten/src/ATen/templates/TensorBody.h and defined in aten/src/ATen/TensorIndexing.cpp:
  # - Tensor & Tensor::index_put_(ArrayRef<TensorIndex> indices, Tensor const & rhs)
  # - Tensor & Tensor::index_put_(ArrayRef<TensorIndex> indices, Scalar v)
  # - Tensor & Tensor::index_put_(std::initializer_list<TensorIndex> indices, Tensor const & rhs)
  # - Tensor & Tensor::index_put_(std::initializer_list<TensorIndex> indices, Scalar v)

- func: index_put(Tensor self, Tensor?[] indices, Tensor values, bool accumulate=False) -> Tensor
  variants: function, method

- func: _index_put_impl_(Tensor(a!) self, Tensor?[] indices, Tensor values, bool accumulate=False, bool unsafe=False) -> Tensor(a!)
  device_check: NoCheck   # TensorIterator
  variants: function
  dispatch:
    CPU, CUDA: _index_put_impl_

- func: instance_norm(Tensor input, Tensor? weight, Tensor? bias, Tensor? running_mean, Tensor? running_var, bool use_input_stats, float momentum, float eps, bool cudnn_enabled) -> Tensor
  variants: function

- func: inverse(Tensor self) -> Tensor
  variants: function, method
  dispatch:
    CompositeExplicitAutograd: inverse

- func: inverse.out(Tensor self, *, Tensor(a!) out) -> Tensor(a!)
  dispatch:
    CompositeExplicitAutograd: inverse_out

- func: _inverse_helper(Tensor self) -> Tensor
  variants: function
  dispatch:
    CPU: _inverse_helper_cpu
    CUDA: _inverse_helper_cuda

- func: isclose(Tensor self, Tensor other, float rtol=1e-05, float atol=1e-08, bool equal_nan=False) -> Tensor
  variants: function, method

- func: isnan(Tensor self) -> Tensor
  variants: function, method
  device_check: NoCheck
  device_guard: False
  dispatch:
    CPU, CUDA: isnan
    SparseCPU, SparseCUDA: isnan_sparse

- func: is_distributed(Tensor self) -> bool
  variants: function, method
  device_check: NoCheck
  device_guard: False

- func: is_floating_point(Tensor self) -> bool
  variants: function, method
  device_check: NoCheck
  device_guard: False
  manual_cpp_binding: True

- func: is_complex(Tensor self) -> bool
  variants: function, method
  device_check: NoCheck
  device_guard: False
  manual_cpp_binding: True

- func: isreal(Tensor self) -> Tensor
  variants: function, method

- func: is_nonzero(Tensor self) -> bool
  variants: function, method
  device_check: NoCheck
  device_guard: False

- func: is_same_size(Tensor self, Tensor other) -> bool
  variants: function, method
  device_check: NoCheck
  device_guard: False

- func: is_signed(Tensor self) -> bool
  variants: function, method
  device_check: NoCheck
  device_guard: False
  manual_cpp_binding: True

- func: kl_div(Tensor self, Tensor target, int reduction=Mean, *, bool log_target=False) -> Tensor
  dispatch:
    CompositeExplicitAutograd: kl_div

- func: kl_div_backward(Tensor grad_output, Tensor self, Tensor target, int reduction=Mean, *, bool log_target=False) -> Tensor
  dispatch:
    CPU: kl_div_backward_cpu
    CUDA: kl_div_backward_cuda

- func: kron(Tensor self, Tensor other) -> Tensor
  variants: function, method

- func: kron.out(Tensor self, Tensor other, *, Tensor(a!) out) -> Tensor(a!)

- func: kthvalue(Tensor self, int k, int dim=-1, bool keepdim=False) -> (Tensor values, Tensor indices)
  variants: function, method
  dispatch:
    CompositeExplicitAutograd: kthvalue

- func: kthvalue.values(Tensor self, int k, int dim=-1, bool keepdim=False, *, Tensor(a!) values, Tensor(b!) indices) -> (Tensor(a!) values, Tensor(b!) indices)
  dispatch:
    CPU: kthvalue_out_cpu
    CUDA: kthvalue_out_cuda

- func: kthvalue.dimname(Tensor self, int k, Dimname dim, bool keepdim=False) -> (Tensor values, Tensor indices)
  variants: function, method

- func: kthvalue.dimname_out(Tensor self, int k, Dimname dim, bool keepdim=False, *, Tensor(a!) values, Tensor(b!) indices) -> (Tensor(a!) values, Tensor(b!) indices)

- func: layer_norm(Tensor input, int[] normalized_shape, Tensor? weight=None, Tensor? bias=None, float eps=1e-05, bool cudnn_enable=True) -> Tensor

- func: native_layer_norm(Tensor input, int[] normalized_shape, Tensor? weight, Tensor? bias, float eps) -> (Tensor, Tensor, Tensor)
  dispatch:
    CPU: layer_norm_cpu
    CUDA: layer_norm_cuda
    CompositeImplicitAutograd: math_native_layer_norm

- func: native_layer_norm_backward(Tensor grad_out, Tensor input, int[] normalized_shape, Tensor mean, Tensor rstd, Tensor? weight, Tensor? bias, bool[3] output_mask) -> (Tensor, Tensor, Tensor)
  dispatch:
    CPU: layer_norm_backward_cpu
    CUDA: layer_norm_backward_cuda

- func: nan_to_num(Tensor self, float? nan=None, float? posinf=None, float? neginf=None) -> Tensor
  variants: function, method
  dispatch:
    CompositeExplicitAutograd: nan_to_num

- func: nan_to_num_(Tensor(a!) self, float? nan=None, float? posinf=None, float? neginf=None) -> Tensor(a!)
  variants: function, method
  dispatch:
    CompositeExplicitAutograd: nan_to_num_

- func: nan_to_num.out(Tensor self, float? nan=None, float? posinf=None, float? neginf=None, *, Tensor(a!) out) -> Tensor(a!)
  dispatch:
    CPU, CUDA: nan_to_num_out

- func: linear(Tensor input, Tensor weight, Tensor? bias=None) -> Tensor
  python_module: nn

- func: mkldnn_linear(Tensor self, Tensor weight, Tensor? bias=None) -> Tensor
  python_module: nn
  dispatch:
    MkldnnCPU: mkldnn_linear

- func: mkldnn_linear_backward_input(int[] input_size, Tensor grad_output, Tensor weight) -> Tensor
  dispatch:
    MkldnnCPU: mkldnn_linear_backward_input

- func: mkldnn_linear_backward_weights(Tensor grad_output, Tensor input, Tensor weight, bool bias_defined) -> (Tensor, Tensor)
  dispatch:
    MkldnnCPU: mkldnn_linear_backward_weights

- func: mkldnn_linear_backward(Tensor self, Tensor grad_output, Tensor weight, bool[3] output_mask) -> (Tensor, Tensor, Tensor)
  dispatch:
    MkldnnCPU: mkldnn_linear_backward

- func: fbgemm_linear_int8_weight_fp32_activation(Tensor input, Tensor weight, Tensor packed, Tensor col_offsets, Scalar weight_scale, Scalar weight_zero_point, Tensor bias) -> Tensor

- func: fbgemm_linear_int8_weight(Tensor input, Tensor weight, Tensor packed, Tensor col_offsets, Scalar weight_scale, Scalar weight_zero_point, Tensor bias) -> Tensor

- func: fbgemm_linear_quantize_weight(Tensor input) -> (Tensor, Tensor, float, int)

- func: fbgemm_pack_gemm_matrix_fp16(Tensor input) -> Tensor

- func: fbgemm_linear_fp16_weight_fp32_activation(Tensor input, Tensor packed_weight, Tensor bias) -> Tensor

- func: fbgemm_linear_fp16_weight(Tensor input, Tensor packed_weight, Tensor bias) -> Tensor

- func: fbgemm_pack_quantized_matrix(Tensor input) -> Tensor

- func: fbgemm_pack_quantized_matrix.KN(Tensor input, int K, int N) -> Tensor

- func: ldexp.Tensor(Tensor self, Tensor other) -> Tensor
  variants: function, method

- func: ldexp_(Tensor(a!) self, Tensor other) -> Tensor(a!)
  variants: function, method

- func: ldexp.out(Tensor self, Tensor other, *, Tensor(a!) out) -> Tensor(a!)

- func: linspace(Scalar start, Scalar end, int? steps=None, *, ScalarType? dtype=None, Layout? layout=None, Device? device=None, bool? pin_memory=None) -> Tensor

- func: linspace.out(Scalar start, Scalar end, int? steps=None, *, Tensor(a!) out) -> Tensor(a!)
  dispatch:
    CPU: linspace_cpu_out
    CUDA: linspace_cuda_out

- func: log(Tensor self) -> Tensor
  device_check: NoCheck   # TensorIterator
  structured_delegate: log.out
  variants: function, method

- func: log_(Tensor(a!) self) -> Tensor(a!)
  device_check: NoCheck   # TensorIterator
  structured_delegate: log.out
  variants: function, method

- func: log.out(Tensor self, *, Tensor(a!) out) -> Tensor(a!)
  device_check: NoCheck   # TensorIterator
  structured: True
  structured_inherits: TensorIteratorBase
  dispatch:
    CPU, CUDA: log_out

- func: log10(Tensor self) -> Tensor
  device_check: NoCheck   # TensorIterator
  structured_delegate: log10.out
  variants: function, method

- func: log10_(Tensor(a!) self) -> Tensor(a!)
  device_check: NoCheck   # TensorIterator
  structured_delegate: log10.out
  variants: function, method

- func: log10.out(Tensor self, *, Tensor(a!) out) -> Tensor(a!)
  device_check: NoCheck   # TensorIterator
  structured: True
  structured_inherits: TensorIteratorBase
  dispatch:
    CPU, CUDA: log10_out

- func: log1p(Tensor self) -> Tensor
  device_check: NoCheck   # TensorIterator
  structured_delegate: log1p.out
  variants: function, method
  dispatch:
    SparseCPU, SparseCUDA: log1p_sparse

- func: log1p_(Tensor(a!) self) -> Tensor(a!)
  device_check: NoCheck   # TensorIterator
  structured_delegate: log1p.out
  variants: function, method
  dispatch:
    SparseCPU, SparseCUDA: log1p_sparse_

- func: log1p.out(Tensor self, *, Tensor(a!) out) -> Tensor(a!)
  device_check: NoCheck   # TensorIterator
  structured: True
  structured_inherits: TensorIteratorBase
  dispatch:
    CPU, CUDA: log1p_out
    SparseCPU, SparseCUDA: log1p_out_sparse

- func: log2(Tensor self) -> Tensor
  device_check: NoCheck   # TensorIterator
  structured_delegate: log2.out
  variants: function, method

- func: log2_(Tensor(a!) self) -> Tensor(a!)
  device_check: NoCheck   # TensorIterator
  structured_delegate: log2.out
  variants: function, method

- func: log2.out(Tensor self, *, Tensor(a!) out) -> Tensor(a!)
  device_check: NoCheck   # TensorIterator
  structured: True
  structured_inherits: TensorIteratorBase
  dispatch:
    CPU, CUDA: log2_out

- func: logaddexp.out(Tensor self, Tensor other, *, Tensor(a!) out) -> Tensor(a!)
  dispatch:
    CPU, CUDA: logaddexp_out

- func: logaddexp(Tensor self, Tensor other) -> Tensor
  variants: method, function
  dispatch:
    CompositeExplicitAutograd: logaddexp

- func: logaddexp2.out(Tensor self, Tensor other, *, Tensor(a!) out) -> Tensor(a!)
  dispatch:
    CPU, CUDA: logaddexp2_out

- func: logaddexp2(Tensor self, Tensor other) -> Tensor
  variants: method, function
  dispatch:
    CompositeExplicitAutograd: logaddexp2

- func: xlogy.Tensor(Tensor self, Tensor other) -> Tensor
  device_check: NoCheck   # TensorIterator
  variants: function, method
  dispatch:
    CPU, CUDA: xlogy

- func: xlogy.Scalar_Self(Scalar self, Tensor other) -> Tensor
  device_check: NoCheck   # TensorIterator
  variants: function
  dispatch:
    CPU, CUDA: xlogy

- func: xlogy.Scalar_Other(Tensor self, Scalar other) -> Tensor
  device_check: NoCheck   # TensorIterator
  variants: function, method
  dispatch:
    CPU, CUDA: xlogy

# xlogy: inplace variant
- func: xlogy_.Tensor(Tensor(a!) self, Tensor other) -> Tensor(a!)
  device_check: NoCheck   # TensorIterator
  variants: function, method
  dispatch:
    CPU, CUDA: xlogy_

- func: xlogy_.Scalar_Other(Tensor(a!) self, Scalar other) -> Tensor(a!)
  device_check: NoCheck   # TensorIterator
  variants: function, method
  dispatch:
    CPU, CUDA: xlogy_

# xlogy: out variant
- func: xlogy.OutTensor(Tensor self, Tensor other, *, Tensor(a!) out) -> Tensor(a!)
  device_check: NoCheck   # TensorIterator
  variants: function
  dispatch:
    CPU, CUDA: xlogy_out

- func: xlogy.OutScalar_Self(Scalar self, Tensor other, *, Tensor(a!) out) -> Tensor(a!)
  device_check: NoCheck   # TensorIterator
  variants: function
  dispatch:
    CPU, CUDA: xlogy_out

- func: xlogy.OutScalar_Other(Tensor self, Scalar other, *, Tensor(a!) out) -> Tensor(a!)
  device_check: NoCheck   # TensorIterator
  variants: function
  dispatch:
    CPU, CUDA: xlogy_out

- func: logdet(Tensor self) -> Tensor
  variants: function, method
  dispatch:
    CompositeExplicitAutograd: logdet

- func: logspace(Scalar start, Scalar end, int? steps=None, float base=10.0, *, ScalarType? dtype=None, Layout? layout=None, Device? device=None, bool? pin_memory=None) -> Tensor

- func: logspace.out(Scalar start, Scalar end, int? steps=None, float base=10.0, *, Tensor(a!) out) -> Tensor(a!)
  dispatch:
    CPU: logspace_cpu_out
    CUDA: logspace_cuda_out

# log_softmax allows positional dtype, unlike most operators, because kwonly is BC-breaking when loading jit models.
- func: log_softmax.int(Tensor self, int dim, ScalarType? dtype=None) -> Tensor
  variants: function, method

- func: log_softmax.Dimname(Tensor self, Dimname dim, *, ScalarType? dtype=None) -> Tensor
  variants: function, method

- func: _log_softmax(Tensor self, int dim, bool half_to_float) -> Tensor
  dispatch:
    CPU: log_softmax_cpu
    CUDA: log_softmax_cuda

- func: _log_softmax_backward_data(Tensor grad_output, Tensor output, int dim, Tensor self) -> Tensor
  dispatch:
    CPU: log_softmax_backward_cpu
    CUDA: log_softmax_backward_cuda

- func: _logcumsumexp(Tensor self, int dim) -> Tensor
  dispatch:
    CPU: _logcumsumexp_cpu
    CUDA: _logcumsumexp_cuda

- func: _logcumsumexp.out(Tensor self, int dim, *, Tensor(a!) out) -> Tensor(a!)
  dispatch:
    CPU: _logcumsumexp_out_cpu
    CUDA: _logcumsumexp_out_cuda

- func: logcumsumexp(Tensor self, int dim) -> Tensor
  variants: function, method
  dispatch:
    CompositeExplicitAutograd: logcumsumexp

- func: logcumsumexp.out(Tensor self, int dim, *, Tensor(a!) out) -> Tensor(a!)
  dispatch:
    CompositeExplicitAutograd: logcumsumexp_out

- func: logcumsumexp.dimname(Tensor self, Dimname dim) -> Tensor
  variants: function, method

- func: logcumsumexp.dimname_out(Tensor self, Dimname dim, *, Tensor(a!) out) -> Tensor(a!)

- func: logsumexp(Tensor self, int[1] dim, bool keepdim=False) -> Tensor
  device_check: NoCheck   # TensorIterator
  variants: function, method
  dispatch:
    CompositeExplicitAutograd: logsumexp

- func: logsumexp.out(Tensor self, int[1] dim, bool keepdim=False, *, Tensor(a!) out) -> Tensor(a!)
  device_check: NoCheck   # TensorIterator
  dispatch:
    CompositeExplicitAutograd: logsumexp_out

- func: logsumexp.names(Tensor self, Dimname[1] dim, bool keepdim=False) -> Tensor
  device_check: NoCheck   # TensorIterator
  variants: function, method

- func: logsumexp.names_out(Tensor self, Dimname[1] dim, bool keepdim=False, *, Tensor(a!) out) -> Tensor(a!)
  device_check: NoCheck   # TensorIterator

- func: margin_ranking_loss(Tensor input1, Tensor input2, Tensor target, float margin=0.0, int reduction=Mean) -> Tensor

- func: matmul(Tensor self, Tensor other) -> Tensor
  variants: function, method

- func: matmul.out(Tensor self, Tensor other, *, Tensor(a!) out) -> Tensor(a!)

- func: matrix_rank.tol(Tensor self, float tol, bool symmetric=False) -> Tensor

- func: matrix_rank(Tensor self, bool symmetric=False) -> Tensor

# Alias to linalg.matrix_power
- func: matrix_power(Tensor self, int n) -> Tensor
  variants: function, method

# Alias to linalg.matrix_power
- func: matrix_power.out(Tensor self, int n, *, Tensor(a!) out) -> Tensor(a!)

- func: matrix_exp(Tensor self) -> Tensor
  variants: function, method
  dispatch:
    CPU, CUDA: matrix_exp

- func: matrix_exp_backward(Tensor self, Tensor grad) -> Tensor

- func: _aminmax(Tensor self) -> (Tensor, Tensor)
  variants: function
  dispatch:
    CPU, CUDA: _aminmax_all

- func: _aminmax.dim(Tensor self, int dim, bool keepdim=False) -> (Tensor, Tensor)
  variants: function
  dispatch:
    CPU, CUDA: _aminmax

- func: _compute_linear_combination(Tensor input, Tensor coefficients) -> Tensor
  dispatch:
    CPU, CUDA: _compute_linear_combination

- func: _compute_linear_combination.out(Tensor input, Tensor coefficients, *, Tensor(a!) out) -> Tensor(a!)
  dispatch:
    CPU, CUDA: _compute_linear_combination_out

- func: max.dim(Tensor self, int dim, bool keepdim=False) -> (Tensor values, Tensor indices)
  device_check: NoCheck   # TensorIterator
  variants: function, method
  dispatch:
    CPU, CUDA, QuantizedCPU, QuantizedCUDA: max

- func: max.dim_max(Tensor self, int dim, bool keepdim=False, *, Tensor(a!) max, Tensor(b!) max_values) -> (Tensor(a!) values, Tensor(b!) indices)
  device_check: NoCheck   # TensorIterator
  dispatch:
    CPU, CUDA: max_out

- func: max.names_dim(Tensor self, Dimname dim, bool keepdim=False) -> (Tensor values, Tensor indices)
  device_check: NoCheck   # TensorIterator
  variants: function, method

- func: max.names_dim_max(Tensor self, Dimname dim, bool keepdim=False, *, Tensor(a!) max, Tensor(b!) max_values) -> (Tensor(a!) values, Tensor(b!) indices)
  device_check: NoCheck   # TensorIterator

- func: value_selecting_reduction_backward(Tensor grad, int dim, Tensor indices, int[] sizes, bool keepdim) -> Tensor
  variants: function
  device_check: NoCheck
  device_guard: False

- func: amax(Tensor self, int[1] dim=[], bool keepdim=False) -> Tensor
  variants: function, method
  dispatch:
    CompositeExplicitAutograd: amax

- func: amax.out(Tensor self, int[1] dim=[], bool keepdim=False, *, Tensor(a!) out) -> Tensor(a!)
  dispatch:
    CPU, CUDA: amax_out

# Return: (Tensor output, Tensor indices)
- func: max_pool1d_with_indices(Tensor self, int[1] kernel_size, int[1] stride=[], int[1] padding=0, int[1] dilation=1, bool ceil_mode=False) -> (Tensor, Tensor)

- func: max_pool1d(Tensor self, int[1] kernel_size, int[1] stride=[], int[1] padding=0, int[1] dilation=1, bool ceil_mode=False) -> Tensor

- func: max_pool2d(Tensor self, int[2] kernel_size, int[2] stride=[], int[2] padding=0, int[2] dilation=1, bool ceil_mode=False) -> Tensor

- func: mkldnn_max_pool2d(Tensor self, int[2] kernel_size, int[2] stride=[], int[2] padding=0, int[2] dilation=1, bool ceil_mode=False) -> Tensor
  dispatch:
    MkldnnCPU: mkldnn_max_pool2d

- func: mkldnn_max_pool2d_backward(Tensor grad_output, Tensor output, Tensor input, int[2] kernel_size, int[2] stride=[], int[2] padding=0, int[2] dilation=1, bool ceil_mode=False) -> Tensor
  dispatch:
    MkldnnCPU: mkldnn_max_pool2d_backward

- func: mkldnn_max_pool3d(Tensor self, int[3] kernel_size, int[3] stride=[], int[3] padding=0, int[3] dilation=1, bool ceil_mode=False) -> Tensor
  dispatch:
    MkldnnCPU: mkldnn_max_pool3d

- func: mkldnn_max_pool3d_backward(Tensor grad_output, Tensor output, Tensor input, int[3] kernel_size, int[3] stride=[], int[3] padding=0, int[3] dilation=1, bool ceil_mode=False) -> Tensor
  dispatch:
    MkldnnCPU: mkldnn_max_pool3d_backward

- func: quantized_max_pool1d(Tensor self, int[1] kernel_size, int[1] stride=[], int[1] padding=0, int[1] dilation=1, bool ceil_mode=False) -> Tensor
  dispatch:
    QuantizedCPU: quantized_max_pool1d

- func: quantized_max_pool2d(Tensor self, int[2] kernel_size, int[2] stride=[], int[2] padding=0, int[2] dilation=1, bool ceil_mode=False) -> Tensor
  dispatch:
    QuantizedCPU: quantized_max_pool2d

- func: max_pool3d(Tensor self, int[3] kernel_size, int[3] stride=[], int[3] padding=0, int[3] dilation=1, bool ceil_mode=False) -> Tensor

# The CPU and GPU dispatch variants are named weirdly here because otherwise there
# are namespacing issues in C++
- func: mean(Tensor self, *, ScalarType? dtype=None) -> Tensor
  device_check: NoCheck   # TensorIterator
  variants: function, method
  dispatch:
    CPU, CUDA: mean_cpu_gpu
    QuantizedCPU: mean_quantized_cpu

- func: mean.dim(Tensor self, int[1] dim, bool keepdim=False, *, ScalarType? dtype=None) -> Tensor
  device_check: NoCheck   # TensorIterator
  variants: function, method
  dispatch:
    CPU, CUDA: mean_cpu_gpu
    QuantizedCPU: mean_quantized_cpu

- func: mean.out(Tensor self, int[1] dim, bool keepdim=False, *, ScalarType? dtype=None, Tensor(a!) out) -> Tensor(a!)
  device_check: NoCheck   # TensorIterator
  dispatch:
    CPU, CUDA: mean_out_cpu_gpu
    QuantizedCPU: mean_out_quantized_cpu

- func: mean.names_dim(Tensor self, Dimname[1] dim, bool keepdim=False, *, ScalarType? dtype=None) -> Tensor
  device_check: NoCheck   # TensorIterator
  variants: function, method

- func: mean.names_out(Tensor self, Dimname[1] dim, bool keepdim=False, *, ScalarType? dtype=None, Tensor(a!) out) -> Tensor(a!)
  device_check: NoCheck   # TensorIterator

- func: median(Tensor self) -> Tensor
  variants: function, method
  dispatch:
    CPU: median_cpu
    CUDA: median_cuda

- func: median.dim(Tensor self, int dim, bool keepdim=False) -> (Tensor values, Tensor indices)
  variants: function, method
  dispatch:
    CompositeExplicitAutograd: median

- func: median.dim_values(Tensor self, int dim, bool keepdim=False, *, Tensor(a!) values, Tensor(b!) indices) -> (Tensor(a!) values, Tensor(b!) indices)
  dispatch:
    CPU: median_out_cpu
    CUDA: median_out_cuda

- func: median.names_dim(Tensor self, Dimname dim, bool keepdim=False) -> (Tensor values, Tensor indices)
  variants: function, method

- func: median.names_dim_values(Tensor self, Dimname dim, bool keepdim=False, *, Tensor(a!) values, Tensor(b!) indices) -> (Tensor(a!) values, Tensor(b!) indices)

- func: nanmedian(Tensor self) -> Tensor
  variants: function, method
  dispatch:
    CPU: nanmedian_cpu
    CUDA: nanmedian_cuda

- func: nanmedian.dim(Tensor self, int dim, bool keepdim=False) -> (Tensor values, Tensor indices)
  variants: function, method
  dispatch:
    CompositeExplicitAutograd: nanmedian

- func: nanmedian.dim_values(Tensor self, int dim, bool keepdim=False, *, Tensor(a!) values, Tensor(b!) indices) -> (Tensor(a!) values, Tensor(b!) indices)
  dispatch:
    CPU: nanmedian_out_cpu
    CUDA: nanmedian_out_cuda

- func: nanmedian.names_dim(Tensor self, Dimname dim, bool keepdim=False) -> (Tensor values, Tensor indices)
  variants: function, method

- func: nanmedian.names_dim_values(Tensor self, Dimname dim, bool keepdim=False, *, Tensor(a!) values, Tensor(b!) indices) -> (Tensor(a!) values, Tensor(b!) indices)

- func: min.dim(Tensor self, int dim, bool keepdim=False) -> (Tensor values, Tensor indices)
  device_check: NoCheck   # TensorIterator
  variants: function, method
  dispatch:
    CPU, CUDA, QuantizedCPU, QuantizedCUDA: min

- func: min.dim_min(Tensor self, int dim, bool keepdim=False, *, Tensor(a!) min, Tensor(b!) min_indices) -> (Tensor(a!) values, Tensor(b!) indices)
  device_check: NoCheck   # TensorIterator
  dispatch:
    CPU, CUDA: min_out

- func: min.names_dim(Tensor self, Dimname dim, bool keepdim=False) -> (Tensor values, Tensor indices)
  device_check: NoCheck   # TensorIterator
  variants: function, method

- func: min.names_dim_min(Tensor self, Dimname dim, bool keepdim=False, *, Tensor(a!) min, Tensor(b!) min_indices) -> (Tensor(a!) values, Tensor(b!) indices)
  device_check: NoCheck   # TensorIterator

- func: amin(Tensor self, int[1] dim=[], bool keepdim=False) -> Tensor
  variants: function, method
  dispatch:
    CompositeExplicitAutograd: amin

- func: amin.out(Tensor self, int[1] dim=[], bool keepdim=False, *, Tensor(a!) out) -> Tensor(a!)
  dispatch:
    CPU, CUDA: amin_out

- func: mkldnn_convolution(Tensor self, Tensor weight, Tensor? bias, int[] padding, int[] stride, int[] dilation, int groups) -> Tensor
  dispatch:
    CompositeExplicitAutograd: mkldnn_convolution

- func: mkldnn_convolution_backward_input(int[] self_size, Tensor grad_output, Tensor weight, int[] padding, int[] stride, int[] dilation, int groups, bool bias_defined) -> Tensor

- func: mkldnn_convolution_backward_weights(int[] weight_size, Tensor grad_output, Tensor self, int[] padding, int[] stride, int[] dilation, int groups, bool bias_defined) -> (Tensor, Tensor)

- func: mkldnn_convolution_backward(Tensor self, Tensor grad_output, Tensor weight, int[] padding, int[] stride, int[] dilation, int groups, bool[3] output_mask) -> (Tensor, Tensor, Tensor)
  dispatch:
    CompositeExplicitAutograd: mkldnn_convolution_backward

- func: miopen_batch_norm(Tensor input, Tensor weight, Tensor? bias, Tensor? running_mean, Tensor? running_var, bool training, float exponential_average_factor, float epsilon) -> (Tensor, Tensor, Tensor)
  dispatch:
    CUDA: miopen_batch_norm

- func: miopen_batch_norm_backward(Tensor input, Tensor grad_output, Tensor weight, Tensor? running_mean, Tensor? running_var, Tensor? save_mean, Tensor? save_var, float epsilon) -> (Tensor, Tensor, Tensor)
  dispatch:
    CUDA: miopen_batch_norm_backward

- func: miopen_convolution(Tensor self, Tensor weight, Tensor? bias, int[] padding, int[] stride, int[] dilation, int groups, bool benchmark, bool deterministic) -> Tensor
  dispatch:
    CUDA: miopen_convolution

- func: miopen_convolution_backward_input(int[] self_size, Tensor grad_output, Tensor weight, int[] padding, int[] stride, int[] dilation, int groups, bool benchmark, bool deterministic) -> Tensor
  dispatch:
    CUDA: miopen_convolution_backward_input

- func: miopen_convolution_backward(Tensor self, Tensor grad_output, Tensor weight, int[] padding, int[] stride, int[] dilation, int groups, bool benchmark, bool deterministic, bool[3] output_mask) -> (Tensor, Tensor, Tensor)
  dispatch:
    CUDA: miopen_convolution_backward

- func: miopen_convolution_backward_bias(Tensor grad_output) -> Tensor
  dispatch:
    CUDA: miopen_convolution_backward_bias

- func: miopen_convolution_backward_weight(int[] weight_size, Tensor grad_output, Tensor self, int[] padding, int[] stride, int[] dilation, int groups, bool benchmark, bool deterministic) -> Tensor
  dispatch:
    CUDA: miopen_convolution_backward_weight

- func: miopen_convolution_transpose(Tensor self, Tensor weight, Tensor? bias, int[] padding, int[] output_padding, int[] stride, int[] dilation, int groups, bool benchmark, bool deterministic) -> Tensor
  dispatch:
    CUDA: miopen_convolution_transpose

# NB: output_padding not strictly needed here, but it's helpful for the float
# backwards
- func: miopen_convolution_transpose_backward(Tensor self, Tensor grad_output, Tensor weight, int[] padding, int[] output_padding, int[] stride, int[] dilation, int groups, bool benchmark, bool deterministic, bool[3] output_mask) -> (Tensor, Tensor, Tensor)
  dispatch:
    CUDA: miopen_convolution_transpose_backward

- func: miopen_convolution_transpose_backward_input(Tensor grad_output, Tensor weight, int[] padding, int[] stride, int[] dilation, int groups, bool benchmark, bool deterministic) -> Tensor
  dispatch:
    CUDA: miopen_convolution_transpose_backward_input

- func: miopen_convolution_transpose_backward_weight(int[] weight_size, Tensor grad_output, Tensor self, int[] padding, int[] stride, int[] dilation, int groups, bool benchmark, bool deterministic) -> Tensor
  dispatch:
    CUDA: miopen_convolution_transpose_backward_weight

- func: miopen_depthwise_convolution(Tensor self, Tensor weight, Tensor? bias, int[] padding, int[] stride, int[] dilation, int groups, bool benchmark, bool deterministic) -> Tensor
  dispatch:
    CUDA: miopen_depthwise_convolution

- func: miopen_depthwise_convolution_backward_input(int[] self_size, Tensor grad_output, Tensor weight, int[] padding, int[] stride, int[] dilation, int groups, bool benchmark, bool deterministic) -> Tensor
  dispatch:
    CUDA: miopen_depthwise_convolution_backward_input

- func: miopen_depthwise_convolution_backward(Tensor self, Tensor grad_output, Tensor weight, int[] padding, int[] stride, int[] dilation, int groups, bool benchmark, bool deterministic, bool[3] output_mask) -> (Tensor, Tensor, Tensor)
  dispatch:
    CUDA: miopen_depthwise_convolution_backward

- func: miopen_depthwise_convolution_backward_weight(int[] weight_size, Tensor grad_output, Tensor self, int[] padding, int[] stride, int[] dilation, int groups, bool benchmark, bool deterministic) -> Tensor
  dispatch:
    CUDA: miopen_depthwise_convolution_backward_weight

- func: miopen_rnn(Tensor input, Tensor[] weight, int weight_stride0, Tensor hx, Tensor? cx, int mode, int hidden_size, int num_layers, bool batch_first, float dropout, bool train, bool bidirectional, int[] batch_sizes, Tensor? dropout_state) -> (Tensor, Tensor, Tensor, Tensor, Tensor)
  dispatch:
    CUDA: miopen_rnn

- func: miopen_rnn_backward(Tensor input, Tensor[] weight, int weight_stride0, Tensor weight_buf, Tensor hx, Tensor? cx, Tensor output, Tensor? grad_output, Tensor? grad_hy, Tensor? grad_cy, int mode, int hidden_size, int num_layers, bool batch_first, float dropout, bool train, bool bidirectional, int[] batch_sizes, Tensor? dropout_state, Tensor reserve, bool[4] output_mask) -> (Tensor, Tensor, Tensor, Tensor[])
  dispatch:
    CUDA: miopen_rnn_backward

- func: mm(Tensor self, Tensor mat2) -> Tensor
  variants: function, method
  dispatch:
    CPU: mm_cpu
    CUDA: mm_cuda
    SparseCPU, SparseCUDA, SparseCsrCPU: _sparse_mm

- func: mm.out(Tensor self, Tensor mat2, *, Tensor(a!) out) -> Tensor(a!)
  dispatch:
    CPU: mm_cpu_out
    CUDA: mm_out_cuda
    SparseCPU, SparseCUDA: _sparse_mm_out
    SparseCsrCPU: _sparse_csr_mm_out

- func: _sparse_mm(Tensor sparse, Tensor dense) -> Tensor

- func: _sparse_sparse_matmul(Tensor self, Tensor other) -> Tensor
  dispatch:
    SparseCPU: sparse_sparse_matmul_cpu
    SparseCUDA: sparse_sparse_matmul_cuda

- func: _sparse_mask_helper(Tensor t, Tensor mask_indices) -> Tensor
  dispatch:
    SparseCPU: sparse_mask_helper_cpu
    SparseCUDA: sparse_mask_helper_cuda

- func: mode(Tensor self, int dim=-1, bool keepdim=False) -> (Tensor values, Tensor indices)
  variants: function, method
  dispatch:
    CPU, CUDA: mode

- func: mode.values(Tensor self, int dim=-1, bool keepdim=False, *, Tensor(a!) values, Tensor(b!) indices) -> (Tensor(a!) values, Tensor(b!) indices)
  dispatch:
    CompositeExplicitAutograd: mode_out

- func: mode.dimname(Tensor self, Dimname dim, bool keepdim=False) -> (Tensor values, Tensor indices)
  variants: function, method

- func: mode.dimname_out(Tensor self, Dimname dim, bool keepdim=False, *, Tensor(a!) values, Tensor(b!) indices) -> (Tensor(a!) values, Tensor(b!) indices)

- func: mul.Tensor(Tensor self, Tensor other) -> Tensor
  device_check: NoCheck   # TensorIterator
  structured_delegate: mul.out
  variants: function, method
  dispatch:
    SparseCPU, SparseCUDA: mul_sparse
    MkldnnCPU: mkldnn_mul

- func: mul_.Tensor(Tensor(a!) self, Tensor other) -> Tensor(a!)
  device_check: NoCheck   # TensorIterator
  structured_delegate: mul.out
  variants: method
  dispatch:
    SparseCPU, SparseCUDA: mul_sparse_
    MkldnnCPU: mkldnn_mul_

- func: mul.out(Tensor self, Tensor other, *, Tensor(a!) out) -> Tensor(a!)
  device_check: NoCheck   # TensorIterator
  structured: True
  structured_inherits: TensorIteratorBase
  dispatch:
    CPU, CUDA: mul_out
    SparseCPU: mul_out_sparse_cpu
    SparseCUDA: mul_out_sparse_cuda
    MkldnnCPU: mkldnn_mul_out

  # For C++ only, until we have conversion from C++ numbers to Tensor
- func: mul.Scalar(Tensor self, Scalar other) -> Tensor
  device_check: NoCheck   # TensorIterator
  variants: function, method
  dispatch:
    CompositeExplicitAutograd: mul

- func: mul_.Scalar(Tensor(a!) self, Scalar other) -> Tensor(a!)
  device_check: NoCheck   # TensorIterator
  variants: method
  dispatch:
    CompositeExplicitAutograd: mul_

# multiply, alias for mul
- func: multiply.Tensor(Tensor self, Tensor other) -> Tensor
  variants: function, method

- func: multiply_.Tensor(Tensor(a!) self, Tensor other) -> Tensor(a!)
  variants: method

- func: multiply.out(Tensor self, Tensor other, *, Tensor(a!) out) -> Tensor(a!)

- func: multiply.Scalar(Tensor self, Scalar other) -> Tensor
  variants: function, method

- func: multiply_.Scalar(Tensor(a!) self, Scalar other) -> Tensor(a!)
  variants: method

- func: mv(Tensor self, Tensor vec) -> Tensor
  variants: function, method
  dispatch:
    CPU, CUDA: mv
    SparseCPU, SparseCUDA, SparseCsrCPU: mv_sparse

- func: mv.out(Tensor self, Tensor vec, *, Tensor(a!) out) -> Tensor(a!)
  dispatch:
    CompositeExplicitAutograd: mv_out

- func: mvlgamma(Tensor self, int p) -> Tensor
  device_check: NoCheck   # TensorIterator
  variants: function, method
  dispatch:
    CompositeExplicitAutograd: mvlgamma

- func: mvlgamma_(Tensor(a!) self, int p) -> Tensor(a!)
  device_check: NoCheck   # TensorIterator
  variants: method
  dispatch:
    CompositeExplicitAutograd: mvlgamma_

- func: narrow_copy(Tensor self, int dim, int start, int length) -> Tensor
  variants: function, method
  dispatch:
    CPU: narrow_copy_dense_cpu
    SparseCPU, SparseCUDA: narrow_copy_sparse
    CompositeExplicitAutograd: narrow_copy_dense

- func: narrow_copy.out(Tensor self, int dim, int start, int length, *, Tensor(a!) out) -> Tensor(a!)
  dispatch:
    CPU: narrow_copy_dense_cpu_out

- func: narrow(Tensor(a) self, int dim, int start, int length) -> Tensor(a)
  variants: function, method
  device_check: NoCheck
  device_guard: False

- func: narrow.Tensor(Tensor(a) self, int dim, Tensor start, int length) -> Tensor(a)
  variants: function, method
  device_check: NoCheck
  device_guard: False

- func: native_batch_norm(Tensor input, Tensor? weight, Tensor? bias, Tensor? running_mean, Tensor? running_var, bool training, float momentum, float eps) -> (Tensor, Tensor, Tensor)
  dispatch:
    CPU: batch_norm_cpu
    CUDA: batch_norm_cuda
    MkldnnCPU: mkldnn_batch_norm

- func: native_batch_norm.out(Tensor input, Tensor? weight, Tensor? bias, Tensor? running_mean, Tensor? running_var, bool training, float momentum, float eps, *, Tensor(a!) out, Tensor(b!) save_mean, Tensor(c!) save_invstd) -> (Tensor(a!), Tensor(b!), Tensor(c!))
  dispatch:
    CUDA: batch_norm_cuda_out

- func: batch_norm_stats(Tensor input, float eps) -> (Tensor, Tensor)
  dispatch:
    CUDA: batch_norm_stats_cuda

- func: batch_norm_elemt(Tensor input, Tensor? weight, Tensor? bias, Tensor mean, Tensor invstd, float eps) -> Tensor
  dispatch:
    CUDA: batch_norm_elemt_cuda

- func: batch_norm_elemt.out(Tensor input, Tensor? weight, Tensor? bias, Tensor mean, Tensor invstd, float eps, *, Tensor(a!) out) -> Tensor(a!)
  dispatch:
    CUDA: batch_norm_elemt_cuda_out

# for backward compatibility
- func: batch_norm_gather_stats(Tensor input, Tensor mean, Tensor invstd, Tensor? running_mean, Tensor? running_var, float momentum, float eps, int count) -> (Tensor, Tensor)
  dispatch:
    CUDA: batch_norm_gather_stats_cuda

- func: batch_norm_gather_stats_with_counts(Tensor input, Tensor mean, Tensor invstd, Tensor? running_mean, Tensor? running_var, float momentum, float eps, Tensor counts) -> (Tensor, Tensor)
  dispatch:
    CUDA: batch_norm_gather_stats_with_counts_cuda

- func: native_batch_norm_backward(Tensor grad_out, Tensor input, Tensor? weight, Tensor? running_mean, Tensor? running_var, Tensor? save_mean, Tensor? save_invstd, bool train, float eps, bool[3] output_mask) -> (Tensor, Tensor, Tensor)
  dispatch:
    CPU: batch_norm_backward_cpu
    CUDA: batch_norm_backward_cuda
    MkldnnCPU: mkldnn_batch_norm_backward

- func: batch_norm_backward_reduce(Tensor grad_out, Tensor input, Tensor mean, Tensor invstd, Tensor? weight, bool input_g, bool weight_g, bool bias_g) -> (Tensor, Tensor, Tensor, Tensor)
  dispatch:
    CUDA: batch_norm_backward_reduce_cuda

- func: batch_norm_backward_elemt(Tensor grad_out, Tensor input, Tensor mean, Tensor invstd, Tensor? weight, Tensor mean_dy, Tensor mean_dy_xmu, Tensor count) -> Tensor
  dispatch:
    CUDA: batch_norm_backward_elemt_cuda

- func: batch_norm_update_stats(Tensor input, Tensor? running_mean, Tensor? running_var, float momentum) -> (Tensor, Tensor)
  dispatch:
    CPU: batch_norm_update_stats_cpu
    CUDA: batch_norm_update_stats_cuda

- func: is_vulkan_available() -> bool

- func: _nnpack_available() -> bool

- func: _nnpack_spatial_convolution(Tensor input, Tensor weight, Tensor? bias, int[2] padding, int[2] stride=1) -> Tensor
  variants: function
  dispatch:
    CompositeExplicitAutograd: _nnpack_spatial_convolution

- func: _nnpack_spatial_convolution_backward(Tensor input, Tensor grad_output, Tensor weight, int[2] padding, bool[3] output_mask) -> (Tensor, Tensor, Tensor)
  variants: function

- func: _nnpack_spatial_convolution_backward_input(Tensor input, Tensor grad_output, Tensor weight, int[2] padding) -> Tensor
  variants: function

- func: _nnpack_spatial_convolution_backward_weight(Tensor input, int[] weightsize, Tensor grad_output, int[2] padding) -> Tensor
  variants: function

- func: ones.names(int[] size, *, Dimname[]? names, ScalarType? dtype=None, Layout? layout=None, Device? device=None, bool? pin_memory=None) -> Tensor
  device_check: NoCheck
  device_guard: False

- func: ones(int[] size, *, ScalarType? dtype=None, Layout? layout=None, Device? device=None, bool? pin_memory=None) -> Tensor

- func: ones.out(int[] size, *, Tensor(a!) out) -> Tensor(a!)

- func: ones_like(Tensor self, *, ScalarType? dtype=None, Layout? layout=None, Device? device=None, bool? pin_memory=None, MemoryFormat? memory_format=None) -> Tensor

- func: pairwise_distance(Tensor x1, Tensor x2, float p=2, float eps=1e-06, bool keepdim=False) -> Tensor

- func: cdist(Tensor x1, Tensor x2, float p=2, int? compute_mode=None) -> Tensor

- func: _euclidean_dist(Tensor x1, Tensor x2) -> Tensor
  dispatch:
    CompositeExplicitAutograd: _euclidean_dist

- func: _cdist_forward(Tensor x1, Tensor x2, float p, int? compute_mode) -> Tensor
  dispatch:
    CPU, CUDA: _cdist_forward

- func: _cdist_backward(Tensor grad, Tensor x1, Tensor x2, float p, Tensor cdist) -> Tensor
  dispatch:
    CPU, CUDA: _cdist_backward

- func: pdist(Tensor self, float p=2) -> Tensor

- func: _pdist_forward(Tensor self, float p=2) -> Tensor
  dispatch:
    CPU, CUDA: _pdist_forward

- func: _pdist_backward(Tensor grad, Tensor self, float p, Tensor pdist) -> Tensor
  dispatch:
    CPU, CUDA: _pdist_backward

- func: cosine_similarity(Tensor x1, Tensor x2, int dim=1, float eps=1e-08) -> Tensor
  variants: function

- func: permute(Tensor(a) self, int[] dims) -> Tensor(a)
  variants: function, method
  dispatch:
    CompositeExplicitAutograd: permute

- func: movedim.intlist(Tensor(a) self, int[] source, int[] destination) -> Tensor(a)
  variants: function, method

- func: movedim.int(Tensor(a) self, int source, int destination) -> Tensor(a)
  variants: function, method

# moveaxis, alias for movedim
- func: moveaxis.intlist(Tensor(a) self, int[] source, int[] destination) -> Tensor(a)
  variants: function, method

- func: moveaxis.int(Tensor(a) self, int source, int destination) -> Tensor(a)
  variants: function, method

# Only exposed from C++ -- in Python,
# we expose it as an attribute `T`, not a function.
#
# I'd like to name this "T" in C++ too, but
# calling a native function "T" causes undefined
# behavior on Windows, for reasons I don't understand
# (maybe related to capital letter collation somehow...)
- func: numpy_T(Tensor(a) self) -> Tensor(a)
  variants: method

- func: pixel_shuffle(Tensor self, int upscale_factor) -> Tensor

- func: pixel_unshuffle(Tensor self, int downscale_factor) -> Tensor

- func: channel_shuffle(Tensor self, int groups) -> Tensor
  dispatch:
    CPU: channel_shuffle
    QuantizedCPU: channel_shuffle_quantized_cpu

- func: is_pinned(Tensor self) -> bool
  variants: method

- func: pin_memory(Tensor(a) self) -> Tensor(a)
  variants: method

- func: pinverse(Tensor self, float rcond=1e-15) -> Tensor
  variants: function, method

- func: poisson_nll_loss(Tensor input, Tensor target, bool log_input, bool full, float eps, int reduction) -> Tensor
  variants: function

- func: rad2deg(Tensor self) -> Tensor
  variants: function, method
  dispatch:
    CompositeExplicitAutograd: rad2deg

- func: rad2deg_(Tensor(a!) self) -> Tensor(a!)
  variants: function, method
  dispatch:
    CompositeExplicitAutograd: rad2deg_

- func: rad2deg.out(Tensor self, *, Tensor(a!) out) -> Tensor(a!)
  dispatch:
    CompositeExplicitAutograd: rad2deg_out

- func: deg2rad(Tensor self) -> Tensor
  variants: function, method
  dispatch:
    CompositeExplicitAutograd: deg2rad

- func: deg2rad_(Tensor(a!) self) -> Tensor(a!)
  variants: function, method
  dispatch:
    CompositeExplicitAutograd: deg2rad_

- func: deg2rad.out(Tensor self, *, Tensor(a!) out) -> Tensor(a!)
  dispatch:
    CompositeExplicitAutograd: deg2rad_out

- func: scalar_tensor(Scalar s, *, ScalarType? dtype=None, Layout? layout=None, Device? device=None, bool? pin_memory=None) -> Tensor

- func: rand.names(int[] size, *, Dimname[]? names, ScalarType? dtype=None, Layout? layout=None, Device? device=None, bool? pin_memory=None) -> Tensor
  device_check: NoCheck
  device_guard: False

- func: rand.generator_with_names(int[] size, *, Generator? generator, Dimname[]? names, ScalarType? dtype=None, Layout? layout=None, Device? device=None, bool? pin_memory=None) -> Tensor
  device_check: NoCheck
  device_guard: False

- func: rand(int[] size, *, ScalarType? dtype=None, Layout? layout=None, Device? device=None, bool? pin_memory=None) -> Tensor

- func: rand.generator(int[] size, *, Generator? generator, ScalarType? dtype=None, Layout? layout=None, Device? device=None, bool? pin_memory=None) -> Tensor

- func: rand.out(int[] size, *, Tensor(a!) out) -> Tensor(a!)

- func: rand.generator_out(int[] size, *, Generator? generator, Tensor(a!) out) -> Tensor(a!)

- func: rand_like(Tensor self, *, ScalarType? dtype=None, Layout? layout=None, Device? device=None, bool? pin_memory=None, MemoryFormat? memory_format=None) -> Tensor

- func: randint(int high, int[] size, *, ScalarType? dtype=None, Layout? layout=None, Device? device=None, bool? pin_memory=None) -> Tensor

- func: randint.generator(int high, int[] size, *, Generator? generator, ScalarType? dtype=None, Layout? layout=None, Device? device=None, bool? pin_memory=None) -> Tensor

- func: randint.low(int low, int high, int[] size, *, ScalarType? dtype=None, Layout? layout=None, Device? device=None, bool? pin_memory=None) -> Tensor

- func: randint.low_generator(int low, int high, int[] size, *, Generator? generator, ScalarType? dtype=None, Layout? layout=None, Device? device=None, bool? pin_memory=None) -> Tensor

- func: randint.out(int high, int[] size, *, Tensor(a!) out) -> Tensor(a!)

- func: randint.generator_out(int high, int[] size, *, Generator? generator, Tensor(a!) out) -> Tensor(a!)

- func: randint.low_out(int low, int high, int[] size, *, Tensor(a!) out) -> Tensor(a!)

- func: randint.low_generator_out(int low, int high, int[] size, *, Generator? generator, Tensor(a!) out) -> Tensor(a!)

- func: randint_like(Tensor self, int high, *, ScalarType? dtype=None, Layout? layout=None, Device? device=None, bool? pin_memory=None, MemoryFormat? memory_format=None) -> Tensor

- func: randint_like.low_dtype(Tensor self, int low, int high, *, ScalarType? dtype=None, Layout? layout=None, Device? device=None, bool? pin_memory=None, MemoryFormat? memory_format=None) -> Tensor

- func: randn(int[] size, *, ScalarType? dtype=None, Layout? layout=None, Device? device=None, bool? pin_memory=None) -> Tensor

- func: randn.generator(int[] size, *, Generator? generator, ScalarType? dtype=None, Layout? layout=None, Device? device=None, bool? pin_memory=None) -> Tensor

- func: randn.names(int[] size, *, Dimname[]? names, ScalarType? dtype=None, Layout? layout=None, Device? device=None, bool? pin_memory=None) -> Tensor
  device_check: NoCheck
  device_guard: False

- func: randn.generator_with_names(int[] size, *, Generator? generator, Dimname[]? names, ScalarType? dtype=None, Layout? layout=None, Device? device=None, bool? pin_memory=None) -> Tensor
  device_check: NoCheck
  device_guard: False

- func: randn.out(int[] size, *, Tensor(a!) out) -> Tensor(a!)

- func: randn.generator_out(int[] size, *, Generator? generator, Tensor(a!) out) -> Tensor(a!)

- func: randn_like(Tensor self, *, ScalarType? dtype=None, Layout? layout=None, Device? device=None, bool? pin_memory=None, MemoryFormat? memory_format=None) -> Tensor

- func: randperm(int n, *, ScalarType? dtype=long, Layout? layout=None, Device? device=None, bool? pin_memory=None) -> Tensor

- func: randperm.generator(int n, *, Generator? generator, ScalarType? dtype=long, Layout? layout=None, Device? device=None, bool? pin_memory=None) -> Tensor

- func: randperm.out(int n, *, Tensor(a!) out) -> Tensor(a!)

- func: randperm.generator_out(int n, *, Generator? generator, Tensor(a!) out) -> Tensor(a!)
  dispatch:
    CPU: randperm_out_cpu
    CUDA: randperm_out_cuda

- func: range.step(Scalar start, Scalar end, Scalar step=1, *, ScalarType? dtype=None, Layout? layout=None, Device? device=None, bool? pin_memory=None) -> Tensor

- func: range(Scalar start, Scalar end, *, ScalarType? dtype=None, Layout? layout=None, Device? device=None, bool? pin_memory=None) -> Tensor

- func: range.out(Scalar start, Scalar end, Scalar step=1, *, Tensor(a!) out) -> Tensor(a!)
  dispatch:
    CPU: range_cpu_out
    CUDA: range_cuda_out

- func: ravel(Tensor(a) self) -> Tensor(a)
  variants: function, method

- func: reciprocal(Tensor self) -> Tensor
  device_check: NoCheck   # TensorIterator
  structured_delegate: reciprocal.out
  variants: function, method

- func: reciprocal_(Tensor(a!) self) -> Tensor(a!)
  device_check: NoCheck   # TensorIterator
  structured_delegate: reciprocal.out
  variants: function, method

- func: reciprocal.out(Tensor self, *, Tensor(a!) out) -> Tensor(a!)
  device_check: NoCheck   # TensorIterator
  structured: True
  structured_inherits: TensorIteratorBase
  dispatch:
    CPU, CUDA: reciprocal_out

- func: neg(Tensor self) -> Tensor
  device_check: NoCheck   # TensorIterator
  structured_delegate: neg.out
  variants: function, method
  dispatch:
    SparseCPU, SparseCUDA: neg_sparse

- func: neg_(Tensor(a!) self) -> Tensor(a!)
  device_check: NoCheck   # TensorIterator
  structured_delegate: neg.out
  variants: function, method
  dispatch:
    SparseCPU, SparseCUDA: neg_sparse_

- func: neg.out(Tensor self, *, Tensor(a!) out) -> Tensor(a!)
  device_check: NoCheck   # TensorIterator
  structured: True
  structured_inherits: TensorIteratorBase
  dispatch:
    CPU, CUDA: neg_out
    SparseCPU, SparseCUDA: neg_out_sparse

# Alias for neg
- func: negative(Tensor self) -> Tensor
  variants: function, method

- func: negative_(Tensor(a!) self) -> Tensor(a!)
  variants: function, method

- func: negative.out(Tensor self, *, Tensor(a!) out) -> Tensor(a!)

- func: repeat(Tensor self, int[] repeats) -> Tensor
  variants: method  # This is method-only to match the previous tensor API. In the future we could make this a function too.
  dispatch:
    CompositeExplicitAutograd: repeat

- func: repeat_interleave.Tensor(Tensor repeats) -> Tensor
  variants: function
  dispatch:
    CPU: repeat_interleave_cpu
    CUDA: repeat_interleave_cuda

- func: repeat_interleave.self_Tensor(Tensor self, Tensor repeats, int? dim=None) -> Tensor
  variants: function, method

- func: repeat_interleave.self_int(Tensor self, int repeats, int? dim=None) -> Tensor
  variants: function, method

- func: reshape(Tensor(a) self, int[] shape) -> Tensor(a)
  variants: function, method
  device_check: NoCheck
  device_guard: False

- func: _mkldnn_reshape(Tensor self, int[] shape) -> Tensor
  device_check: NoCheck
  device_guard: False
  dispatch:
    MkldnnCPU: mkldnn_reshape

- func: reshape_as(Tensor(a) self, Tensor other) -> Tensor(a)
  variants: method
  device_check: NoCheck
  device_guard: False

- func: round(Tensor self) -> Tensor
  device_check: NoCheck   # TensorIterator
  structured_delegate: round.out
  variants: function, method

- func: round_(Tensor(a!) self) -> Tensor(a!)
  device_check: NoCheck   # TensorIterator
  structured_delegate: round.out
  variants: function, method

- func: round.out(Tensor self, *, Tensor(a!) out) -> Tensor(a!)
  device_check: NoCheck   # TensorIterator
  structured: True
  structured_inherits: TensorIteratorBase
  dispatch:
    CPU: round_out
    CUDA: round_out

- func: rrelu(Tensor self, Scalar lower=0.125, Scalar upper=0.3333333333333333, bool training=False, Generator? generator=None) -> Tensor
  device_check: NoCheck   # TensorIterator

- func: rrelu_(Tensor(a!) self, Scalar lower=0.125, Scalar upper=0.3333333333333333, bool training=False, Generator? generator=None) -> Tensor(a!)
  device_check: NoCheck   # TensorIterator

- func: relu(Tensor self) -> Tensor
  device_check: NoCheck   # TensorIterator
  variants: function, method
  dispatch:
    CPU, CUDA: relu
    MkldnnCPU: mkldnn_relu
    QuantizedCPU: relu_quantized_cpu

- func: relu_(Tensor(a!) self) -> Tensor(a!)
  device_check: NoCheck   # TensorIterator
  variants: function, method
  dispatch:
    CPU, CUDA: relu_
    MkldnnCPU: mkldnn_relu_
    QuantizedCPU: relu_quantized_cpu_

- func: relu6(Tensor self) -> Tensor
  python_module: nn

- func: relu6_(Tensor(a!) self) -> Tensor(a!)
  python_module: nn

- func: prelu(Tensor self, Tensor weight) -> Tensor
  variants: function, method
  dispatch:
    CPU: prelu_cpu
    CUDA: prelu_cuda

- func: prelu_backward(Tensor grad_output, Tensor self, Tensor weight) -> (Tensor, Tensor)
  variants: function, method
  dispatch:
    CPU: prelu_backward_cpu
    CUDA: prelu_backward_cuda

- func: gelu(Tensor self) -> Tensor
  device_check: NoCheck   # TensorIterator
  python_module: nn
  dispatch:
    MkldnnCPU: mkldnn_gelu
    CPU: gelu_cpu
    CUDA: gelu_cuda

- func: gelu_backward(Tensor grad, Tensor self) -> Tensor
  python_module: nn
  dispatch:
    CPU: gelu_backward_cpu
    CUDA: gelu_backward_cuda

- func: infinitely_differentiable_gelu_backward(Tensor grad, Tensor self) -> Tensor
  variants: function
  python_module: nn
  device_check: NoCheck
  device_guard: False

- func: hardshrink(Tensor self, Scalar lambd=0.5) -> Tensor
  device_check: NoCheck   # TensorIterator
  variants: function, method
  dispatch:
    CPU, CUDA: hardshrink

- func: hardshrink_backward(Tensor grad_out, Tensor self, Scalar lambd) -> Tensor
  variants: function, method
  dispatch:
    CPU, CUDA: hardshrink_backward

- func: rsqrt(Tensor self) -> Tensor
  device_check: NoCheck   # TensorIterator
  structured_delegate: rsqrt.out
  variants: function, method

- func: rsqrt_(Tensor(a!) self) -> Tensor(a!)
  device_check: NoCheck   # TensorIterator
  structured_delegate: rsqrt.out
  variants: function, method

- func: rsqrt.out(Tensor self, *, Tensor(a!) out) -> Tensor(a!)
  device_check: NoCheck   # TensorIterator
  structured: True
  structured_inherits: TensorIteratorBase
  dispatch:
    CPU, CUDA: rsqrt_out

- func: select.Dimname(Tensor(a) self, Dimname dim, int index) -> Tensor(a)
  variants: function, method
  device_check: NoCheck
  device_guard: False

- func: select.int(Tensor(a) self, int dim, int index) -> Tensor(a)
  variants: function, method
  device_check: NoCheck
  device_guard: False
  dispatch:
    CompositeExplicitAutograd: select

- func: select_backward(Tensor grad, int[] input_sizes, int dim, int index) -> Tensor
  variants: function
  device_check: NoCheck
  device_guard: False

- func: selu(Tensor self) -> Tensor
  device_check: NoCheck   # TensorIterator

- func: selu_(Tensor(a!) self) -> Tensor(a!)
  device_check: NoCheck   # TensorIterator

- func: celu(Tensor self, Scalar alpha=1.0) -> Tensor
  device_check: NoCheck   # TensorIterator
  dispatch:
    CompositeExplicitAutograd: celu

- func: celu_(Tensor(a!) self, Scalar alpha=1.0) -> Tensor(a!)
  device_check: NoCheck   # TensorIterator
  dispatch:
    CompositeExplicitAutograd: celu_

- func: silu(Tensor self) -> Tensor
  python_module: nn
  dispatch:
    CompositeExplicitAutograd: silu

- func: silu_(Tensor(a!) self) -> Tensor(a!)
  python_module: nn
  dispatch:
    CompositeExplicitAutograd: silu_

- func: silu.out(Tensor self, *, Tensor(a!) out) -> Tensor(a!)
  python_module: nn
  dispatch:
    CPU, CUDA: silu_out

- func: silu_backward(Tensor grad_output, Tensor self) -> Tensor
  python_module: nn
  dispatch:
    CPU, CUDA: silu_backward
    CompositeImplicitAutograd: math_silu_backward

- func: sigmoid(Tensor self) -> Tensor
  device_check: NoCheck   # TensorIterator
  structured_delegate: sigmoid.out
  variants: function, method
  dispatch:
    QuantizedCPU: sigmoid_quantized_cpu
    MkldnnCPU: mkldnn_sigmoid

- func: sigmoid_(Tensor(a!) self) -> Tensor(a!)
  device_check: NoCheck   # TensorIterator
  structured_delegate: sigmoid.out
  variants: function, method
  dispatch:
    MkldnnCPU: mkldnn_sigmoid_

- func: sigmoid.out(Tensor self, *, Tensor(a!) out) -> Tensor(a!)
  device_check: NoCheck   # TensorIterator
  structured: True
  structured_inherits: TensorIteratorBase
  dispatch:
    CPU, CUDA: sigmoid_out

- func: logit(Tensor self, float? eps=None) -> Tensor
  variants: function, method
  dispatch:
    CPU, CUDA: logit

- func: logit_(Tensor(a!) self, float? eps=None) -> Tensor(a!)
  variants: function, method
  dispatch:
    CPU, CUDA: logit_

- func: logit.out(Tensor self, float? eps=None, *, Tensor(a!) out) -> Tensor(a!)
  dispatch:
    CPU, CUDA: logit_out

- func: sin(Tensor self) -> Tensor
  device_check: NoCheck   # TensorIterator
  structured_delegate: sin.out
  variants: function, method

- func: sin_(Tensor(a!) self) -> Tensor(a!)
  device_check: NoCheck   # TensorIterator
  structured_delegate: sin.out
  variants: function, method

- func: sin.out(Tensor self, *, Tensor(a!) out) -> Tensor(a!)
  device_check: NoCheck   # TensorIterator
  structured: True
  structured_inherits: TensorIteratorBase
  dispatch:
    CPU, CUDA: sin_out

- func: sinc(Tensor self) -> Tensor
  structured_delegate: sinc.out
  variants: function, method

- func: sinc_(Tensor(a!) self) -> Tensor(a!)
  structured_delegate: sinc.out
  variants: function, method

- func: sinc.out(Tensor self, *, Tensor(a!) out) -> Tensor(a!)
  structured: True
  structured_inherits: TensorIteratorBase
  dispatch:
    CPU, CUDA: sinc_out

- func: sinh(Tensor self) -> Tensor
  device_check: NoCheck   # TensorIterator
  structured_delegate: sinh.out
  variants: function, method

- func: sinh_(Tensor(a!) self) -> Tensor(a!)
  device_check: NoCheck   # TensorIterator
  structured_delegate: sinh.out
  variants: function, method

- func: sinh.out(Tensor self, *, Tensor(a!) out) -> Tensor(a!)
  device_check: NoCheck   # TensorIterator
  structured: True
  structured_inherits: TensorIteratorBase
  dispatch:
    CPU, CUDA: sinh_out

# Returns a copy of this `Variable` that is detached from its autograd graph.
# This method is OK to call if the `Variable` is a view.
#
# NOTE: Previously, if we change the tensor metadata (e.g. sizes / strides /
# storage / storage_offset) of a tensor created from `detach()`, those metadata
# in the original tensor will also be updated. However, the new behavior is that
# those metadata changes to the detached tensor will not update the original tensor
# anymore, and in the `detach()` function we need to set `allow_tensor_metadata_change_`
# to false to make such changes explicitly illegal, in order to prevent users from
# changing metadata of the detached tensor and expecting the original tensor to also
# be updated.
- func: detach(Tensor(a) self) -> Tensor(a)
  variants: function, method
  dispatch:
    CompositeExplicitAutograd: detach

# Like `detach()`, but modifies this `Variable` in-place. This method may
# only be called on non-view `Variable`s. You can use `is_view()` to check
# this. If this `Variable` is a view, throws an `std::runtime_error()`.
- func: detach_(Tensor(a!) self) -> Tensor(a!)
  variants: function, method
  dispatch:
    CompositeExplicitAutograd: detach_

- func: size.int(Tensor self, int dim) -> int
  variants: function
  device_check: NoCheck
  device_guard: False
  manual_cpp_binding: True

- func: size.Dimname(Tensor self, Dimname dim) -> int
  variants: function, method
  device_check: NoCheck
  device_guard: False

- func: slice.Tensor(Tensor(a) self, int dim=0, int? start=0, int? end=9223372036854775807, int step=1) -> Tensor(a)
  variants: function, method
  device_check: NoCheck
  device_guard: False
  dispatch:
    CompositeExplicitAutograd: slice

- func: slice_backward(Tensor grad, int[] input_sizes, int dim, int start, int end, int step) -> Tensor
  variants: function
  device_check: NoCheck
  device_guard: False

- func: slogdet(Tensor self) -> (Tensor sign, Tensor logabsdet)
  variants: function, method
  dispatch:
    CompositeExplicitAutograd: slogdet

- func: smm(Tensor self, Tensor mat2) -> Tensor
  variants: function, method

# softmax allows positional dtype, unlike most operators, because kwonly is BC-breaking when loading jit models.
- func: softmax.int(Tensor self, int dim, ScalarType? dtype=None) -> Tensor
  variants: function, method

- func: softmax.Dimname(Tensor self, Dimname dim, *, ScalarType? dtype=None) -> Tensor
  variants: function, method

- func: _softmax(Tensor self, int dim, bool half_to_float) -> Tensor
  dispatch:
    CPU: softmax_cpu
    CUDA: softmax_cuda
    MkldnnCPU: mkldnn_softmax

- func: _softmax_backward_data(Tensor grad_output, Tensor output, int dim, Tensor self) -> Tensor
  dispatch:
    CPU: softmax_backward_cpu
    CUDA: softmax_backward_cuda

- func: unsafe_split.Tensor(Tensor self, int split_size, int dim=0) -> Tensor[]
  variants: function, method
  device_check: NoCheck
  device_guard: False
  dispatch:
    CompositeExplicitAutograd: unsafe_split

- func: split.Tensor(Tensor(a) self, int split_size, int dim=0) -> Tensor(a)[]
  variants: function, method
  device_check: NoCheck
  device_guard: False
  dispatch:
    CompositeExplicitAutograd: split

- func: unsafe_split_with_sizes(Tensor self, int[] split_sizes, int dim=0) -> Tensor[]
  variants: function, method
  device_check: NoCheck
  device_guard: False
  dispatch:
    CompositeExplicitAutograd: unsafe_split_with_sizes

- func: split_with_sizes(Tensor(a) self, int[] split_sizes, int dim=0) -> Tensor(a)[]
  variants: function, method
  device_check: NoCheck
  device_guard: False
  dispatch:
    CompositeExplicitAutograd: split_with_sizes

- func: hsplit.int(Tensor(a) self, int sections) -> Tensor(a)[]
  variants: function, method

- func: hsplit.array(Tensor(a) self, int[] indices) -> Tensor(a)[]
  variants: function, method

- func: vsplit.int(Tensor(a) self, int sections) -> Tensor(a)[]
  variants: function, method

- func: vsplit.array(Tensor(a) self, int[] indices) -> Tensor(a)[]
  variants: function, method

- func: dsplit.int(Tensor(a) self, int sections) -> Tensor(a)[]
  variants: function, method

- func: dsplit.array(Tensor(a) self, int[] indices) -> Tensor(a)[]
  variants: function, method

- func: squeeze(Tensor(a) self) -> Tensor(a)
  variants: function, method
  device_check: NoCheck
  device_guard: False
  dispatch:
    CompositeExplicitAutograd: squeeze

- func: squeeze.dim(Tensor(a) self, int dim) -> Tensor(a)
  variants: function, method
  device_check: NoCheck
  device_guard: False
  dispatch:
    CompositeExplicitAutograd: squeeze

- func: squeeze.dimname(Tensor(a) self, Dimname dim) -> Tensor(a)
  variants: function, method
  device_check: NoCheck
  device_guard: False

- func: squeeze_(Tensor(a!) self) -> Tensor(a!)
  variants: method
  device_check: NoCheck
  device_guard: False
  dispatch:
    CompositeExplicitAutograd: squeeze_

- func: squeeze_.dim(Tensor(a!) self, int dim) -> Tensor(a!)
  variants: method
  device_check: NoCheck
  device_guard: False
  dispatch:
    CompositeExplicitAutograd: squeeze_

- func: squeeze_.dimname(Tensor(a!) self, Dimname dim) -> Tensor(a!)
  variants: method
  device_check: NoCheck
  device_guard: False

- func: sspaddmm(Tensor self, Tensor mat1, Tensor mat2, *, Scalar beta=1, Scalar alpha=1) -> Tensor
  variants: function, method

- func: sspaddmm.out(Tensor self, Tensor mat1, Tensor mat2, *, Scalar beta=1, Scalar alpha=1, Tensor(a!) out) -> Tensor(a!)
  dispatch:
    CPU: _sspaddmm_out_only_sparse
    CUDA: _sspaddmm_out_only_sparse_cuda
    SparseCPU: _sspaddmm_out_cpu
    SparseCUDA: _sspaddmm_out_cuda

- func: stack(Tensor[] tensors, int dim=0) -> Tensor
  dispatch:
    CompositeExplicitAutograd: stack

- func: stack.out(Tensor[] tensors, int dim=0, *, Tensor(a!) out) -> Tensor(a!)
  dispatch:
    CompositeExplicitAutograd: stack_out

- func: _stack(Tensor[] tensors, int dim=0) -> Tensor
  dispatch: # match the backends supported by _cat
    CPU: _stack_cpu
    CompositeExplicitAutograd: _stack

- func: _stack.out(Tensor[] tensors, int dim=0, *, Tensor(a!) out) -> Tensor(a!)
  dispatch: # match the backends supported by _cat_out
    CPU: _stack_out_cpu
    CompositeExplicitAutograd: _stack_out

- func: hstack(Tensor[] tensors) -> Tensor

- func: hstack.out(Tensor[] tensors, *, Tensor(a!) out) -> Tensor(a!)

- func: vstack(Tensor[] tensors) -> Tensor

- func: vstack.out(Tensor[] tensors, *, Tensor(a!) out) -> Tensor(a!)

- func: dstack(Tensor[] tensors) -> Tensor

- func: dstack.out(Tensor[] tensors, *, Tensor(a!) out) -> Tensor(a!)

# The signature is designed to be consistent with librosa except that it is
# missing the `pad_mode` and `center` arguments, which are taken care of at
# `torch.functional.py`. They shall be moved here once we have mapping between
# Python strings and C++ Enum in codegen.
- func: stft(Tensor self, int n_fft, int? hop_length=None, int? win_length=None, Tensor? window=None, bool normalized=False, bool? onesided=None, bool? return_complex=None) -> Tensor
  variants: function, method

- func: istft(Tensor self, int n_fft, int? hop_length=None, int? win_length=None, Tensor? window=None, bool center=True, bool normalized=False, bool? onesided=None, int? length=None, bool return_complex=False) -> Tensor
  variants: function, method

- func: stride.int(Tensor self, int dim) -> int
  variants: function
  device_check: NoCheck
  device_guard: False
  manual_cpp_binding: True

- func: stride.Dimname(Tensor self, Dimname dim) -> int
  variants: function, method
  device_check: NoCheck
  device_guard: False

- func: sum(Tensor self, *, ScalarType? dtype=None) -> Tensor
  device_check: NoCheck   # TensorIterator
  variants: function, method
  dispatch:
    CPU, CUDA: sum

- func: sum.dim_IntList(Tensor self, int[1] dim, bool keepdim=False, *, ScalarType? dtype=None) -> Tensor
  device_check: NoCheck   # TensorIterator
  variants: function, method
  dispatch:
    CPU, CUDA: sum

- func: sum.dim_DimnameList(Tensor self, Dimname[1] dim, bool keepdim=False, *, ScalarType? dtype=None) -> Tensor
  device_check: NoCheck   # TensorIterator
  variants: function, method

- func: sum.IntList_out(Tensor self, int[1] dim, bool keepdim=False, *, ScalarType? dtype=None, Tensor(a!) out) -> Tensor(a!)
  device_check: NoCheck   # TensorIterator
  dispatch:
    CPU, CUDA: sum_out

- func: sum.DimnameList_out(Tensor self, Dimname[1] dim, bool keepdim=False, *, ScalarType? dtype=None, Tensor(a!) out) -> Tensor(a!)
  device_check: NoCheck   # TensorIterator

- func: nansum(Tensor self, *, ScalarType? dtype=None) -> Tensor
  variants: function, method
  dispatch:
    CPU, CUDA: nansum

- func: nansum.dim_IntList(Tensor self, int[1] dim, bool keepdim=False, *, ScalarType? dtype=None) -> Tensor
  variants: function, method
  dispatch:
    CPU, CUDA: nansum

- func: nansum.IntList_out(Tensor self, int[1] dim, bool keepdim=False, *, ScalarType? dtype=None, Tensor(a!) out) -> Tensor(a!)
  dispatch:
    CPU, CUDA: nansum_out

- func: sum_to_size(Tensor self, int[] size) -> Tensor
  variants: method
  device_check: NoCheck
  device_guard: False

- func: sqrt(Tensor self) -> Tensor
  device_check: NoCheck   # TensorIterator
  structured_delegate: sqrt.out
  variants: function, method
  dispatch:
    SparseCPU, SparseCUDA: sqrt_sparse

- func: sqrt_(Tensor(a!) self) -> Tensor(a!)
  device_check: NoCheck   # TensorIterator
  structured_delegate: sqrt.out
  variants: function, method

- func: sqrt.out(Tensor self, *, Tensor(a!) out) -> Tensor(a!)
  device_check: NoCheck   # TensorIterator
  structured: True
  structured_inherits: TensorIteratorBase
  dispatch:
    CPU, CUDA: sqrt_out
    SparseCPU, SparseCUDA: sqrt_out_sparse

- func: square(Tensor self) -> Tensor
  device_check: NoCheck   # TensorIterator
  variants: function, method

- func: square_(Tensor(a!) self) -> Tensor(a!)
  device_check: NoCheck   # TensorIterator
  variants: function, method

- func: square.out(Tensor self, *, Tensor(a!) out) -> Tensor(a!)
  dispatch:
    CPU, CUDA: square_out

- func: std(Tensor self, bool unbiased=True) -> Tensor
  device_check: NoCheck   # TensorIterator
  variants: function, method
  dispatch:
    CPU, CUDA: std

- func: std.dim(Tensor self, int[1] dim, bool unbiased=True, bool keepdim=False) -> Tensor
  device_check: NoCheck   # TensorIterator
  variants: function, method
  dispatch:
    CPU, CUDA: std

- func: std_mean(Tensor self, bool unbiased=True) -> (Tensor, Tensor)
  device_check: NoCheck   # TensorIterator
  variants: function
  dispatch:
    CPU, CUDA: std_mean

- func: std_mean.dim(Tensor self, int[1] dim, bool unbiased=True, bool keepdim=False) -> (Tensor, Tensor)
  device_check: NoCheck   # TensorIterator
  variants: function
  dispatch:
    CPU, CUDA: std_mean

- func: std_mean.names_dim(Tensor self, Dimname[1] dim, bool unbiased=True, bool keepdim=False) -> (Tensor, Tensor)
  device_check: NoCheck   # TensorIterator
  variants: function

- func: std.out(Tensor self, int[1] dim, bool unbiased=True, bool keepdim=False, *, Tensor(a!) out) -> Tensor(a!)
  device_check: NoCheck   # TensorIterator
  dispatch:
    CPU, CUDA: std_out

- func: std.names_dim(Tensor self, Dimname[1] dim, bool unbiased=True, bool keepdim=False) -> Tensor
  device_check: NoCheck   # TensorIterator
  variants: function, method

- func: std.names_out(Tensor self, Dimname[1] dim, bool unbiased=True, bool keepdim=False, *, Tensor(a!) out) -> Tensor(a!)
  device_check: NoCheck   # TensorIterator

- func: prod(Tensor self, *, ScalarType? dtype=None) -> Tensor
  device_check: NoCheck   # TensorIterator
  variants: function, method
  dispatch:
    CPU, CUDA: prod

- func: prod.dim_int(Tensor self, int dim, bool keepdim=False, *, ScalarType? dtype=None) -> Tensor
  device_check: NoCheck   # TensorIterator
  variants: function, method
  dispatch:
    CPU, CUDA: prod

- func: prod.int_out(Tensor self, int dim, bool keepdim=False, *, ScalarType? dtype=None, Tensor(a!) out) -> Tensor(a!)
  device_check: NoCheck   # TensorIterator
  dispatch:
    CPU, CUDA: prod_out

- func: prod.dim_Dimname(Tensor self, Dimname dim, bool keepdim=False, *, ScalarType? dtype=None) -> Tensor
  device_check: NoCheck   # TensorIterator
  variants: function, method

- func: prod.Dimname_out(Tensor self, Dimname dim, bool keepdim=False, *, ScalarType? dtype=None, Tensor(a!) out) -> Tensor(a!)
  device_check: NoCheck   # TensorIterator

- func: t(Tensor(a) self) -> Tensor(a)
  device_check: NoCheck
  device_guard: False
  variants: function, method
  dispatch:
    CompositeExplicitAutograd: t

- func: t_(Tensor(a!) self) -> Tensor(a!)
  device_check: NoCheck
  device_guard: False
  variants: method
  dispatch:
    CompositeExplicitAutograd: t_

- func: tan(Tensor self) -> Tensor
  device_check: NoCheck   # TensorIterator
  structured_delegate: tan.out
  variants: function, method

- func: tan_(Tensor(a!) self) -> Tensor(a!)
  device_check: NoCheck   # TensorIterator
  structured_delegate: tan.out
  variants: function, method

- func: tan.out(Tensor self, *, Tensor(a!) out) -> Tensor(a!)
  device_check: NoCheck   # TensorIterator
  structured: True
  structured_inherits: TensorIteratorBase
  dispatch:
    CPU, CUDA: tan_out

- func: tanh(Tensor self) -> Tensor
  device_check: NoCheck   # TensorIterator
  structured_delegate: tanh.out
  variants: function, method
  dispatch:
    QuantizedCPU: tanh_quantized_cpu
    MkldnnCPU: mkldnn_tanh

- func: tanh_(Tensor(a!) self) -> Tensor(a!)
  device_check: NoCheck   # TensorIterator
  structured_delegate: tanh.out
  variants: function, method
  dispatch:
    MkldnnCPU: mkldnn_tanh_
- func: tanh.out(Tensor self, *, Tensor(a!) out) -> Tensor(a!)
  device_check: NoCheck   # TensorIterator
  structured: True
  structured_inherits: TensorIteratorBase
  dispatch:
    CPU, CUDA: tanh_out

- func: tensordot(Tensor self, Tensor other, int[] dims_self, int[] dims_other) -> Tensor
  variants: function

- func: tensordot.out(Tensor self, Tensor other, int[] dims_self, int[] dims_other, *, Tensor(a!) out) -> Tensor(a!)
  variants: function
  dispatch:
    CPU, CUDA: tensordot_out

# TODO: namespace threshold in 'nn'
- func: threshold(Tensor self, Scalar threshold, Scalar value) -> Tensor
  device_check: NoCheck   # TensorIterator
  variants: function
  dispatch:
    CPU: threshold
    CUDA: threshold_cuda
    QuantizedCPU: threshold_quantized_cpu

- func: threshold_(Tensor(a!) self, Scalar threshold, Scalar value) -> Tensor(a!)
  device_check: NoCheck   # TensorIterator
  variants: function
  dispatch:
    CPU: threshold_
    CUDA: threshold__cuda

- func: threshold.out(Tensor self, Scalar threshold, Scalar value, *, Tensor(a!) out) -> Tensor(a!)
  device_check: NoCheck   # TensorIterator
  dispatch:
    CPU: threshold_out
    CUDA: threshold_out_cuda

- func: threshold_backward(Tensor grad_output, Tensor self, Scalar threshold) -> Tensor
  variants: function
  dispatch:
    CPU: threshold_backward
    CUDA: threshold_backward_cuda
    MkldnnCPU: mkldnn_relu_backward

- func: tile(Tensor self, int[] dims) -> Tensor
  variants: function, method

- func: transpose.int(Tensor(a) self, int dim0, int dim1) -> Tensor(a)
  variants: function, method
  device_check: NoCheck
  device_guard: False
  dispatch:
    CompositeExplicitAutograd: transpose

- func: transpose.Dimname(Tensor(a) self, Dimname dim0, Dimname dim1) -> Tensor(a)
  variants: function, method
  device_check: NoCheck
  device_guard: False

- func: _mkldnn_transpose(Tensor self, int dim0, int dim1) -> Tensor
  device_check: NoCheck
  device_guard: False
  dispatch:
    MkldnnCPU: mkldnn_transpose

- func: transpose_(Tensor(a!) self, int dim0, int dim1) -> Tensor(a!)
  variants: method
  device_check: NoCheck
  device_guard: False
  dispatch:
    CompositeExplicitAutograd: transpose_

- func: _mkldnn_transpose_(Tensor(a!) self, int dim0, int dim1) -> Tensor(a!)
  device_check: NoCheck
  device_guard: False
  dispatch:
    MkldnnCPU: mkldnn_transpose_

- func: one_hot(Tensor self, int num_classes=-1) -> Tensor
  python_module: nn
  variants: function

- func: flip(Tensor self, int[] dims) -> Tensor
  variants: function, method
  dispatch:
    CPU, QuantizedCPU: flip_cpu
    CUDA: flip_cuda

- func: fliplr(Tensor self) -> Tensor
  variants: function, method

- func: flipud(Tensor self) -> Tensor
  variants: function, method

- func: roll(Tensor self, int[1] shifts, int[1] dims=[]) -> Tensor
  variants: function, method
  dispatch:
    CPU: roll_cpu
    CUDA: roll_cuda

# default int[] value [0,1] should not add space after comma, since codegen parser uses ', ' to split args

- func: rot90(Tensor self, int k=1, int[] dims=[0,1]) -> Tensor
  variants: function, method
  dispatch:
    CompositeExplicitAutograd: rot90

- func: trapz.x(Tensor y, Tensor x, *, int dim=-1) -> Tensor

- func: trapz.dx(Tensor y, *, float dx=1, int dim=-1) -> Tensor

- func: _trilinear(Tensor i1, Tensor i2, Tensor i3, int[] expand1, int[] expand2, int[] expand3, int[] sumdim, int unroll_dim=1) -> Tensor
  dispatch:
    CompositeExplicitAutograd: _trilinear

- func: triplet_margin_loss(Tensor anchor, Tensor positive, Tensor negative, float margin=1.0, float p=2, float eps=1e-06, bool swap=False, int reduction=Mean) -> Tensor

- func: trunc(Tensor self) -> Tensor
  structured_delegate: trunc.out
  device_check: NoCheck   # TensorIterator
  variants: function, method
  dispatch:
    CompositeExplicitAutograd: trunc

- func: trunc_(Tensor(a!) self) -> Tensor(a!)
  structured_delegate: trunc.out
  device_check: NoCheck   # TensorIterator
  variants: function, method
  dispatch:
    CompositeExplicitAutograd: trunc_

- func: trunc.out(Tensor self, *, Tensor(a!) out) -> Tensor(a!)
  structured: True
  structured_inherits: TensorIteratorBase
  device_check: NoCheck   # TensorIterator
  dispatch:
    CPU, CUDA: trunc_out

# Alias for trunc
- func: fix(Tensor self) -> Tensor
  variants: function, method

- func: fix_(Tensor(a!) self) -> Tensor(a!)
  variants: function, method

- func: fix.out(Tensor self, *, Tensor(a!) out) -> Tensor(a!)

- func: type_as(Tensor self, Tensor other) -> Tensor
  variants: method

- func: _has_compatible_shallow_copy_type(Tensor self, Tensor from) -> bool
  variants: function

- func: _unique(Tensor self, bool sorted=True, bool return_inverse=False) -> (Tensor, Tensor)
  variants: function
  dispatch:
    CPU: _unique_cpu
    CUDA: _unique_cuda

- func: unique_dim(Tensor self, int dim, bool sorted=True, bool return_inverse=False, bool return_counts=False) -> (Tensor, Tensor, Tensor)
  variants: function
  dispatch:
    CPU: unique_dim_cpu
    CUDA: unique_dim_cuda

- func: unique_consecutive(Tensor self, bool return_inverse=False, bool return_counts=False, int? dim=None) -> (Tensor, Tensor, Tensor)
  variants: function
  dispatch:
    CPU: unique_consecutive_cpu
    CUDA: unique_consecutive_cuda

- func: unique_dim_consecutive(Tensor self, int dim, bool return_inverse=False, bool return_counts=False) -> (Tensor, Tensor, Tensor)
  variants: function
  dispatch:
    CPU: unique_dim_consecutive_cpu
    CUDA: unique_dim_consecutive_cuda

# _unique and _unique_dim are fragile and modifying them easily cause internal break
# the below operator is a temporary hack for adding return_counts support
# Please don't rely on these two operators, they will be removed soon

- func: _unique2(Tensor self, bool sorted=True, bool return_inverse=False, bool return_counts=False) -> (Tensor, Tensor, Tensor)
  variants: function
  dispatch:
    CPU: _unique2_cpu
    CUDA: _unique2_cuda

- func: _unsafe_view(Tensor self, int[] size) -> Tensor
  dispatch:
    CompositeExplicitAutograd: _unsafe_view

- func: unsqueeze(Tensor(a) self, int dim) -> Tensor(a)
  variants: function, method
  device_check: NoCheck
  device_guard: False
  dispatch:
    CompositeExplicitAutograd: unsqueeze

- func: unsqueeze_(Tensor(a!) self, int dim) -> Tensor(a!)
  variants: method
  device_check: NoCheck
  device_guard: False
  dispatch:
    CompositeExplicitAutograd: unsqueeze_

- func: vander(Tensor x, int? N=None, bool increasing=False) -> Tensor

- func: var(Tensor self, bool unbiased=True) -> Tensor
  device_check: NoCheck   # TensorIterator
  variants: function, method
  dispatch:
    CPU, CUDA: var

- func: var.dim(Tensor self, int[1] dim, bool unbiased=True, bool keepdim=False) -> Tensor
  device_check: NoCheck   # TensorIterator
  variants: function, method
  dispatch:
    CPU, CUDA: var

- func: var.out(Tensor self, int[1] dim, bool unbiased=True, bool keepdim=False, *, Tensor(a!) out) -> Tensor(a!)
  device_check: NoCheck   # TensorIterator
  dispatch:
    CPU, CUDA: var_out

- func: var.names_dim(Tensor self, Dimname[1] dim, bool unbiased=True, bool keepdim=False) -> Tensor
  device_check: NoCheck   # TensorIterator
  variants: function, method

- func: var.names_out(Tensor self, Dimname[1] dim, bool unbiased=True, bool keepdim=False, *, Tensor(a!) out) -> Tensor(a!)
  device_check: NoCheck   # TensorIterator

- func: var_mean(Tensor self, bool unbiased=True) -> (Tensor, Tensor)
  device_check: NoCheck   # TensorIterator
  variants: function
  dispatch:
    CPU, CUDA: var_mean

- func: var_mean.dim(Tensor self, int[1] dim, bool unbiased=True, bool keepdim=False) -> (Tensor, Tensor)
  device_check: NoCheck   # TensorIterator
  variants: function
  dispatch:
    CPU, CUDA: var_mean

- func: var_mean.names_dim(Tensor self, Dimname[1] dim, bool unbiased=True, bool keepdim=False) -> (Tensor, Tensor)
  device_check: NoCheck   # TensorIterator
  variants: function

- func: view_as(Tensor(a) self, Tensor other) -> Tensor(a)
  variants: method
  device_check: NoCheck
  device_guard: False

# we define both of these because 'where' does the broadcast and '_s_where' doesn't;
# this allows us to implicitly calculate the broadcast derivative, while only dealing with the
# _s_where derivative.
- func: where.self(Tensor condition, Tensor self, Tensor other) -> Tensor
  device_check: NoCheck   # TensorIterator
  variants: function, method

- func: where.ScalarSelf(Tensor condition, Scalar self, Tensor other) -> Tensor
  variants: function

- func: where.ScalarOther(Tensor condition, Tensor self, Scalar other) -> Tensor
  variants: function

- func: where.Scalar(Tensor condition, Scalar self, Scalar other) -> Tensor
  variants: function

- func: where(Tensor condition) -> Tensor[]
  device_check: NoCheck   # TensorIterator
  variants: function

- func: _s_where(Tensor condition, Tensor self, Tensor other) -> Tensor
  variants: function
  dispatch:
    CPU, CUDA: _s_where

- func: norm_except_dim(Tensor v, int pow=2, int dim=0) -> Tensor
  variants: function

# VariableType::_weight_norm does not want to be given a gap in the autograd graph,
# so we don't define "dispatch" variants for it.
- func: _weight_norm(Tensor v, Tensor g, int dim=0) -> Tensor
  variants: function

- func: _weight_norm_cuda_interface(Tensor v, Tensor g, int dim=0) -> (Tensor, Tensor)
  variants: function
  dispatch:
    CUDA: weight_norm_cuda

- func: _weight_norm_cuda_interface_backward(Tensor grad_w, Tensor saved_v, Tensor saved_g, Tensor saved_norms, int dim) -> (Tensor, Tensor)
  variants: function
  dispatch:
    CUDA: weight_norm_cuda_backward

- func: _weight_norm_differentiable_backward(Tensor grad_w, Tensor saved_v, Tensor saved_g, Tensor saved_norms, int dim) -> (Tensor, Tensor)
  variants: function

- func: zeros.names(int[] size, *, Dimname[]? names, ScalarType? dtype=None, Layout? layout=None, Device? device=None, bool? pin_memory=None) -> Tensor
  device_check: NoCheck
  device_guard: False

- func: zeros(int[] size, *, ScalarType? dtype=None, Layout? layout=None, Device? device=None, bool? pin_memory=None) -> Tensor

- func: zeros.out(int[] size, *, Tensor(a!) out) -> Tensor(a!)

- func: zeros_like(Tensor self, *, ScalarType? dtype=None, Layout? layout=None, Device? device=None, bool? pin_memory=None, MemoryFormat? memory_format=None) -> Tensor

- func: _standard_gamma_grad(Tensor self, Tensor output) -> Tensor
  variants: function
  dispatch:
    CPU: _standard_gamma_grad_cpu
    CUDA: _standard_gamma_grad_cuda

- func: _standard_gamma(Tensor self, Generator? generator=None) -> Tensor
  variants: function
  dispatch:
    CPU: _s_gamma_cpu
    CUDA: _s_gamma_cuda

- func: _dirichlet_grad(Tensor x, Tensor alpha, Tensor total) -> Tensor
  dispatch:
    CPU: _dirichlet_grad_cpu
    CUDA: _dirichlet_grad_cuda

- func: _sample_dirichlet(Tensor self, Generator? generator=None) -> Tensor
  variants: function
  dispatch:
    CPU: _s_dirichlet_cpu
    CUDA: _s_dirichlet_cuda

- func: poisson(Tensor self, Generator? generator=None) -> Tensor
  device_check: NoCheck   # TensorIterator
  dispatch:
    CPU: _s_poisson_cpu
    CUDA: _s_poisson_cuda

- func: binomial(Tensor count, Tensor prob, Generator? generator=None) -> Tensor
  device_check: NoCheck   # TensorIterator
  dispatch:
    CPU: _s_binomial_cpu
    CUDA: _s_binomial_cuda

# When more variants get ported to native, this dispatch will get more
# complicated

- func: native_norm(Tensor self, Scalar p=2) -> Tensor
  dispatch:
    SparseCPU, SparseCUDA: norm_sparse

- func: native_norm.ScalarOpt_dim_dtype(Tensor self, Scalar? p, int[1] dim, bool keepdim, ScalarType? dtype) -> Tensor
  dispatch:
    SparseCPU, SparseCUDA: norm_sparse

# TODO: reduce signatures down to one when optional args is available
- func: _sparse_sum(Tensor self) -> Tensor

- func: _sparse_sum.dtype(Tensor self, *, ScalarType dtype) -> Tensor

- func: _sparse_sum.dim(Tensor self, int[1] dim) -> Tensor
  dispatch:
    CompositeExplicitAutograd: _sparse_sum

- func: _sparse_sum.dim_dtype(Tensor self, int[1] dim, *, ScalarType dtype) -> Tensor

- func: _sparse_sum_backward(Tensor grad, Tensor self, int[] dim) -> Tensor
  dispatch:
    SparseCPU: _sparse_sum_backward_cpu
    SparseCUDA: _sparse_sum_backward_cuda

- func: _sparse_softmax.int(Tensor self, int dim, ScalarType? dtype=None) -> Tensor
  variants: function

- func: _sparse_softmax.Dimname(Tensor self, Dimname dim, *, ScalarType? dtype=None) -> Tensor
  variants: function

- func: _sparse_softmax(Tensor self, int dim, bool half_to_float) -> Tensor
  dispatch:
    SparseCPU: softmax_sparse_cpu
    SparseCUDA: softmax_sparse_cuda

- func: _sparse_softmax_backward_data(Tensor grad_output, Tensor output, int dim, Tensor self) -> Tensor
  dispatch:
    SparseCPU: softmax_backward_sparse_cpu
    SparseCUDA: softmax_backward_sparse_cuda

- func: _sparse_log_softmax.int(Tensor self, int dim, ScalarType? dtype=None) -> Tensor
  variants: function

- func: _sparse_log_softmax.Dimname(Tensor self, Dimname dim, *, ScalarType? dtype=None) -> Tensor
  variants: function

- func: _sparse_log_softmax(Tensor self, int dim, bool half_to_float) -> Tensor
  dispatch:
    SparseCPU: log_softmax_sparse_cpu
    SparseCUDA: log_softmax_sparse_cuda

- func: _sparse_log_softmax_backward_data(Tensor grad_output, Tensor output, int dim, Tensor self) -> Tensor
  dispatch:
    SparseCPU: log_softmax_backward_sparse_cpu
    SparseCUDA: log_softmax_backward_sparse_cuda

- func: norm.ScalarOpt_dtype(Tensor self, Scalar? p, *, ScalarType dtype) -> Tensor
  device_check: NoCheck   # TensorIterator
  variants: function, method
  dispatch:
    CPU, CUDA, SparseCPU, SparseCUDA: norm

- func: norm.Scalar(Tensor self, Scalar p=2) -> Tensor
  device_check: NoCheck   # TensorIterator
  variants: function, method
  dispatch:
    CPU, CUDA, SparseCPU, SparseCUDA: norm

- func: norm.ScalarOpt_dim_dtype(Tensor self, Scalar? p, int[1] dim, bool keepdim, *, ScalarType dtype) -> Tensor
  device_check: NoCheck   # TensorIterator
  variants: function, method
  dispatch:
    CPU, CUDA, SparseCPU, SparseCUDA: norm

- func: norm.ScalarOpt_dim(Tensor self, Scalar? p, int[1] dim, bool keepdim=False) -> Tensor
  device_check: NoCheck   # TensorIterator
  variants: function, method
  dispatch:
    CPU, CUDA, SparseCPU, SparseCUDA: norm

- func: norm.dtype_out(Tensor self, Scalar? p, int[1] dim, bool keepdim, *, ScalarType dtype, Tensor(a!) out) -> Tensor(a!)
  device_check: NoCheck   # TensorIterator
  dispatch:
    CPU, CUDA: norm_out

- func: norm.out(Tensor self, Scalar? p, int[1] dim, bool keepdim=False, *, Tensor(a!) out) -> Tensor(a!)
  device_check: NoCheck   # TensorIterator
  dispatch:
    CPU, CUDA: norm_out

# These four redispatch in their implementation, so OK to be CompositeImplicitAutograd
- func: norm.names_ScalarOpt_dim_dtype(Tensor self, Scalar? p, Dimname[1] dim, bool keepdim, *, ScalarType dtype) -> Tensor
  device_check: NoCheck   # TensorIterator
  variants: function, method

- func: norm.names_ScalarOpt_dim(Tensor self, Scalar? p, Dimname[1] dim, bool keepdim=False) -> Tensor
  device_check: NoCheck   # TensorIterator
  variants: function, method

- func: norm.names_dtype_out(Tensor self, Scalar? p, Dimname[1] dim, bool keepdim, *, ScalarType dtype, Tensor(a!) out) -> Tensor(a!)
  device_check: NoCheck   # TensorIterator

- func: norm.names_out(Tensor self, Scalar? p, Dimname[1] dim, bool keepdim=False, *, Tensor(a!) out) -> Tensor(a!)
  device_check: NoCheck   # TensorIterator

- func: frexp.Tensor(Tensor self) -> (Tensor mantissa, Tensor exponent)
  variants: method, function
  dispatch:
    CompositeExplicitAutograd: frexp

- func: frexp.Tensor_out(Tensor self, *, Tensor(a!) mantissa, Tensor(b!) exponent) -> (Tensor(a!) mantissa, Tensor(b!) exponent)
  dispatch:
    CPU, CUDA: frexp_out

- func: frobenius_norm(Tensor self) -> Tensor
  variants: function

- func: frobenius_norm.dim(Tensor self, int[1] dim, bool keepdim=False) -> Tensor
  variants: function

- func: frobenius_norm.out(Tensor self, int[1] dim, bool keepdim=False, *, Tensor(a!) out) -> Tensor(a!)
  variants: function

- func: nuclear_norm(Tensor self, bool keepdim=False) -> Tensor
  variants: function

- func: nuclear_norm.out(Tensor self, bool keepdim=False, *, Tensor(a!) out) -> Tensor(a!)
  variants: function

- func: nuclear_norm.dim(Tensor self, int[2] dim, bool keepdim=False) -> Tensor
  variants: function

- func: nuclear_norm.dim_out(Tensor self, int[2] dim, bool keepdim=False, *, Tensor(a!) out) -> Tensor(a!)
  variants: function

- func: clone(Tensor self, *, MemoryFormat? memory_format=None) -> Tensor
  variants: function, method
  dispatch:
    CompositeExplicitAutograd: clone
    SparseCPU, SparseCUDA: clone_sparse
    MkldnnCPU: mkldnn_clone
    QuantizedCPU, QuantizedCUDA: quantized_clone

- func: positive(Tensor(a) self) -> Tensor(a)
  variants: function, method

- func: resize_as_(Tensor(a!) self, Tensor the_template, *, MemoryFormat? memory_format=None) -> Tensor(a!)
  use_const_ref_for_mutable_tensors: True
  variants: function, method
  dispatch:
    CompositeExplicitAutograd: resize_as_

- func: resize_as_sparse_(Tensor(a!) self, Tensor the_template) -> Tensor(a!)
  use_const_ref_for_mutable_tensors: True
  variants: function
  dispatch:
    SparseCPU, SparseCUDA: resize_as_sparse_
    SparseCsrCPU: resize_as_sparse_csr_

- func: zero_(Tensor(a!) self) -> Tensor(a!)
  device_check: NoCheck   # TensorIterator
  variants: method, function
  dispatch:
    CPU, CUDA: zero_
    Meta: zero_meta_
    SparseCPU, SparseCUDA: zero_sparse_
    MkldnnCPU: mkldnn_zero_

- func: sub.out(Tensor self, Tensor other, *, Scalar alpha=1, Tensor(a!) out) -> Tensor(a!)
  device_check: NoCheck   # TensorIterator
  structured: True
  structured_inherits: TensorIteratorBase
  dispatch:
    CPU, CUDA: sub_out
    SparseCPU, SparseCUDA: sub_out_sparse

- func: sub.Tensor(Tensor self, Tensor other, *, Scalar alpha=1) -> Tensor
  device_check: NoCheck   # TensorIterator
  variants: function, method
  structured_delegate: sub.out
  dispatch:
    SparseCPU, SparseCUDA: sub_sparse

- func: sub_.Tensor(Tensor(a!) self, Tensor other, *, Scalar alpha=1) -> Tensor(a!)
  device_check: NoCheck   # TensorIterator
  variants: method
  structured_delegate: sub.out
  dispatch:
    SparseCPU, SparseCUDA: sub_sparse_

# For C++ only, until we have conversion from C++ numbers to Tensor
- func: sub.Scalar(Tensor self, Scalar other, Scalar alpha=1) -> Tensor
  device_check: NoCheck   # TensorIterator
  variants: function, method
  dispatch:
    CompositeExplicitAutograd: sub

- func: sub_.Scalar(Tensor(a!) self, Scalar other, Scalar alpha=1) -> Tensor(a!)
  device_check: NoCheck   # TensorIterator
  variants: method
  dispatch:
    CompositeExplicitAutograd: sub_

# subtract, alias for sub
- func: subtract.out(Tensor self, Tensor other, *, Scalar alpha=1, Tensor(a!) out) -> Tensor(a!)

- func: subtract.Tensor(Tensor self, Tensor other, *, Scalar alpha=1) -> Tensor
  variants: function, method

- func: subtract_.Tensor(Tensor(a!) self, Tensor other, *, Scalar alpha=1) -> Tensor(a!)
  variants: method

# For C++ only, until we have conversion from C++ numbers to Tensor
- func: subtract.Scalar(Tensor self, Scalar other, Scalar alpha=1) -> Tensor
  variants: function, method

- func: subtract_.Scalar(Tensor(a!) self, Scalar other, Scalar alpha=1) -> Tensor(a!)
  variants: method

- func: rsub.Tensor(Tensor self, Tensor other, *, Scalar alpha=1) -> Tensor
  device_check: NoCheck   # TensorIterator
  variants: function
  dispatch:
    CPU, CUDA: rsub

- func: heaviside.out(Tensor self, Tensor values, *, Tensor(a!) out) -> Tensor(a!)
  dispatch:
    CPU, CUDA: heaviside_out

- func: heaviside(Tensor self, Tensor values) -> Tensor
  variants: function, method

- func: heaviside_(Tensor(a!) self, Tensor values) -> Tensor(a!)
  variants: method

# For C++ only, until we have conversion from C++ numbers to Tensor
- func: rsub.Scalar(Tensor self, Scalar other, Scalar alpha=1) -> Tensor
  device_check: NoCheck   # TensorIterator
  variants: function
  dispatch:
    CompositeExplicitAutograd: rsub

# Functionally the same as addmm, but we give it a different derivative formula
# that doesn't propagate gradients to non-present entries on sparse.
- func: _sparse_addmm(Tensor self, Tensor sparse, Tensor dense, *, Scalar beta=1, Scalar alpha=1) -> Tensor
  dispatch:
    CompositeExplicitAutograd: _sparse_addmm

- func: addmm.out(Tensor self, Tensor mat1, Tensor mat2, *, Scalar beta=1, Scalar alpha=1, Tensor(a!) out) -> Tensor(a!)
  dispatch:
    CPU: addmm_cpu_out
    CUDA: addmm_out_cuda
    SparseCPU: addmm_out_sparse_dense_cpu
    SparseCUDA: addmm_out_sparse_dense_cuda
    SparseCsrCPU: addmm_out_sparse_csr_dense_cpu

- func: addmm(Tensor self, Tensor mat1, Tensor mat2, *, Scalar beta=1, Scalar alpha=1) -> Tensor
  variants: function, method
  dispatch:
    CPU: addmm_cpu
    CUDA: addmm_cuda
    SparseCPU: addmm_sparse_dense_cpu
    SparseCUDA: addmm_sparse_dense_cuda
    SparseCsrCPU: addmm_sparse_csr_dense_cpu

- func: addmm_(Tensor(a!) self, Tensor mat1, Tensor mat2, *, Scalar beta=1, Scalar alpha=1) -> Tensor(a!)
  variants: method
  dispatch:
    CPU: addmm_cpu_
    CUDA: addmm__cuda
    # Warning!  For whatever reason, the inplace sparse addmm is NON
    # broadcasting
    SparseCPU: s_addmm_sparse_dense_cpu_
    SparseCUDA: s_addmm_sparse_dense_cuda_

# NOTE [ Sparse: autograd and API ]
#
#
# Sparse Tensor Constructors
# ~~~~~~~~~~~~~~~~~~~~~~~~~~
#
# The API entry points to sparse tensor construction should be
# `sparse_coo tensor` and `_sparse_coo_tensor_unsafe`. Depending on whether the
# indices and values tensors are given, they eventually dispatch to either
# `sparse_coo_tensor_with_dims` or `sparse_coo_tensor_with_dims_and_tensors`.
#
# The autograd support for ctor is implement on `sparse_coo_tensor_with_dims_and_tensors`.
#
# The API methods `sparse_coo tensor` and `_sparse_coo_tensor_unsafe`
# **must not** have specific type dispatches because otherwise codegen will
# consider them as abstract methods (see Note [Abstract ATen methods]), dispatch
# using **Tensor** type, and thus lose autograd tracking on the actual method
# they dispatch to, e.g., `sparse_coo_tensor_with_dims_and_tensors`.
#
#
# Sparse Methods API Design
# ~~~~~~~~~~~~~~~~~~~~~~~~~
#
# Goals: 1. Flexible API for users to write custom sparse ops
#        2. ctor and member accessor with autograd support
#
# To achieve 1, we need to provide a set of *dangerous* APIs (dangerous in the
# sense that misusing them will break sparse tensor invariant and may out in
# unexpected behavior, e.g., crash). These methods are all prefixed with
# underscore "_" to indicate that they should be used with care. We provide:
#
#   + `_indices()`: returns the *raw* indices within the sparse tensor (not just
#                   sharing storage). Any inplace operation will change the
#                   actual indices, including t_, set_, as_strided_, resize_,
#                   etc.
#   + `_values()`: returns the *raw* values within the sparse tensor. Similar
#                  semantics as `_indices()`
#   + `_nnz()`: returns the number of non-zero entries. This will always be
#               determined by the shapes of indices and values.
#   + `_coalesced_(bool)`: inplace sets whether the tensor is coalesced, and
#                          returns itself.
#
# These methods are very useful in writing new operations, e.g., a custom
# autograd Function.
#
# We also provide other public *safe* APIs:
#   + `indices()`: returns a **view** of the indices tensor if the sparse tensor
#                  is **coalesced**.
#   + `values()`: returns a **view** of the values tensor if the containing
#                 sparse tensor is **coalesced**.
#   + `sparse_dim()`: number of sparse dimensions
#   + `dense_dim()`: number of dense dimensions
#   + `is_coalesced()`: whether the sparse tensor is coalesced
#
# `_indices()` and `_values()` should returns the raw indices and values dense
# tensors within a sparse tensor. They can be quite unsafe with inplace
# operations like `t_()`, and exposes uncoalesced indices and values. The public
# recommended API is `indices()` and `values()`, both of which first check that
# the tensor is coalesced and return views on those tensors.
#
#
# Autograd Support
# ~~~~~~~~~~~~~~~~
#
# Autograd is supported on `values()` and sparse tensor ctor with indices and
# values tensors. E.g., `torch.sparse_coo_tensor(i, v).values().sum()` is
# differentiable w.r.t. `v`.
#
# NB: The `values()` and `_values()` operators are special in that they are
# layout-aware, i.e., the output depends not just on the data it represents, but
# also on the input layout details (in this case, the `indices` tensor). See
# NOTE [ as_strided Backward and layout-aware/agnostic autograd ] in Functions.cpp
# for discussion on layout-aware vs layout-agnostic autograd. Since PyTorch ops
# operate in the layout-agnostic mode, similar to `as_strided`, backward of
# these two operators need to consider them in a layout-agnostic way:
#   + `values()`:
#     Input is coalesced.
#     We just pretend having `input.indices()` as an additional argument
#     `input_indices`, then forward is similar to
#     `input.to(kStrided).index_select(input_indices)` regardless of the layout.
#     Note that `values()` normally is layout-aware even if we constrain
#     ourselves on sparse inputs since it may include all zeros values entries
#     as "present" entries.
#   + `_values()`:
#     Input may be uncoalesced.
#     It is not straightforward to construct a layout-agnostic version because
#     duplicate indices entries may exist and additional parameterization is
#     needed to distribute the value into different values entries. Furthermore,
#     this op is intended to provide ways to write custom sparse ops, rather
#     than being used in autograd graph, so it is marked as *non-differentiable*
#     in derivatives.yaml.
#
# Before reading the following, see NOTE [ Autograd Variable Views ] in
# variable.h for details on views that are tracked by autograd, and views that
# are not.
#
# Moreover, these methods return tensors that share storage with inputs, so we
# mark these methods as view ops to support autograd history tracking.
# The sparse tensor ctor output should technically be view of both input indices
# and values tensors, but currently we only support setting as view of a single
# Variable, so it is only view of the values tensor.
# TODO: clone indices in sparse tensor ctor.
#
# For other methods that return outputs that share storage with inputs, i.e.,
# `indices()` and `_indices()`. We mark their outputs as non-differentiable, so
# the view relation is not tracked by autograd, but the version counter is still
# shared. In other words, their outputs are non-differentiable views of the
# sparse tensor.
# FIXME: would be nicer if TensorOptions was optional based; not adding default arguments for options given
# the default would never make sense.

- func: sparse_csr_tensor.crow_col_value_size(Tensor crow_indices, Tensor col_indices, Tensor values, int[] size, *, ScalarType? dtype=None, Layout? layout=None, Device? device=None, bool? pin_memory=False) -> Tensor

- func: sparse_csr_tensor.crow_col_value(Tensor crow_indices, Tensor col_indices, Tensor values, *, ScalarType? dtype=None, Layout? layout=None, Device? device=None, bool? pin_memory=False) -> Tensor

- func: sparse_coo_tensor.size(int[] size, *, ScalarType? dtype=None, Layout? layout=None, Device? device=None, bool? pin_memory=False) -> Tensor

- func: sparse_coo_tensor.indices(Tensor indices, Tensor values, *, ScalarType? dtype=None, Layout? layout=None, Device? device=None, bool? pin_memory=None) -> Tensor

- func: sparse_coo_tensor.indices_size(Tensor indices, Tensor values, int[] size, *, ScalarType? dtype=None, Layout? layout=None, Device? device=None, bool? pin_memory=None) -> Tensor

- func: _sparse_coo_tensor_unsafe(Tensor indices, Tensor values, int[] size, *, ScalarType? dtype=None, Layout? layout=None, Device? device=None, bool? pin_memory=None) -> Tensor

- func: _validate_sparse_coo_tensor_args(Tensor indices, Tensor values, int[] size) -> ()

- func: _sparse_coo_tensor_with_dims(int sparse_dim, int dense_dim, int[] size, *, ScalarType? dtype=None, Layout? layout=None, Device? device=None, bool? pin_memory=False) -> Tensor
  dispatch:
    SparseCPU, SparseCUDA: new_with_dims_sparse

- func: _sparse_coo_tensor_with_dims_and_tensors(int sparse_dim, int dense_dim, int[] size, Tensor indices, Tensor values, *, ScalarType? dtype=None, Layout? layout=None, Device? device=None, bool? pin_memory=False) -> Tensor
  dispatch:
    SparseCPU, SparseCUDA: new_with_dims_and_tensor_sparse

- func: sparse_resize_(Tensor(a!) self, int[] size, int sparse_dim, int dense_dim) -> Tensor(a!)
  use_const_ref_for_mutable_tensors: True
  variants: method
  dispatch:
    SparseCPU, SparseCUDA: sparse_resize_

- func: sparse_resize_and_clear_(Tensor(a!) self, int[] size, int sparse_dim, int dense_dim) -> Tensor(a!)
  use_const_ref_for_mutable_tensors: True
  variants: method
  dispatch:
    SparseCPU, SparseCUDA: sparse_resize_and_clear_

- func: sparse_mask(Tensor self, Tensor mask) -> Tensor
  variants: method
  dispatch:
    SparseCPU: sparse_mask_cpu
    SparseCUDA: sparse_mask_cuda

- func: to_dense(Tensor self, ScalarType? dtype=None) -> Tensor
  variants: method
  dispatch:
    SparseCPU, SparseCUDA, SparseCsrCPU: sparse_to_dense
    MkldnnCPU: mkldnn_to_dense

- func: to_dense_backward(Tensor grad, Tensor input) -> Tensor

- func: sparse_dim(Tensor self) -> int
  variants: method
  dispatch:
    SparseCPU, SparseCUDA: sparse_dim_sparse
  device_check: NoCheck
  device_guard: False

# legacy method
- func: _dimI(Tensor self) -> int
  variants: method
  dispatch:
    SparseCPU, SparseCUDA: sparse_dim_sparse
  device_check: NoCheck
  device_guard: False

- func: dense_dim(Tensor self) -> int
  variants: method
  dispatch:
    SparseCPU, SparseCUDA: dense_dim_sparse
  device_check: NoCheck
  device_guard: False

# legacy method
- func: _dimV(Tensor self) -> int
  variants: method
  dispatch:
    SparseCPU, SparseCUDA: dense_dim_sparse
  device_check: NoCheck
  device_guard: False

- func: _nnz(Tensor self) -> int
  variants: method
  dispatch:
    SparseCPU, SparseCUDA: _nnz_sparse
    SparseCsrCPU: _nnz_sparse_csr
  device_check: NoCheck
  device_guard: False

# NOTE: [ coalesce autograd ]
# coalesce returns self directly for already coalesced sparse tensors.
# This means coalesce cannot have a derivative registered, otherwise it creates
# circular references in the autograd graph (see gh-52874).
# Instead, the derivative is registered on the slow-path "_coalesce"
- func: coalesce(Tensor(a) self) -> Tensor(a)
  variants: method

- func: _coalesce(Tensor self) -> Tensor
  dispatch:
    SparseCPU: _coalesce_sparse_cpu
    SparseCUDA: _coalesce_sparse_cuda

- func: is_coalesced(Tensor self) -> bool
  variants: method
  dispatch:
    SparseCPU, SparseCUDA: is_coalesced_sparse
  device_check: NoCheck
  device_guard: False

- func: _indices(Tensor(a) self) -> Tensor(a)
  variants: method
  dispatch:
    SparseCPU, SparseCUDA: _indices_sparse
  device_check: NoCheck
  device_guard: False

- func: _values(Tensor(a) self) -> Tensor(a)
  variants: method
  dispatch:
    SparseCPU, SparseCUDA: _values_sparse
  device_check: NoCheck
  device_guard: False

# This method doesn't do any check but only directly sets the flag. So it can be
# a bit unsafe. Similar to _indices and _values, this is useful for implementing
# custom sparse operations in Python/C++ extension.
- func: _coalesced_(Tensor(a!) self, bool coalesced) -> Tensor(a!)
  variants: method
  dispatch:
    SparseCPU, SparseCUDA: _coalesced_sparse_
  device_check: NoCheck
  device_guard: False

- func: indices(Tensor(a) self) -> Tensor(a)
  variants: method
  dispatch:
    SparseCPU, SparseCUDA: indices_sparse
  device_check: NoCheck
  device_guard: False

- func: values(Tensor(a) self) -> Tensor(a)
  variants: method
  dispatch:
    SparseCPU, SparseCUDA: values_sparse
    SparseCsrCPU: values_sparse_csr
  device_check: NoCheck
  device_guard: False

- func: crow_indices(Tensor(a) self) -> Tensor(a)
  variants: method
  dispatch:
    SparseCsrCPU: crow_indices_sparse_csr
  device_check: NoCheck
  device_guard: False

- func: col_indices(Tensor(a) self) -> Tensor(a)
  variants: method
  dispatch:
    SparseCsrCPU: col_indices_sparse_csr
  device_check: NoCheck
  device_guard: False

- func: hspmm.out(Tensor mat1, Tensor mat2, *, Tensor(a!) out) -> Tensor(a!)
  dispatch:
    SparseCPU: hspmm_out_sparse_cpu
    SparseCUDA: hspmm_out_sparse_cuda

- func: hspmm(Tensor mat1, Tensor mat2) -> Tensor
  dispatch:
    SparseCPU: hspmm_sparse_cpu
    SparseCUDA: hspmm_sparse_cuda

- func: copy_sparse_to_sparse_(Tensor(a!) self, Tensor src, bool non_blocking=False) -> Tensor(a!)
  device_check: NoCheck  # Allows copy into different device
  variants: function
  dispatch:
    SparseCPU, SparseCUDA: copy_sparse_

- func: unbind.int(Tensor(a) self, int dim=0) -> Tensor(a)[]
  variants: function, method
  dispatch:
    CompositeExplicitAutograd: unbind

- func: unbind.Dimname(Tensor(a) self, Dimname dim) -> Tensor(a)[]
  variants: function, method

- func: to_sparse.sparse_dim(Tensor self, int sparse_dim) -> Tensor
  variants: method
  dispatch:
    CPU, CUDA: dense_to_sparse

- func: to_sparse(Tensor self) -> Tensor
  variants: method
  dispatch:
    CPU, CUDA: dense_to_sparse

- func: to_mkldnn(Tensor self, ScalarType? dtype=None) -> Tensor
  variants: method
  dispatch:
    CPU: dense_to_mkldnn

- func: mkldnn_reorder_conv2d_weight(Tensor self, int[2] padding=0, int[2] stride=1, int[2] dilation=1, int groups=1) -> Tensor
  variants: function
  python_module: nn
  dispatch:
    MkldnnCPU: mkldnn_reorder_conv2d_weight

- func: mkldnn_reorder_conv3d_weight(Tensor self, int[3] padding=0, int[3] stride=1, int[3] dilation=1, int groups=1) -> Tensor
  variants: function
  python_module: nn
  dispatch:
    MkldnnCPU: mkldnn_reorder_conv3d_weight

- func: to_mkldnn_backward(Tensor grad, Tensor input) -> Tensor

- func: quantize_per_tensor(Tensor self, float scale, int zero_point, ScalarType dtype) -> Tensor
  variants: function
  dispatch:
    CPU, CUDA: quantize_per_tensor

- func: quantize_per_tensor.tensors(Tensor[] tensors, Tensor scales, Tensor zero_points, ScalarType dtype) -> Tensor[]
  variants: function
  dispatch:
    CPU: quantize_per_tensor_list_cpu

- func: quantize_per_channel(Tensor self, Tensor scales, Tensor zero_points, int axis, ScalarType dtype) -> Tensor
  variants: function
  dispatch:
    CPU: quantize_per_channel_cpu

- func: dequantize.self(Tensor self) -> Tensor
  variants: function, method
  dispatch:
    CPU: dequantize_cpu
    QuantizedCPU, QuantizedCUDA: dequantize_quantized_cpu

- func: dequantize.tensors(Tensor[] tensors) -> Tensor[]
  variants: function
  dispatch:
    QuantizedCPU: dequantize_tensors_quantized_cpu

- func: q_scale(Tensor self) -> float
  variants: function, method
  dispatch:
    QuantizedCPU, QuantizedCUDA: q_scale_quant

- func: q_zero_point(Tensor self) -> int
  variants: function, method
  dispatch:
    QuantizedCPU, QuantizedCUDA: q_zero_point_quant

- func: q_per_channel_scales(Tensor self) -> Tensor
  variants: function, method
  dispatch:
    QuantizedCPU, QuantizedCUDA: q_per_channel_scales

- func: q_per_channel_zero_points(Tensor self) -> Tensor
  variants: function, method
  dispatch:
    QuantizedCPU, QuantizedCUDA: q_per_channel_zero_points

- func: q_per_channel_axis(Tensor self) -> int
  variants: function, method
  dispatch:
    QuantizedCPU, QuantizedCUDA: q_per_channel_axis

- func: int_repr(Tensor self) -> Tensor
  device_check: NoCheck   # TensorIterator
  variants: function, method
  dispatch:
    QuantizedCPU: int_repr_quantized_cpu
    QuantizedCUDA: int_repr_quantized_cuda

- func: _make_per_tensor_quantized_tensor(Tensor self, float scale, int zero_point) -> Tensor
  dispatch:
    CPU: make_per_tensor_quantized_tensor_cpu
    CUDA: make_per_tensor_quantized_tensor_cuda

- func: _make_per_channel_quantized_tensor(Tensor self, Tensor scale, Tensor zero_point, int axis) -> Tensor
  dispatch:
    CPU: make_per_channel_quantized_tensor_cpu

- func: qscheme(Tensor self) -> QScheme
  variants: method
  dispatch:
    QuantizedCPU, QuantizedCUDA: qscheme_quant

- func: fake_quantize_per_tensor_affine(Tensor self, float scale, int zero_point, int quant_min, int quant_max) -> Tensor
  device_check: NoCheck   # TensorIterator
  variants: function

- func: fake_quantize_per_tensor_affine_cachemask(Tensor self, float scale, int zero_point, int quant_min, int quant_max) -> (Tensor output, Tensor mask)
  variants: function
  dispatch:
    CPU, CUDA: fake_quantize_per_tensor_affine_cachemask

- func: fake_quantize_per_tensor_affine_cachemask_backward(Tensor grad, Tensor mask) -> Tensor
  variants: function

- func: _fake_quantize_learnable_per_tensor_affine(Tensor self, Tensor scale, Tensor zero_point, int quant_min, int quant_max, float grad_factor=1.0) -> Tensor
  variants: function
  dispatch:
    CPU, CUDA: _fake_quantize_learnable_per_tensor_affine

- func: _fake_quantize_learnable_per_tensor_affine_backward(Tensor grad, Tensor self, Tensor scale, Tensor zero_point, int quant_min, int quant_max, float grad_factor=1.0) -> (Tensor, Tensor, Tensor)
  variants: function

- func: fake_quantize_per_channel_affine(Tensor self, Tensor scale, Tensor zero_point, int axis, int quant_min, int quant_max) -> Tensor
  device_check: NoCheck   # TensorIterator
  variants: function

- func: fake_quantize_per_channel_affine_cachemask(Tensor self, Tensor scale, Tensor zero_point, int axis, int quant_min, int quant_max) -> (Tensor output, Tensor mask)
  variants: function
  dispatch:
    CPU, CUDA: fake_quantize_per_channel_affine_cachemask

- func: fake_quantize_per_channel_affine_cachemask_backward(Tensor grad, Tensor mask) -> Tensor
  variants: function

- func: _fake_quantize_learnable_per_channel_affine(Tensor self, Tensor scale, Tensor zero_point, int axis, int quant_min, int quant_max, float grad_factor=1.0) -> Tensor
  variants: function
  dispatch:
    CPU, CUDA: _fake_quantize_learnable_per_channel_affine

- func: _fake_quantize_learnable_per_channel_affine_backward(Tensor grad, Tensor self, Tensor scale, Tensor zero_point, int axis, int quant_min, int quant_max, float grad_factor=1.0) -> (Tensor, Tensor, Tensor)
  variants: function

- func: _choose_qparams_per_tensor(Tensor self, bool reduce_range=False) -> (float, int)
  variants: function

- func: _saturate_weight_to_fp16(Tensor weight) -> Tensor
  variants: function

- func: choose_qparams_optimized(Tensor input, int numel, int n_bins, float ratio, int bit_width) -> (Tensor, Tensor)
  variants: function

# to(Device) must not exist because all constructors of Device also works for
# TensorOptions. Otherwise, an ambiguity error is thrown.
# See NOTE [ TensorOptions Constructors ].
- func: to.dtype_layout(Tensor self, *, ScalarType? dtype=None, Layout? layout=None, Device? device=None, bool? pin_memory=None, bool non_blocking=False, bool copy=False, MemoryFormat? memory_format=None) -> Tensor
  variants: method
  device_check: NoCheck
  device_guard: False

- func: to.device(Tensor self, Device device, ScalarType dtype, bool non_blocking=False, bool copy=False, MemoryFormat? memory_format=None) -> Tensor
  variants: method
  device_check: NoCheck
  device_guard: False

- func: to.dtype(Tensor self, ScalarType dtype, bool non_blocking=False, bool copy=False, MemoryFormat? memory_format=None) -> Tensor
  variants: method
  device_check: NoCheck
  device_guard: False

- func: to.other(Tensor self, Tensor other, bool non_blocking=False, bool copy=False, MemoryFormat? memory_format=None) -> Tensor
  variants: method
  device_check: NoCheck
  device_guard: False

- func: meshgrid(Tensor[] tensors) -> Tensor[]

- func: cartesian_prod(Tensor[] tensors) -> Tensor
  variants: function

- func: combinations(Tensor self, int r=2, bool with_replacement=False) -> Tensor
  variants: function

- func: item(Tensor self) -> Scalar
  variants: method

- func: result_type.Tensor(Tensor tensor, Tensor other) -> ScalarType
  variants: function

- func: result_type.Scalar(Tensor tensor, Scalar other) -> ScalarType
  variants: function

- func: result_type.Scalar_Tensor(Scalar scalar, Tensor tensor) -> ScalarType
  variants: function

- func: result_type.Scalar_Scalar(Scalar scalar1, Scalar scalar2) -> ScalarType

- func: can_cast(ScalarType from, ScalarType to) -> bool
  variants: function

- func: promote_types(ScalarType type1, ScalarType type2) -> ScalarType
  variants: function

# NB: Does NOT check precondition that numel == 1
- func: _local_scalar_dense(Tensor self) -> Scalar
  dispatch:
    CPU: _local_scalar_dense_cpu
    CUDA: _local_scalar_dense_cuda
  variants: function

# Fused RNN kernels
- func: _thnn_fused_lstm_cell(Tensor input_gates, Tensor hidden_gates, Tensor cx, Tensor? input_bias=None, Tensor? hidden_bias=None) -> (Tensor, Tensor, Tensor)
  dispatch:
    CUDA: _thnn_fused_lstm_cell_cuda

- func: _thnn_fused_lstm_cell_backward(Tensor? grad_hy, Tensor? grad_cy, Tensor cx, Tensor cy, Tensor workspace, bool has_bias) -> (Tensor, Tensor, Tensor, Tensor, Tensor)
  dispatch:
    CUDA: _thnn_fused_lstm_cell_backward_cuda

- func: _thnn_differentiable_lstm_cell_backward(Tensor? grad_hy, Tensor? grad_cy, Tensor input_gates, Tensor hidden_gates, Tensor? input_bias, Tensor? hidden_bias, Tensor cx, Tensor cy) -> (Tensor, Tensor, Tensor, Tensor, Tensor)

- func: _thnn_fused_gru_cell(Tensor input_gates, Tensor hidden_gates, Tensor hx, Tensor? input_bias=None, Tensor? hidden_bias=None) -> (Tensor, Tensor)
  dispatch:
    CUDA: _thnn_fused_gru_cell_cuda

- func: _thnn_fused_gru_cell_backward(Tensor grad_hy, Tensor workspace, bool has_bias) -> (Tensor, Tensor, Tensor, Tensor, Tensor)
  dispatch:
    CUDA: _thnn_fused_gru_cell_backward_cuda

- func: _thnn_differentiable_gru_cell_backward(Tensor grad_hy, Tensor input_gates, Tensor hidden_gates, Tensor hx, Tensor? input_bias, Tensor? hidden_bias) -> (Tensor, Tensor, Tensor, Tensor, Tensor)

# RNN cells and layers
- func: lstm.input(Tensor input, Tensor[] hx, Tensor[] params, bool has_biases, int num_layers, float dropout, bool train, bool bidirectional, bool batch_first) -> (Tensor, Tensor, Tensor)

- func: lstm.data(Tensor data, Tensor batch_sizes, Tensor[] hx, Tensor[] params, bool has_biases, int num_layers, float dropout, bool train, bool bidirectional) -> (Tensor, Tensor, Tensor)

- func: gru.input(Tensor input, Tensor hx, Tensor[] params, bool has_biases, int num_layers, float dropout, bool train, bool bidirectional, bool batch_first) -> (Tensor, Tensor)

- func: gru.data(Tensor data, Tensor batch_sizes, Tensor hx, Tensor[] params, bool has_biases, int num_layers, float dropout, bool train, bool bidirectional) -> (Tensor, Tensor)

- func: rnn_tanh.input(Tensor input, Tensor hx, Tensor[] params, bool has_biases, int num_layers, float dropout, bool train, bool bidirectional, bool batch_first) -> (Tensor, Tensor)

- func: rnn_tanh.data(Tensor data, Tensor batch_sizes, Tensor hx, Tensor[] params, bool has_biases, int num_layers, float dropout, bool train, bool bidirectional) -> (Tensor, Tensor)

- func: rnn_relu.input(Tensor input, Tensor hx, Tensor[] params, bool has_biases, int num_layers, float dropout, bool train, bool bidirectional, bool batch_first) -> (Tensor, Tensor)

- func: rnn_relu.data(Tensor data, Tensor batch_sizes, Tensor hx, Tensor[] params, bool has_biases, int num_layers, float dropout, bool train, bool bidirectional) -> (Tensor, Tensor)

- func: lstm_cell(Tensor input, Tensor[] hx, Tensor w_ih, Tensor w_hh, Tensor? b_ih=None, Tensor? b_hh=None) -> (Tensor, Tensor)

- func: gru_cell(Tensor input, Tensor hx, Tensor w_ih, Tensor w_hh, Tensor? b_ih=None, Tensor? b_hh=None) -> Tensor

- func: rnn_tanh_cell(Tensor input, Tensor hx, Tensor w_ih, Tensor w_hh, Tensor? b_ih=None, Tensor? b_hh=None) -> Tensor

- func: rnn_relu_cell(Tensor input, Tensor hx, Tensor w_ih, Tensor w_hh, Tensor? b_ih=None, Tensor? b_hh=None) -> Tensor

# Quantized RNN layer registration has been moved to C10 dispatch in `RNN.cpp`

# Quantized RNN layers
# - func: quantized_lstm(Tensor input, Tensor[] hx, Tensor[] params, bool has_biases, int num_layers, float dropout, bool train, bool bidirectional, bool batch_first, *, ScalarType? dtype=None, bool use_dynamic=False) -> (Tensor, Tensor, Tensor)


# - func: quantized_lstm.data(Tensor data, Tensor batch_sizes, Tensor[] hx, Tensor[] params, bool has_biases, int num_layers, float dropout, bool train, bool bidirectional, *, ScalarType? dtype=None, bool use_dynamic=False) -> (Tensor, Tensor, Tensor)


# Quantized GRU layers

# - func: quantized_gru.input(Tensor input, Tensor hx, Tensor[] params, bool has_biases, int num_layers, float dropout, bool train, bool bidirectional, bool batch_first) -> (Tensor, Tensor)
#

# - func: quantized_gru.data(Tensor data, Tensor batch_sizes, Tensor hx, Tensor[] params, bool has_biases, int num_layers, float dropout, bool train, bool bidirectional) -> (Tensor, Tensor)
#

# Quantized RNN cells
- func: quantized_lstm_cell(Tensor input, Tensor[] hx, Tensor w_ih, Tensor w_hh, Tensor b_ih, Tensor b_hh, Tensor packed_ih, Tensor packed_hh, Tensor col_offsets_ih, Tensor col_offsets_hh, Scalar scale_ih, Scalar scale_hh, Scalar zero_point_ih, Scalar zero_point_hh) -> (Tensor, Tensor)

- func: quantized_gru_cell(Tensor input, Tensor hx, Tensor w_ih, Tensor w_hh, Tensor b_ih, Tensor b_hh, Tensor packed_ih, Tensor packed_hh, Tensor col_offsets_ih, Tensor col_offsets_hh, Scalar scale_ih, Scalar scale_hh, Scalar zero_point_ih, Scalar zero_point_hh) -> Tensor

- func: quantized_rnn_relu_cell(Tensor input, Tensor hx, Tensor w_ih, Tensor w_hh, Tensor b_ih, Tensor b_hh, Tensor packed_ih, Tensor packed_hh, Tensor col_offsets_ih, Tensor col_offsets_hh, Scalar scale_ih, Scalar scale_hh, Scalar zero_point_ih, Scalar zero_point_hh) -> Tensor

- func: quantized_rnn_tanh_cell(Tensor input, Tensor hx, Tensor w_ih, Tensor w_hh, Tensor b_ih, Tensor b_hh, Tensor packed_ih, Tensor packed_hh, Tensor col_offsets_ih, Tensor col_offsets_hh, Scalar scale_ih, Scalar scale_hh, Scalar zero_point_ih, Scalar zero_point_hh) -> Tensor

# PackedSequence utilities
- func: _pack_padded_sequence(Tensor input, Tensor lengths, bool batch_first) -> (Tensor, Tensor)
  dispatch:
    CompositeExplicitAutograd: _pack_padded_sequence

- func: _pack_padded_sequence_backward(Tensor grad, int[] input_size, Tensor batch_sizes, bool batch_first) -> Tensor

- func: _pad_packed_sequence(Tensor data, Tensor batch_sizes, bool batch_first, Scalar padding_value, int total_length) -> (Tensor, Tensor)

# wrappers for legacy TH methods

- func: set_.source_Storage(Tensor(a!) self, Storage source) -> Tensor(a!)
  variants: method
  device_check: NoCheck
  device_guard: False
  dispatch:
    CPU, CUDA: set_

- func: set_.source_Storage_storage_offset(Tensor(a!) self, Storage source, int storage_offset, int[] size, int[] stride=[]) -> Tensor(a!)
  variants: method
  device_check: NoCheck
  device_guard: False
  dispatch:
    CPU: set_storage_cpu_
    CUDA: set_storage_cuda_
    QuantizedCPU, QuantizedCUDA: set_storage_quantized_

- func: set_.source_Tensor(Tensor(a!) self, Tensor source) -> Tensor(a!)
  variants: method
  device_check: NoCheck
  device_guard: False
  dispatch:
    CPU, CUDA: set_tensor_

- func: set_(Tensor(a!) self) -> Tensor(a!)
  variants: method
  dispatch:
    CPU: set_cpu_
    CUDA: set_cuda_

- func: is_set_to(Tensor self, Tensor tensor) -> bool
  variants: method
  device_check: NoCheck
  device_guard: False
  dispatch:
    CPU, CUDA: is_set_to

- func: masked_fill_.Scalar(Tensor(a!) self, Tensor mask, Scalar value) -> Tensor(a!)
  device_check: NoCheck   # TensorIterator
  variants: method
  dispatch:
    CPU: masked_fill__cpu
    CUDA: masked_fill__cuda

- func: masked_fill.Scalar(Tensor self, Tensor mask, Scalar value) -> Tensor
  device_check: NoCheck   # TensorIterator
  variants: function, method

- func: masked_fill_.Tensor(Tensor(a!) self, Tensor mask, Tensor value) -> Tensor(a!)
  device_check: NoCheck   # TensorIterator
  variants: method
  dispatch:
    CPU: masked_fill__cpu
    CUDA: masked_fill__cuda

- func: masked_fill.Tensor(Tensor self, Tensor mask, Tensor value) -> Tensor
  device_check: NoCheck   # TensorIterator
  variants: function, method

- func: masked_scatter_(Tensor(a!) self, Tensor mask, Tensor source) -> Tensor(a!)
  variants: method
  dispatch:
    CPU: masked_scatter__cpu
    CUDA: masked_scatter__cuda

- func: masked_scatter(Tensor self, Tensor mask, Tensor source) -> Tensor
  variants: function, method

- func: view(Tensor(a) self, int[] size) -> Tensor(a)
  variants: method
  device_check: NoCheck
  device_guard: False
  dispatch:
    CPU, CUDA, Meta, QuantizedCPU, QuantizedCUDA: view
    MkldnnCPU: mkldnn_view

# Warning: If you want to change the name or overload name of this
# operator, you might also want to change the `isBlockListedSchema`
# function in `torch/csrc/jit/frontend/schema_catching.cpp`.
# The name and overload name of this operator is hardcoded in that
# function in order to workaround a bug:
# https://github.com/pytorch/pytorch/issues/47964
- func: view.dtype(Tensor(a) self, ScalarType dtype) -> Tensor(a)
  variants: method
  device_check: NoCheck
  device_guard: False
  dispatch:
    CompositeExplicitAutograd: view_dtype

- func: put_(Tensor(a!) self, Tensor index, Tensor source, bool accumulate=False) -> Tensor(a!)
  variants: method
  dispatch:
    CPU, CUDA: put_

- func: put(Tensor self, Tensor index, Tensor source, bool accumulate=False) -> Tensor
  variants: function, method

- func: index_add_(Tensor(a!) self, int dim, Tensor index, Tensor source) -> Tensor(a!)
  variants: method

- func: index_add_.alpha(Tensor(a!) self, int dim, Tensor index, Tensor source, *, Scalar alpha) -> Tensor(a!)
  variants: method
  dispatch:
    CPU: index_add_cpu_
    CUDA: index_add_cuda_

- func: index_add(Tensor self, int dim, Tensor index, Tensor source) -> Tensor
  variants: function, method

- func: index_add.alpha(Tensor self, int dim, Tensor index, Tensor source, *, Scalar alpha) -> Tensor
  variants: function, method

- func: index_add.dimname(Tensor self, Dimname dim, Tensor index, Tensor source, *, Scalar alpha=1) -> Tensor
  variants: function, method

- func: index_fill_.int_Scalar(Tensor(a!) self, int dim, Tensor index, Scalar value) -> Tensor(a!)
  device_check: NoCheck   # TensorIterator
  variants: method
  dispatch:
    CPU: index_fill_
    CUDA: index_fill_

- func: index_fill.int_Scalar(Tensor self, int dim, Tensor index, Scalar value) -> Tensor
  device_check: NoCheck   # TensorIterator
  variants: function, method

- func: index_fill_.int_Tensor(Tensor(a!) self, int dim, Tensor index, Tensor value) -> Tensor(a!)
  device_check: NoCheck   # TensorIterator
  variants: method
  dispatch:
    CPU, CUDA: index_fill_

- func: index_fill.int_Tensor(Tensor self, int dim, Tensor index, Tensor value) -> Tensor
  device_check: NoCheck   # TensorIterator
  variants: function, method

- func: index_fill_.Dimname_Scalar(Tensor(a!) self, Dimname dim, Tensor index, Scalar value) -> Tensor(a!)
  device_check: NoCheck   # TensorIterator
  variants: method

- func: index_fill_.Dimname_Tensor(Tensor(a!) self, Dimname dim, Tensor index, Tensor value) -> Tensor(a!)
  device_check: NoCheck   # TensorIterator
  variants: method

- func: index_fill.Dimname_Scalar(Tensor self, Dimname dim, Tensor index, Scalar value) -> Tensor
  device_check: NoCheck   # TensorIterator
  variants: function, method

- func: index_fill.Dimname_Tensor(Tensor self, Dimname dim, Tensor index, Tensor value) -> Tensor
  device_check: NoCheck   # TensorIterator
  variants: function, method

- func: scatter_.src(Tensor(a!) self, int dim, Tensor index, Tensor src) -> Tensor(a!)
  variants: method
  dispatch:
    CPU, CUDA: scatter_

- func: scatter.src(Tensor self, int dim, Tensor index, Tensor src) -> Tensor
  variants: function, method

- func: scatter_.value(Tensor(a!) self, int dim, Tensor index, Scalar value) -> Tensor(a!)
  variants: method
  dispatch:
    CPU, CUDA: scatter_fill_

- func: scatter.value(Tensor self, int dim, Tensor index, Scalar value) -> Tensor
  variants: function, method

- func: scatter.dimname_src(Tensor self, Dimname dim, Tensor index, Tensor src) -> Tensor
  variants: function, method

- func: scatter.dimname_value(Tensor self, Dimname dim, Tensor index, Scalar value) -> Tensor
  variants: function, method

- func: scatter_.reduce(Tensor(a!) self, int dim, Tensor index, Tensor src, *, str reduce) -> Tensor(a!)
  variants: method
  dispatch:
    CPU, CUDA: scatter_reduce_

- func: scatter_.value_reduce(Tensor(a!) self, int dim, Tensor index, Scalar value, *, str reduce) -> Tensor(a!)
  variants: method
  dispatch:
    CPU, CUDA: scatter_scalar_reduce_

- func: scatter_add_(Tensor(a!) self, int dim, Tensor index, Tensor src) -> Tensor(a!)
  variants: method
  dispatch:
    CPU, CUDA: scatter_add_

- func: scatter_add(Tensor self, int dim, Tensor index, Tensor src) -> Tensor
  variants: function, method

- func: scatter_add.dimname(Tensor self, Dimname dim, Tensor index, Tensor src) -> Tensor
  variants: function, method

- func: eq_.Scalar(Tensor(a!) self, Scalar other) -> Tensor(a!)
  device_check: NoCheck   # TensorIterator
  variants: method
  dispatch:
    CompositeExplicitAutograd: eq_

- func: eq_.Tensor(Tensor(a!) self, Tensor other) -> Tensor(a!)
  device_check: NoCheck   # TensorIterator
  variants: method
  dispatch:
    CompositeExplicitAutograd: eq_

- func: bitwise_and.Tensor_out(Tensor self, Tensor other, *, Tensor(a!) out) -> Tensor(a!)
  device_check: NoCheck   # TensorIterator
  variants: function
  dispatch:
    CPU, CUDA: bitwise_and_out

- func: bitwise_and.Scalar_out(Tensor self, Scalar other, *, Tensor(a!) out) -> Tensor(a!)
  device_check: NoCheck   # TensorIterator
  variants: function
  dispatch:
    CPU, CUDA: bitwise_and_out

- func: bitwise_and.Scalar(Tensor self, Scalar other) -> Tensor
  device_check: NoCheck   # TensorIterator
  variants: method, function

- func: bitwise_and.Tensor(Tensor self, Tensor other) -> Tensor
  device_check: NoCheck   # TensorIterator
  variants: method, function

- func: bitwise_and_.Scalar(Tensor(a!) self, Scalar other) -> Tensor(a!)
  device_check: NoCheck   # TensorIterator
  variants: method

- func: bitwise_and_.Tensor(Tensor(a!) self, Tensor other) -> Tensor(a!)
  device_check: NoCheck   # TensorIterator
  variants: method

- func: __and__.Scalar(Tensor self, Scalar other) -> Tensor
  device_check: NoCheck   # TensorIterator
  variants: method, function

- func: __and__.Tensor(Tensor self, Tensor other) -> Tensor
  device_check: NoCheck   # TensorIterator
  variants: method, function

- func: __iand__.Scalar(Tensor(a!) self, Scalar other) -> Tensor(a!)
  device_check: NoCheck   # TensorIterator
  variants: method

- func: __iand__.Tensor(Tensor(a!) self, Tensor other) -> Tensor(a!)
  device_check: NoCheck   # TensorIterator
  variants: method

- func: bitwise_or.Tensor_out(Tensor self, Tensor other, *, Tensor(a!) out) -> Tensor(a!)
  device_check: NoCheck   # TensorIterator
  variants: function
  dispatch:
    CPU, CUDA: bitwise_or_out

- func: bitwise_or.Scalar_out(Tensor self, Scalar other, *, Tensor(a!) out) -> Tensor(a!)
  device_check: NoCheck   # TensorIterator
  variants: function
  dispatch:
    CPU, CUDA: bitwise_or_out

- func: bitwise_or.Scalar(Tensor self, Scalar other) -> Tensor
  device_check: NoCheck   # TensorIterator
  variants: method, function

- func: bitwise_or.Tensor(Tensor self, Tensor other) -> Tensor
  device_check: NoCheck   # TensorIterator
  variants: method, function

- func: bitwise_or_.Scalar(Tensor(a!) self, Scalar other) -> Tensor(a!)
  device_check: NoCheck   # TensorIterator
  variants: method

- func: bitwise_or_.Tensor(Tensor(a!) self, Tensor other) -> Tensor(a!)
  device_check: NoCheck   # TensorIterator
  variants: method

- func: __or__.Scalar(Tensor self, Scalar other) -> Tensor
  device_check: NoCheck   # TensorIterator
  variants: method, function

- func: __or__.Tensor(Tensor self, Tensor other) -> Tensor
  device_check: NoCheck   # TensorIterator
  variants: method, function

- func: __ior__.Scalar(Tensor(a!) self, Scalar other) -> Tensor(a!)
  device_check: NoCheck   # TensorIterator
  variants: method

- func: __ior__.Tensor(Tensor(a!) self, Tensor other) -> Tensor(a!)
  device_check: NoCheck   # TensorIterator
  variants: method

- func: bitwise_xor.Tensor_out(Tensor self, Tensor other, *, Tensor(a!) out) -> Tensor(a!)
  device_check: NoCheck   # TensorIterator
  variants: function
  dispatch:
    CPU, CUDA: bitwise_xor_out

- func: bitwise_xor.Scalar_out(Tensor self, Scalar other, *, Tensor(a!) out) -> Tensor(a!)
  device_check: NoCheck   # TensorIterator
  variants: function
  dispatch:
    CPU, CUDA: bitwise_xor_out

- func: bitwise_xor.Scalar(Tensor self, Scalar other) -> Tensor
  device_check: NoCheck   # TensorIterator
  variants: method, function

- func: bitwise_xor.Tensor(Tensor self, Tensor other) -> Tensor
  device_check: NoCheck   # TensorIterator
  variants: method, function

- func: bitwise_xor_.Scalar(Tensor(a!) self, Scalar other) -> Tensor(a!)
  device_check: NoCheck   # TensorIterator
  variants: method

- func: bitwise_xor_.Tensor(Tensor(a!) self, Tensor other) -> Tensor(a!)
  device_check: NoCheck   # TensorIterator
  variants: method

- func: __xor__.Scalar(Tensor self, Scalar other) -> Tensor
  device_check: NoCheck   # TensorIterator
  variants: method, function

- func: __xor__.Tensor(Tensor self, Tensor other) -> Tensor
  device_check: NoCheck   # TensorIterator
  variants: method, function

- func: __ixor__.Scalar(Tensor(a!) self, Scalar other) -> Tensor(a!)
  device_check: NoCheck   # TensorIterator
  variants: method

- func: __ixor__.Tensor(Tensor(a!) self, Tensor other) -> Tensor(a!)
  device_check: NoCheck   # TensorIterator
  variants: method

- func: __lshift__.Scalar(Tensor self, Scalar other) -> Tensor
  device_check: NoCheck   # TensorIterator
  variants: method, function
  dispatch:
    CPU, CUDA: __lshift__

- func: __lshift__.Tensor(Tensor self, Tensor other) -> Tensor
  device_check: NoCheck   # TensorIterator
  variants: method, function
  dispatch:
    CPU, CUDA: __lshift__

- func: __ilshift__.Scalar(Tensor(a!) self, Scalar other) -> Tensor(a!)
  device_check: NoCheck   # TensorIterator
  variants: method
  dispatch:
    CPU, CUDA: __ilshift__

- func: __ilshift__.Tensor(Tensor(a!) self, Tensor other) -> Tensor(a!)
  device_check: NoCheck   # TensorIterator
  variants: method
  dispatch:
    CPU, CUDA: __ilshift__

- func: __rshift__.Scalar(Tensor self, Scalar other) -> Tensor
  device_check: NoCheck   # TensorIterator
  variants: method, function
  dispatch:
    CPU, CUDA: __rshift__

- func: __rshift__.Tensor(Tensor self, Tensor other) -> Tensor
  device_check: NoCheck   # TensorIterator
  variants: method, function
  dispatch:
    CPU, CUDA: __rshift__

- func: __irshift__.Scalar(Tensor(a!) self, Scalar other) -> Tensor(a!)
  device_check: NoCheck   # TensorIterator
  variants: method
  dispatch:
    CPU, CUDA: __irshift__

- func: __irshift__.Tensor(Tensor(a!) self, Tensor other) -> Tensor(a!)
  device_check: NoCheck   # TensorIterator
  variants: method
  dispatch:
    CPU, CUDA: __irshift__

- func: tril_(Tensor(a!) self, int diagonal=0) -> Tensor(a!)
  variants: method
  dispatch:
    CPU: tril_cpu_
    CUDA: tril_cuda_

- func: triu_(Tensor(a!) self, int diagonal=0) -> Tensor(a!)
  variants: method
  dispatch:
    CPU: triu_cpu_
    CUDA: triu_cuda_

- func: digamma_(Tensor(a!) self) -> Tensor(a!)
  device_check: NoCheck   # TensorIterator
  structured_delegate: digamma.out
  variants: method

- func: renorm_(Tensor(a!) self, Scalar p, int dim, Scalar maxnorm) -> Tensor(a!)
  device_check: NoCheck   # TensorIterator
  variants: method
  dispatch:
    CPU: legacy::cpu::_th_renorm_
    CUDA: legacy::cuda::_th_renorm_

- func: lerp_.Scalar(Tensor(a!) self, Tensor end, Scalar weight) -> Tensor(a!)
  device_check: NoCheck   # TensorIterator
  variants: method
  dispatch:
    CPU: lerp_cpu_scalar_
    CUDA: lerp_cuda_scalar_

- func: lerp_.Tensor(Tensor(a!) self, Tensor end, Tensor weight) -> Tensor(a!)
  device_check: NoCheck   # TensorIterator
  variants: method
  dispatch:
    CPU: lerp_cpu_tensor_
    CUDA: lerp_cuda_tensor_

- func: fmod_.Scalar(Tensor(a!) self, Scalar other) -> Tensor(a!)
  device_check: NoCheck   # TensorIterator
  variants: method
  dispatch:
    CPU, CUDA: fmod_

- func: fmod_.Tensor(Tensor(a!) self, Tensor other) -> Tensor(a!)
  device_check: NoCheck   # TensorIterator
  variants: method
  dispatch:
    CPU, CUDA: fmod_

- func: remainder_.Scalar(Tensor(a!) self, Scalar other) -> Tensor(a!)
  device_check: NoCheck   # TensorIterator
  variants: method
  dispatch:
    CPU, CUDA: remainder_

- func: remainder_.Tensor(Tensor(a!) self, Tensor other) -> Tensor(a!)
  device_check: NoCheck   # TensorIterator
  variants: method
  dispatch:
    CPU, CUDA: remainder_

- func: addbmm_(Tensor(a!) self, Tensor batch1, Tensor batch2, *, Scalar beta=1, Scalar alpha=1) -> Tensor(a!)
  variants: method
  dispatch:
    CPU, CUDA: addbmm_

- func: addbmm.out(Tensor self, Tensor batch1, Tensor batch2, *, Scalar beta=1, Scalar alpha=1, Tensor(a!) out) -> Tensor(a!)
  dispatch:
    CPU, CUDA: addbmm_out

- func: addbmm(Tensor self, Tensor batch1, Tensor batch2, *, Scalar beta=1, Scalar alpha=1) -> Tensor
  variants: method, function
  dispatch:
    CPU, CUDA: addbmm

- func: addcdiv_(Tensor(a!) self, Tensor tensor1, Tensor tensor2, *, Scalar value=1) -> Tensor(a!)
  device_check: NoCheck   # TensorIterator
  variants: method
  dispatch:
    CompositeExplicitAutograd: addcdiv_

- func: random_.from(Tensor(a!) self, int from, int? to, *, Generator? generator=None) -> Tensor(a!)
  device_check: NoCheck   # TensorIterator
  variants: method
  dispatch:
    CPU, CUDA: random_
    Meta: random_meta_

- func: random_.to(Tensor(a!) self, int to, *, Generator? generator=None) -> Tensor(a!)
  device_check: NoCheck   # TensorIterator
  variants: method
  dispatch:
    CPU, CUDA: random_
    Meta: random_meta_

- func: random_(Tensor(a!) self, *, Generator? generator=None) -> Tensor(a!)
  device_check: NoCheck   # TensorIterator
  variants: method
  dispatch:
    CPU, CUDA: random_
    Meta: random_meta_

- func: uniform_(Tensor(a!) self, float from=0, float to=1, *, Generator? generator=None) -> Tensor(a!)
  device_check: NoCheck   # TensorIterator
  variants: method
  dispatch:
    CPU, CUDA: uniform_
    Meta: uniform_meta_

- func: cauchy_(Tensor(a!) self, float median=0, float sigma=1, *, Generator? generator=None) -> Tensor(a!)
  device_check: NoCheck   # TensorIterator
  variants: method
  dispatch:
    CPU, CUDA: cauchy_

- func: log_normal_(Tensor(a!) self, float mean=1, float std=2, *, Generator? generator=None) -> Tensor(a!)
  device_check: NoCheck   # TensorIterator
  variants: method
  dispatch:
    CPU, CUDA: log_normal_

- func: exponential_(Tensor(a!) self, float lambd=1, *, Generator? generator=None) -> Tensor(a!)
  device_check: NoCheck   # TensorIterator
  variants: method
  dispatch:
    CPU, CUDA: exponential_

- func: geometric_(Tensor(a!) self, float p, *, Generator? generator=None) -> Tensor(a!)
  device_check: NoCheck   # TensorIterator
  variants: method
  dispatch:
    CPU, CUDA: geometric_

# wrappers for TH functions

- func: diag.out(Tensor self, int diagonal=0, *, Tensor(a!) out) -> Tensor(a!)
  dispatch:
    CPU: diag_cpu_out
    CUDA: diag_cuda_out

- func: diag(Tensor self, int diagonal=0) -> Tensor
  variants: method, function
  dispatch:
    CompositeExplicitAutograd: diag

- func: diag_backward(Tensor grad, int[] input_sizes, int diagonal) -> Tensor
  variants: function
  device_check: NoCheck
  device_guard: False

- func: cross.out(Tensor self, Tensor other, int? dim=None, *, Tensor(a!) out) -> Tensor(a!)
  dispatch:
    CPU, CUDA: cross_out

- func: cross(Tensor self, Tensor other, int? dim=None) -> Tensor
  variants: method, function
  dispatch:
    CPU, CUDA: cross

- func: triu.out(Tensor self, int diagonal=0, *, Tensor(a!) out) -> Tensor(a!)
  dispatch:
    CPU: triu_cpu_out
    CUDA: triu_cuda_out

- func: triu(Tensor self, int diagonal=0) -> Tensor
  variants: method, function
  dispatch:
    CompositeExplicitAutograd: triu

- func: tril.out(Tensor self, int diagonal=0, *, Tensor(a!) out) -> Tensor(a!)
  dispatch:
    CPU: tril_cpu_out
    CUDA: tril_cuda_out

- func: tril(Tensor self, int diagonal=0) -> Tensor
  variants: method, function
  dispatch:
    CompositeExplicitAutograd: tril

- func: tril_indices(int row, int col, int offset=0, *, ScalarType? dtype=long, Layout? layout=None, Device? device=None, bool? pin_memory=None) -> Tensor
  dispatch:
    CPU: tril_indices_cpu
    CUDA: tril_indices_cuda

- func: triu_indices(int row, int col, int offset=0, *, ScalarType? dtype=long, Layout? layout=None, Device? device=None, bool? pin_memory=None) -> Tensor
  dispatch:
    CPU: triu_indices_cpu
    CUDA: triu_indices_cuda

- func: trace(Tensor self) -> Tensor
  variants: method, function
  dispatch:
    CPU: trace_cpu
    CUDA: trace_cuda

- func: trace_backward(Tensor grad, int[] sizes) -> Tensor
  variants: function
  device_check: NoCheck
  device_guard: False

- func: ne.Scalar_out(Tensor self, Scalar other, *, Tensor(a!) out) -> Tensor(a!)
  device_check: NoCheck   # TensorIterator
  dispatch:
    CPU, CUDA: ne_out
    QuantizedCPU: ne_out_quantized_cpu

- func: ne.Scalar(Tensor self, Scalar other) -> Tensor
  device_check: NoCheck   # TensorIterator
  variants: method, function
  dispatch:
    CPU, CUDA: ne
    QuantizedCPU: ne_quantized_cpu

- func: ne.Tensor_out(Tensor self, Tensor other, *, Tensor(a!) out) -> Tensor(a!)
  device_check: NoCheck   # TensorIterator
  dispatch:
    CPU, CUDA: ne_out
    QuantizedCPU: ne_out_quantized_cpu

- func: ne.Tensor(Tensor self, Tensor other) -> Tensor
  device_check: NoCheck   # TensorIterator
  variants: method, function
  dispatch:
    CPU, CUDA: ne
    QuantizedCPU: ne_quantized_cpu

- func: ne_.Scalar(Tensor(a!) self, Scalar other) -> Tensor(a!)
  device_check: NoCheck   # TensorIterator
  variants: method
  dispatch:
    CompositeExplicitAutograd: ne_

- func: ne_.Tensor(Tensor(a!) self, Tensor other) -> Tensor(a!)
  device_check: NoCheck   # TensorIterator
  variants: method
  dispatch:
    CompositeExplicitAutograd: ne_

# not_equal, alias for torch.ne
- func: not_equal.Scalar_out(Tensor self, Scalar other, *, Tensor(a!) out) -> Tensor(a!)

- func: not_equal.Scalar(Tensor self, Scalar other) -> Tensor
  variants: method, function

- func: not_equal.Tensor_out(Tensor self, Tensor other, *, Tensor(a!) out) -> Tensor(a!)

- func: not_equal.Tensor(Tensor self, Tensor other) -> Tensor
  variants: method, function

- func: not_equal_.Scalar(Tensor(a!) self, Scalar other) -> Tensor(a!)
  variants: method

- func: not_equal_.Tensor(Tensor(a!) self, Tensor other) -> Tensor(a!)
  variants: method

- func: eq.Scalar_out(Tensor self, Scalar other, *, Tensor(a!) out) -> Tensor(a!)
  device_check: NoCheck   # TensorIterator
  dispatch:
    CPU, CUDA: eq_out
    QuantizedCPU: eq_out_quantized_cpu

- func: eq.Scalar(Tensor self, Scalar other) -> Tensor
  device_check: NoCheck   # TensorIterator
  variants: method, function
  dispatch:
    CPU, CUDA: eq
    QuantizedCPU: eq_quantized_cpu

- func: eq.Tensor_out(Tensor self, Tensor other, *, Tensor(a!) out) -> Tensor(a!)
  device_check: NoCheck   # TensorIterator
  dispatch:
    CPU, CUDA: eq_out
    QuantizedCPU: eq_out_quantized_cpu

- func: eq.Tensor(Tensor self, Tensor other) -> Tensor
  device_check: NoCheck   # TensorIterator
  variants: method, function
  dispatch:
    CPU, CUDA: eq
    QuantizedCPU: eq_quantized_cpu

- func: ge.Scalar_out(Tensor self, Scalar other, *, Tensor(a!) out) -> Tensor(a!)
  device_check: NoCheck   # TensorIterator
  dispatch:
    CPU, CUDA: ge_out
    QuantizedCPU: ge_out_quantized_cpu

- func: ge.Scalar(Tensor self, Scalar other) -> Tensor
  device_check: NoCheck   # TensorIterator
  variants: method, function
  dispatch:
    CPU, CUDA: ge
    QuantizedCPU: ge_quantized_cpu

- func: ge.Tensor_out(Tensor self, Tensor other, *, Tensor(a!) out) -> Tensor(a!)
  device_check: NoCheck   # TensorIterator
  dispatch:
    CPU, CUDA: ge_out
    QuantizedCPU: ge_out_quantized_cpu

- func: ge.Tensor(Tensor self, Tensor other) -> Tensor
  device_check: NoCheck   # TensorIterator
  variants: method, function
  dispatch:
    CPU, CUDA: ge
    QuantizedCPU: ge_quantized_cpu

- func: ge_.Scalar(Tensor(a!) self, Scalar other) -> Tensor(a!)
  device_check: NoCheck   # TensorIterator
  variants: method
  dispatch:
    CompositeExplicitAutograd: ge_

- func: ge_.Tensor(Tensor(a!) self, Tensor other) -> Tensor(a!)
  device_check: NoCheck   # TensorIterator
  variants: method
  dispatch:
    CompositeExplicitAutograd: ge_

# greater_equal, alias for torch.ge
- func: greater_equal.Scalar_out(Tensor self, Scalar other, *, Tensor(a!) out) -> Tensor(a!)

- func: greater_equal.Scalar(Tensor self, Scalar other) -> Tensor
  variants: method, function

- func: greater_equal.Tensor_out(Tensor self, Tensor other, *, Tensor(a!) out) -> Tensor(a!)

- func: greater_equal.Tensor(Tensor self, Tensor other) -> Tensor
  variants: method, function

- func: greater_equal_.Scalar(Tensor(a!) self, Scalar other) -> Tensor(a!)
  variants: method

- func: greater_equal_.Tensor(Tensor(a!) self, Tensor other) -> Tensor(a!)
  variants: method

- func: le.Scalar_out(Tensor self, Scalar other, *, Tensor(a!) out) -> Tensor(a!)
  device_check: NoCheck   # TensorIterator
  dispatch:
    CPU, CUDA: le_out
    QuantizedCPU: le_out_quantized_cpu

- func: le.Scalar(Tensor self, Scalar other) -> Tensor
  device_check: NoCheck   # TensorIterator
  variants: method, function
  dispatch:
    CPU, CUDA: le
    QuantizedCPU: le_quantized_cpu

- func: le.Tensor_out(Tensor self, Tensor other, *, Tensor(a!) out) -> Tensor(a!)
  device_check: NoCheck   # TensorIterator
  dispatch:
    CPU, CUDA: le_out
    QuantizedCPU: le_out_quantized_cpu

- func: le.Tensor(Tensor self, Tensor other) -> Tensor
  device_check: NoCheck   # TensorIterator
  variants: method, function
  dispatch:
    CPU, CUDA: le
    QuantizedCPU: le_quantized_cpu

- func: le_.Scalar(Tensor(a!) self, Scalar other) -> Tensor(a!)
  device_check: NoCheck   # TensorIterator
  variants: method
  dispatch:
    CompositeExplicitAutograd: le_

- func: le_.Tensor(Tensor(a!) self, Tensor other) -> Tensor(a!)
  device_check: NoCheck   # TensorIterator
  variants: method
  dispatch:
    CompositeExplicitAutograd: le_

# less_equal, alias for torch.le
- func: less_equal.Scalar_out(Tensor self, Scalar other, *, Tensor(a!) out) -> Tensor(a!)

- func: less_equal.Scalar(Tensor self, Scalar other) -> Tensor
  variants: method, function

- func: less_equal.Tensor_out(Tensor self, Tensor other, *, Tensor(a!) out) -> Tensor(a!)

- func: less_equal.Tensor(Tensor self, Tensor other) -> Tensor
  variants: method, function

- func: less_equal_.Scalar(Tensor(a!) self, Scalar other) -> Tensor(a!)
  variants: method

- func: less_equal_.Tensor(Tensor(a!) self, Tensor other) -> Tensor(a!)
  variants: method

- func: gt.Scalar_out(Tensor self, Scalar other, *, Tensor(a!) out) -> Tensor(a!)
  device_check: NoCheck   # TensorIterator
  dispatch:
    CPU, CUDA: gt_out
    QuantizedCPU: gt_out_quantized_cpu

- func: gt.Scalar(Tensor self, Scalar other) -> Tensor
  device_check: NoCheck   # TensorIterator
  variants: method, function
  dispatch:
    CPU, CUDA: gt
    QuantizedCPU: gt_quantized_cpu

- func: gt.Tensor_out(Tensor self, Tensor other, *, Tensor(a!) out) -> Tensor(a!)
  device_check: NoCheck   # TensorIterator
  dispatch:
    CPU, CUDA: gt_out
    QuantizedCPU: gt_out_quantized_cpu

- func: gt.Tensor(Tensor self, Tensor other) -> Tensor
  device_check: NoCheck   # TensorIterator
  variants: method, function
  dispatch:
    CPU, CUDA: gt
    QuantizedCPU: gt_quantized_cpu

- func: gt_.Scalar(Tensor(a!) self, Scalar other) -> Tensor(a!)
  device_check: NoCheck   # TensorIterator
  variants: method
  dispatch:
    CompositeExplicitAutograd: gt_

- func: gt_.Tensor(Tensor(a!) self, Tensor other) -> Tensor(a!)
  device_check: NoCheck   # TensorIterator
  variants: method
  dispatch:
    CompositeExplicitAutograd: gt_

#  greater, alias for torch.gt
- func: greater.Scalar_out(Tensor self, Scalar other, *, Tensor(a!) out) -> Tensor(a!)

- func: greater.Scalar(Tensor self, Scalar other) -> Tensor
  variants: method, function

- func: greater.Tensor_out(Tensor self, Tensor other, *, Tensor(a!) out) -> Tensor(a!)

- func: greater.Tensor(Tensor self, Tensor other) -> Tensor
  variants: method, function

- func: greater_.Scalar(Tensor(a!) self, Scalar other) -> Tensor(a!)
  variants: method

- func: greater_.Tensor(Tensor(a!) self, Tensor other) -> Tensor(a!)
  variants: method

- func: lt.Scalar_out(Tensor self, Scalar other, *, Tensor(a!) out) -> Tensor(a!)
  device_check: NoCheck   # TensorIterator
  dispatch:
    CPU, CUDA: lt_out
    QuantizedCPU: lt_out_quantized_cpu

- func: lt.Scalar(Tensor self, Scalar other) -> Tensor
  device_check: NoCheck   # TensorIterator
  variants: method, function
  dispatch:
    CPU, CUDA: lt
    QuantizedCPU: lt_quantized_cpu

- func: lt.Tensor_out(Tensor self, Tensor other, *, Tensor(a!) out) -> Tensor(a!)
  device_check: NoCheck   # TensorIterator
  dispatch:
    CPU, CUDA: lt_out
    QuantizedCPU: lt_out_quantized_cpu

- func: lt.Tensor(Tensor self, Tensor other) -> Tensor
  device_check: NoCheck   # TensorIterator
  variants: method, function
  dispatch:
    CPU, CUDA: lt
    QuantizedCPU: lt_quantized_cpu

- func: lt_.Scalar(Tensor(a!) self, Scalar other) -> Tensor(a!)
  device_check: NoCheck   # TensorIterator
  variants: method
  dispatch:
    CompositeExplicitAutograd: lt_

- func: lt_.Tensor(Tensor(a!) self, Tensor other) -> Tensor(a!)
  device_check: NoCheck   # TensorIterator
  variants: method
  dispatch:
    CompositeExplicitAutograd: lt_

#  less, alias for torch.lt
- func: less.Scalar_out(Tensor self, Scalar other, *, Tensor(a!) out) -> Tensor(a!)

- func: less.Scalar(Tensor self, Scalar other) -> Tensor
  variants: method, function

- func: less.Tensor_out(Tensor self, Tensor other, *, Tensor(a!) out) -> Tensor(a!)

- func: less.Tensor(Tensor self, Tensor other) -> Tensor
  variants: method, function

- func: less_.Scalar(Tensor(a!) self, Scalar other) -> Tensor(a!)
  variants: method

- func: less_.Tensor(Tensor(a!) self, Tensor other) -> Tensor(a!)
  variants: method

- func: take.out(Tensor self, Tensor index, *, Tensor(a!) out) -> Tensor(a!)
  dispatch:
    CPU, CUDA: take_out

- func: take(Tensor self, Tensor index) -> Tensor
  variants: method, function
  dispatch:
    CPU, CUDA: take

- func: take_along_dim.out(Tensor self, Tensor indices, int? dim=None, *, Tensor(a!) out) -> Tensor(a!)

- func: take_along_dim(Tensor self, Tensor indices, int? dim=None) -> Tensor
  variants: method, function

- func: index_select.out(Tensor self, int dim, Tensor index, *, Tensor(a!) out) -> Tensor(a!)
  dispatch:
    CPU: index_select_out_cpu_
    CUDA: index_select_out_cuda

- func: index_select(Tensor self, int dim, Tensor index) -> Tensor
  variants: method, function
  dispatch:
    CPU: index_select_cpu_
    CUDA: index_select_cuda
    SparseCPU: index_select_sparse
    SparseCUDA: index_select_sparse

- func: index_select.dimname_out(Tensor self, Dimname dim, Tensor index, *, Tensor(a!) out) -> Tensor(a!)

- func: index_select.dimname(Tensor self, Dimname dim, Tensor index) -> Tensor
  variants: method, function

- func: index_select_backward(Tensor grad, int[] self_sizes, int dim, Tensor index) -> Tensor
  variants: function
  device_check: NoCheck
  device_guard: False

- func: masked_select.out(Tensor self, Tensor mask, *, Tensor(a!) out) -> Tensor(a!)
  dispatch:
    CPU: masked_select_out_cpu
    CUDA: masked_select_out_cuda

- func: masked_select(Tensor self, Tensor mask) -> Tensor
  variants: method, function
  dispatch:
    CPU: masked_select_cpu
    CUDA: masked_select_cuda

- func: masked_select_backward(Tensor grad, Tensor input, Tensor mask) -> Tensor
  variants: function
  device_check: NoCheck
  device_guard: False

- func: nonzero.out(Tensor self, *, Tensor(a!) out) -> Tensor(a!)
  dispatch:
    CPU: legacy::cpu::_th_nonzero_out
    CUDA: nonzero_out_cuda

- func: nonzero(Tensor self) -> Tensor
  variants: method, function
  dispatch:
    CPU: legacy::cpu::_th_nonzero
    CUDA: nonzero_cuda

- func: nonzero_numpy(Tensor self) -> Tensor[]
  variants: method, function

- func: gather.out(Tensor self, int dim, Tensor index, *, bool sparse_grad=False, Tensor(a!) out) -> Tensor(a!)
  dispatch:
    CPU: gather_out_cpu_cuda
    CUDA: gather_out_cpu_cuda

- func: gather(Tensor self, int dim, Tensor index, *, bool sparse_grad=False) -> Tensor
  variants: method, function
  dispatch:
    CPU, CUDA: gather

- func: gather_backward(Tensor grad, Tensor self, int dim, Tensor index, bool sparse_grad) -> Tensor
  variants: function
  device_check: NoCheck
  device_guard: False

- func: gather.dimname_out(Tensor self, Dimname dim, Tensor index, *, bool sparse_grad=False, Tensor(a!) out) -> Tensor(a!)

- func: gather.dimname(Tensor self, Dimname dim, Tensor index, *, bool sparse_grad=False) -> Tensor
  variants: method, function

- func: _gather_sparse_backward(Tensor self, int dim, Tensor index, Tensor grad) -> Tensor

- func: addcmul.out(Tensor self, Tensor tensor1, Tensor tensor2, *, Scalar value=1, Tensor(a!) out) -> Tensor(a!)
  device_check: NoCheck   # TensorIterator
  dispatch:
    CPU, CUDA: addcmul_out

- func: addcmul(Tensor self, Tensor tensor1, Tensor tensor2, *, Scalar value=1) -> Tensor
  device_check: NoCheck   # TensorIterator
  variants: method, function
  dispatch:
    CompositeExplicitAutograd: addcmul

- func: addcmul_(Tensor(a!) self, Tensor tensor1, Tensor tensor2, *, Scalar value=1) -> Tensor(a!)
  device_check: NoCheck   # TensorIterator
  variants: method
  dispatch:
    CompositeExplicitAutograd: addcmul_

- func: addcdiv.out(Tensor self, Tensor tensor1, Tensor tensor2, *, Scalar value=1, Tensor(a!) out) -> Tensor(a!)
  device_check: NoCheck   # TensorIterator
  dispatch:
    CPU, CUDA: addcdiv_out

- func: addcdiv(Tensor self, Tensor tensor1, Tensor tensor2, *, Scalar value=1) -> Tensor
  device_check: NoCheck   # TensorIterator
  variants: method, function
  dispatch:
    CompositeExplicitAutograd: addcdiv

- func: cross_entropy_loss(Tensor self, Tensor target, Tensor? weight=None, int reduction=Mean, int ignore_index=-100) -> Tensor
  python_module: nn

- func: lstsq.X(Tensor self, Tensor A, *, Tensor(a!) X, Tensor(b!) qr) -> (Tensor(a!) solution, Tensor(b!) QR)
  dispatch:
    CPU: legacy::cpu::_th_gels_out
    CUDA: legacy::cuda::_th_gels_out

- func: lstsq(Tensor self, Tensor A) -> (Tensor solution, Tensor QR)
  variants: method, function
  dispatch:
    CPU: legacy::cpu::_th_gels
    CUDA: legacy::cuda::_th_gels

- func: triangular_solve.X(Tensor self, Tensor A, bool upper=True, bool transpose=False, bool unitriangular=False, *, Tensor(a!) X, Tensor(b!) M) -> (Tensor(a!) solution, Tensor(b!) cloned_coefficient)
  dispatch:
    CPU, CUDA: triangular_solve_out

- func: triangular_solve(Tensor self, Tensor A, bool upper=True, bool transpose=False, bool unitriangular=False) -> (Tensor solution, Tensor cloned_coefficient)
  variants: method, function
  dispatch:
    CPU, CUDA: triangular_solve

- func: symeig.e(Tensor self, bool eigenvectors=False, bool upper=True, *, Tensor(a!) e, Tensor(b!) V) -> (Tensor(a!) eigenvalues, Tensor(b!) eigenvectors)
  dispatch:
    CompositeExplicitAutograd: symeig_out

- func: symeig(Tensor self, bool eigenvectors=False, bool upper=True) -> (Tensor eigenvalues, Tensor eigenvectors)
  variants: method, function
  dispatch:
    CompositeExplicitAutograd: symeig

- func: _symeig_helper(Tensor self, bool eigenvectors, bool upper) -> (Tensor, Tensor)
  variants: function
  dispatch:
    CPU: _symeig_helper_cpu
    CUDA: _symeig_helper_cuda

- func: eig.e(Tensor self, bool eigenvectors=False, *, Tensor(a!) e, Tensor(b!) v) -> (Tensor(a!) eigenvalues, Tensor(b!) eigenvectors)
  dispatch:
    CompositeExplicitAutograd: eig_out

- func: eig(Tensor self, bool eigenvectors=False) -> (Tensor eigenvalues, Tensor eigenvectors)
  variants: method, function
  dispatch:
    CompositeExplicitAutograd: eig

- func: svd.U(Tensor self, bool some=True, bool compute_uv=True, *, Tensor(a!) U, Tensor(b!) S, Tensor(c!) V) -> (Tensor(a!) U, Tensor(b!) S, Tensor(c!) V)

- func: svd(Tensor self, bool some=True, bool compute_uv=True) -> (Tensor U, Tensor S, Tensor V)
  variants: method, function

- func: _svd_helper(Tensor self, bool some, bool compute_uv) -> (Tensor U, Tensor S, Tensor V)
  variants: function
  dispatch:
    CPU: _svd_helper_cpu
    CUDA: _svd_helper_cuda

# swapaxes, alias for transpose
- func: swapaxes(Tensor(a) self, int axis0, int axis1) -> Tensor(a)
  variants: function, method
  device_check: NoCheck
  device_guard: False

- func: swapaxes_(Tensor(a!) self, int axis0, int axis1) -> Tensor(a!)
  variants: method
  device_check: NoCheck
  device_guard: False

# swapdims, alias for transpose
- func: swapdims(Tensor(a) self, int dim0, int dim1) -> Tensor(a)
  variants: function, method
  device_check: NoCheck
  device_guard: False

- func: swapdims_(Tensor(a!) self, int dim0, int dim1) -> Tensor(a!)
  variants: method
  device_check: NoCheck
  device_guard: False

- func: cholesky.out(Tensor self, bool upper=False, *, Tensor(a!) out) -> Tensor(a!)
  dispatch:
    CPU, CUDA: cholesky_out

- func: cholesky(Tensor self, bool upper=False) -> Tensor
  variants: method, function
  dispatch:
    CPU, CUDA: cholesky

- func: cholesky_solve.out(Tensor self, Tensor input2, bool upper=False, *, Tensor(a!) out) -> Tensor(a!)
  dispatch:
    CompositeExplicitAutograd: cholesky_solve_out

- func: cholesky_solve(Tensor self, Tensor input2, bool upper=False) -> Tensor
  variants: method, function
  dispatch:
    CompositeExplicitAutograd: cholesky_solve

- func: _cholesky_solve_helper(Tensor self, Tensor A, bool upper) -> Tensor
  variants: function
  dispatch:
    CPU: _cholesky_solve_helper_cpu
    CUDA: _cholesky_solve_helper_cuda

- func: solve(Tensor self, Tensor A) -> (Tensor solution, Tensor LU)
  variants: function, method
  dispatch:
    CompositeExplicitAutograd: solve

- func: solve.solution(Tensor self, Tensor A, *, Tensor(a!) solution, Tensor(b!) lu) -> (Tensor(a!) solution, Tensor(b!) LU)
  dispatch:
    CompositeExplicitAutograd: solve_out

- func: _solve_helper(Tensor self, Tensor A) -> (Tensor, Tensor)
  variants: function
  dispatch:
    CPU: _solve_helper_cpu
    CUDA: _solve_helper_cuda

- func: cholesky_inverse(Tensor self, bool upper=False) -> Tensor
  variants: method, function
  dispatch:
    CPU, CUDA: cholesky_inverse

- func: cholesky_inverse.out(Tensor self, bool upper=False, *, Tensor(a!) out) -> Tensor(a!)
  dispatch:
    CPU, CUDA: cholesky_inverse_out

- func: qr.Q(Tensor self, bool some=True, *, Tensor(a!) Q, Tensor(b!) R) -> (Tensor(a!) Q, Tensor(b!) R)

- func: qr(Tensor self, bool some=True) -> (Tensor Q, Tensor R)
  variants: method, function

- func: geqrf.a(Tensor self, *, Tensor(a!) a, Tensor(b!) tau) -> (Tensor(a!) a, Tensor(b!) tau)
  dispatch:
    CPU, CUDA: geqrf_out

- func: geqrf(Tensor self) -> (Tensor a, Tensor tau)
  variants: method, function
  dispatch:
    CPU, CUDA: geqrf

# orgqr, alias for linalg_householder_product
- func: orgqr(Tensor self, Tensor input2) -> Tensor
  variants: method, function

- func: orgqr.out(Tensor self, Tensor input2, *, Tensor(a!) out) -> Tensor(a!)

- func: ormqr.out(Tensor self, Tensor input2, Tensor input3, bool left=True, bool transpose=False, *, Tensor(a!) out) -> Tensor(a!)
  dispatch:
    CPU, CUDA: ormqr_out

- func: ormqr(Tensor self, Tensor input2, Tensor input3, bool left=True, bool transpose=False) -> Tensor
  variants: method, function
  dispatch:
    CPU, CUDA: ormqr

- func: _lu_with_info(Tensor self, bool pivot=True, bool check_errors=True) -> (Tensor, Tensor, Tensor)
  variants: function
  dispatch:
    CPU: _lu_with_info_cpu
    CUDA: _lu_with_info_cuda

- func: lu_solve.out(Tensor self, Tensor LU_data, Tensor LU_pivots, *, Tensor(a!) out) -> Tensor(a!)
  dispatch:
    CompositeExplicitAutograd: lu_solve_out

- func: lu_solve(Tensor self, Tensor LU_data, Tensor LU_pivots) -> Tensor
  variants: method, function
  dispatch:
    CompositeExplicitAutograd: lu_solve

<<<<<<< HEAD
- func: _lu_solve_helper(Tensor self, Tensor LU_data, Tensor LU_pivots) -> Tensor
  variants: function
  dispatch:
    CPU: _lu_solve_helper_cpu
    CUDA: _lu_solve_helper_cuda

- func: lu_unpack(Tensor LU_data, Tensor LU_pivots, bool unpack_data=True, bool unpack_pivots=True) -> (Tensor P, Tensor L, Tensor U)
  variants: function
  dispatch:
    CPU, CUDA: lu_unpack

- func: lu_unpack.out(Tensor LU_data, Tensor LU_pivots, bool unpack_data=True, bool unpack_pivots=True, *, Tensor(a!) P, Tensor(b!) L, Tensor(c!) U) -> (Tensor(a!) P, Tensor(b!) L, Tensor(c!) U)
  variants: function
  dispatch:
    CPU, CUDA: lu_unpack_out

=======
>>>>>>> dc06f524
# TODO: remove dispatch section when porting TH CUDA to ATen
- func: multinomial.out(Tensor self, int num_samples, bool replacement=False, *, Generator? generator=None, Tensor(a!) out) -> Tensor(a!)
  dispatch:
    CPU, CUDA: multinomial_out

- func: multinomial(Tensor self, int num_samples, bool replacement=False, *, Generator? generator=None) -> Tensor
  variants: method, function
  dispatch:
    CPU, CUDA: multinomial

- func: lgamma.out(Tensor self, *, Tensor(a!) out) -> Tensor(a!)
  device_check: NoCheck   # TensorIterator
  structured: True
  structured_inherits: TensorIteratorBase
  dispatch:
    CPU, CUDA: lgamma_out

- func: lgamma_(Tensor(a!) self) -> Tensor(a!)
  device_check: NoCheck   # TensorIterator
  structured_delegate: lgamma.out
  variants: method

- func: lgamma(Tensor self) -> Tensor
  device_check: NoCheck   # TensorIterator
  structured_delegate: lgamma.out
  variants: method, function

- func: digamma.out(Tensor self, *, Tensor(a!) out) -> Tensor(a!)
  device_check: NoCheck   # TensorIterator
  structured: True
  structured_inherits: TensorIteratorBase
  dispatch:
    CPU, CUDA: digamma_out

- func: digamma(Tensor self) -> Tensor
  device_check: NoCheck   # TensorIterator
  structured_delegate: digamma.out
  variants: method, function

- func: polygamma.out(int n, Tensor self, *, Tensor(a!) out) -> Tensor(a!)
  device_check: NoCheck   # TensorIterator
  structured: True
  structured_inherits: TensorIteratorBase
  dispatch:
    CPU, CUDA: polygamma_out

- func: polygamma(int n, Tensor self) -> Tensor
  device_check: NoCheck   # TensorIterator
  structured_delegate: polygamma.out
  variants: method, function

- func: polygamma_(Tensor(a!) self, int n) -> Tensor(a!)
  device_check: NoCheck   # TensorIterator
  variants: method
  dispatch:
    CompositeExplicitAutograd: polygamma_

- func: erfinv(Tensor self) -> Tensor
  device_check: NoCheck   # TensorIterator
  structured_delegate: erfinv.out
  variants: method, function

- func: erfinv_(Tensor(a!) self) -> Tensor(a!)
  device_check: NoCheck   # TensorIterator
  structured_delegate: erfinv.out
  variants: method

- func: erfinv.out(Tensor self, *, Tensor(a!) out) -> Tensor(a!)
  device_check: NoCheck   # TensorIterator
  structured: True
  structured_inherits: TensorIteratorBase
  dispatch:
    CPU, CUDA: erfinv_out

- func: i0(Tensor self) -> Tensor
  structured_delegate: i0.out
  variants: function, method

- func: i0_(Tensor(a!) self) -> Tensor(a!)
  structured_delegate: i0.out
  variants: function, method

- func: i0.out(Tensor self, *, Tensor(a!) out) -> Tensor(a!)
  structured: True
  structured_inherits: TensorIteratorBase
  dispatch:
    CPU, CUDA: i0_out

- func: sign(Tensor self) -> Tensor
  device_check: NoCheck   # TensorIterator
  variants: function, method
  dispatch:
    CompositeExplicitAutograd: sign

- func: sign_(Tensor(a!) self) -> Tensor(a!)
  device_check: NoCheck   # TensorIterator
  variants: method
  dispatch:
    CompositeExplicitAutograd: sign_

- func: sign.out(Tensor self, *, Tensor(a!) out) -> Tensor(a!)
  device_check: NoCheck   # TensorIterator
  dispatch:
    CPU, CUDA: sign_out

- func: signbit(Tensor self) -> Tensor
  variants: function, method

- func: signbit.out(Tensor self, *, Tensor(a!) out) -> Tensor(a!)
  dispatch:
    CPU: signbit_out
    CUDA: signbit_out

- func: dist(Tensor self, Tensor other, Scalar p=2) -> Tensor
  device_check: NoCheck   # TensorIterator
  variants: method, function
  dispatch:
    CompositeExplicitAutograd: dist

- func: atan2.out(Tensor self, Tensor other, *, Tensor(a!) out) -> Tensor(a!)
  device_check: NoCheck   # TensorIterator
  structured: True
  structured_inherits: TensorIteratorBase
  dispatch:
    CPU, CUDA: atan2_out

- func: atan2_(Tensor(a!) self, Tensor other) -> Tensor(a!)
  device_check: NoCheck   # TensorIterator
  structured_delegate: atan2.out
  variants: method

- func: atan2(Tensor self, Tensor other) -> Tensor
  device_check: NoCheck   # TensorIterator
  structured_delegate: atan2.out
  variants: method, function

- func: lerp.Scalar_out(Tensor self, Tensor end, Scalar weight, *, Tensor(a!) out) -> Tensor(a!)
  device_check: NoCheck   # TensorIterator
  dispatch:
    CPU: lerp_cpu_scalar_out
    CUDA: lerp_cuda_scalar_out

- func: lerp.Tensor_out(Tensor self, Tensor end, Tensor weight, *, Tensor(a!) out) -> Tensor(a!)
  device_check: NoCheck   # TensorIterator
  dispatch:
    CPU: lerp_cpu_tensor_out
    CUDA: lerp_cuda_tensor_out

- func: lerp.Scalar(Tensor self, Tensor end, Scalar weight) -> Tensor
  device_check: NoCheck   # TensorIterator
  variants: method, function
  dispatch:
    CPU: lerp_cpu_scalar
    CUDA: lerp_cuda_scalar

- func: lerp.Tensor(Tensor self, Tensor end, Tensor weight) -> Tensor
  device_check: NoCheck   # TensorIterator
  variants: method, function
  dispatch:
    CPU: lerp_cpu_tensor
    CUDA: lerp_cuda_tensor

- func: histc.out(Tensor self, int bins=100, Scalar min=0, Scalar max=0, *, Tensor(a!) out) -> Tensor(a!)
  dispatch:
    CPU: legacy::cpu::_th_histc_out
    CUDA: _histc_out_cuda

- func: histc(Tensor self, int bins=100, Scalar min=0, Scalar max=0) -> Tensor
  variants: method, function
  dispatch:
    CPU: legacy::cpu::_th_histc
    CUDA: _histc_cuda

- func: fmod.Scalar_out(Tensor self, Scalar other, *, Tensor(a!) out) -> Tensor(a!)
  device_check: NoCheck   # TensorIterator
  dispatch:
    CPU, CUDA: fmod_out

- func: fmod.Scalar(Tensor self, Scalar other) -> Tensor
  device_check: NoCheck   # TensorIterator
  variants: method, function
  dispatch:
    CPU, CUDA: fmod

- func: fmod.Tensor_out(Tensor self, Tensor other, *, Tensor(a!) out) -> Tensor(a!)
  device_check: NoCheck   # TensorIterator
  dispatch:
    CPU, CUDA: fmod_out

- func: fmod.Tensor(Tensor self, Tensor other) -> Tensor
  device_check: NoCheck   # TensorIterator
  variants: method, function
  dispatch:
    CPU, CUDA: fmod

- func: hypot.out(Tensor self, Tensor other, *, Tensor(a!) out) -> Tensor(a!)
  dispatch:
    CPU, CUDA: hypot_out

- func: hypot(Tensor self, Tensor other) -> Tensor
  variants: method, function
  dispatch:
    CPU, CUDA: hypot

- func: hypot_(Tensor(a!) self, Tensor other) -> Tensor(a!)
  variants: method
  dispatch:
    CompositeExplicitAutograd: hypot_

- func: igamma.out(Tensor self, Tensor other, *, Tensor(a!) out) -> Tensor(a!)
  dispatch:
    CPU, CUDA: igamma_out

- func: igamma(Tensor self, Tensor other) -> Tensor
  variants: method, function
  dispatch:
    CPU, CUDA: igamma

- func: igamma_(Tensor(a!) self, Tensor other) -> Tensor(a!)
  variants: method
  dispatch:
    CPU, CUDA: igamma_

- func: igammac.out(Tensor self, Tensor other, *, Tensor(a!) out) -> Tensor(a!)
  dispatch:
    CPU, CUDA: igammac_out

- func: igammac(Tensor self, Tensor other) -> Tensor
  variants: method, function
  dispatch:
    CPU, CUDA: igammac

- func: igammac_(Tensor(a!) self, Tensor other) -> Tensor(a!)
  variants: method
  dispatch:
    CPU, CUDA: igammac_

- func: nextafter.out(Tensor self, Tensor other, *, Tensor(a!) out) -> Tensor(a!)
  dispatch:
    CPU, CUDA: nextafter_out

- func: nextafter(Tensor self, Tensor other) -> Tensor
  variants: method, function
  dispatch:
    CPU, CUDA: nextafter

- func: nextafter_(Tensor(a!) self, Tensor other) -> Tensor(a!)
  variants: method
  dispatch:
    CompositeExplicitAutograd: nextafter_

- func: remainder.Scalar_out(Tensor self, Scalar other, *, Tensor(a!) out) -> Tensor(a!)
  device_check: NoCheck   # TensorIterator
  dispatch:
    CPU, CUDA: remainder_out

- func: remainder.Scalar(Tensor self, Scalar other) -> Tensor
  device_check: NoCheck   # TensorIterator
  variants: method, function
  dispatch:
    CPU, CUDA: remainder

- func: remainder.Tensor_out(Tensor self, Tensor other, *, Tensor(a!) out) -> Tensor(a!)
  device_check: NoCheck   # TensorIterator
  dispatch:
    CPU, CUDA: remainder_out

- func: remainder.Tensor(Tensor self, Tensor other) -> Tensor
  device_check: NoCheck   # TensorIterator
  variants: method, function
  dispatch:
    CPU, CUDA: remainder

- func: min(Tensor self) -> Tensor
  device_check: NoCheck   # TensorIterator
  variants: method, function
  dispatch:
    CPU, CUDA: min
    QuantizedCPU: min_quantized_cpu

- func: fmin(Tensor self, Tensor other) -> Tensor
  variants: method, function
  dispatch:
    CPU, CUDA: fmin

- func: fmin.out(Tensor self, Tensor other, *, Tensor(a!) out) -> Tensor(a!)
  dispatch:
    CPU, CUDA: fmin_out

- func: max(Tensor self) -> Tensor
  device_check: NoCheck   # TensorIterator
  variants: method, function
  dispatch:
    CPU, CUDA: max
    QuantizedCPU: max_quantized_cpu

- func: fmax(Tensor self, Tensor other) -> Tensor
  variants: method, function
  dispatch:
    CPU, CUDA: fmax

- func: fmax.out(Tensor self, Tensor other, *, Tensor(a!) out) -> Tensor(a!)
  dispatch:
    CPU, CUDA: fmax_out

- func: maximum(Tensor self, Tensor other) -> Tensor
  device_check: NoCheck   # TensorIterator
  variants: method, function
  dispatch:
    CPU, CUDA: maximum

- func: maximum.out(Tensor self, Tensor other, *, Tensor(a!) out) -> Tensor(a!)
  device_check: NoCheck   # TensorIterator
  dispatch:
    CPU, CUDA: maximum_out

# binary max, alias of maximum
# NOTE: max is not an alias for maximum, since there is also unary max
- func: max.other(Tensor self, Tensor other) -> Tensor
  device_check: NoCheck   # TensorIterator
  variants: method, function

- func: max.out(Tensor self, Tensor other, *, Tensor(a!) out) -> Tensor(a!)
  device_check: NoCheck   # TensorIterator

- func: minimum(Tensor self, Tensor other) -> Tensor
  device_check: NoCheck   # TensorIterator
  variants: method, function
  dispatch:
    CPU, CUDA: minimum

- func: minimum.out(Tensor self, Tensor other, *, Tensor(a!) out) -> Tensor(a!)
  device_check: NoCheck   # TensorIterator
  dispatch:
    CPU, CUDA: minimum_out

# binary min, alias for minimum
# NOTE: min is not an alias for minimum, since there is also unary min
- func: min.out(Tensor self, Tensor other, *, Tensor(a!) out) -> Tensor(a!)
  device_check: NoCheck   # TensorIterator

- func: min.other(Tensor self, Tensor other) -> Tensor
  device_check: NoCheck   # TensorIterator
  variants: method, function

# The following quantile signatures are DEPRECATED in favor of the new ones with the interpolation kwarg.
- func: quantile.scalar_out(Tensor self, float q, int? dim=None, bool keepdim=False, *, Tensor(a!) out) -> Tensor(a!)

- func: quantile.scalar(Tensor self, float q, int? dim=None, bool keepdim=False) -> Tensor
  variants: method, function

- func: quantile.out(Tensor self, Tensor q, int? dim=None, bool keepdim=False, *, Tensor(a!) out) -> Tensor(a!)

- func: quantile(Tensor self, Tensor q, int? dim=None, bool keepdim=False) -> Tensor
  variants: method, function

- func: nanquantile.scalar_out(Tensor self, float q, int? dim=None, bool keepdim=False, *, Tensor(a!) out) -> Tensor(a!)

- func: nanquantile.scalar(Tensor self, float q, int? dim=None, bool keepdim=False) -> Tensor
  variants: method, function

- func: nanquantile.out(Tensor self, Tensor q, int? dim=None, bool keepdim=False, *, Tensor(a!) out) -> Tensor(a!)

- func: nanquantile(Tensor self, Tensor q, int? dim=None, bool keepdim=False) -> Tensor
  variants: method, function

# To keep backward and forward compatibility, and to avoid ambiguity with the original signatures, dim, keepdim and interpolation
# parameters are required for now. Once the deprecated signatures are removed they will be made optional.
- func: quantile.new_scalar_out(Tensor self, float q, int? dim, bool keepdim, *, str interpolation, Tensor(a!) out) -> Tensor(a!)

- func: quantile.new_scalar(Tensor self, float q, int? dim, bool keepdim, *, str interpolation) -> Tensor
  variants: method, function

- func: quantile.new_out(Tensor self, Tensor q, int? dim, bool keepdim, *, str interpolation, Tensor(a!) out) -> Tensor(a!)

- func: quantile.new(Tensor self, Tensor q, int? dim, bool keepdim, *, str interpolation) -> Tensor
  variants: method, function

- func: nanquantile.new_scalar_out(Tensor self, float q, int? dim, bool keepdim, *, str interpolation, Tensor(a!) out) -> Tensor(a!)

- func: nanquantile.new_scalar(Tensor self, float q, int? dim, bool keepdim, *, str interpolation) -> Tensor
  variants: method, function

- func: nanquantile.new_out(Tensor self, Tensor q, int? dim, bool keepdim, *, str interpolation, Tensor(a!) out) -> Tensor(a!)

- func: nanquantile.new(Tensor self, Tensor q, int? dim, bool keepdim, *, str interpolation) -> Tensor
  variants: method, function

- func: sort.values(Tensor self, int dim=-1, bool descending=False, *, Tensor(a!) values, Tensor(b!) indices) -> (Tensor(a!) values, Tensor(b!) indices)
  device_check: NoCheck   # TensorIterator
  dispatch:
    CPU: sort_out_cpu
    CUDA: sort_out_cuda

- func: sort.values_stable(Tensor self, *, bool? stable, int dim=-1, bool descending=False, Tensor(a!) values, Tensor(b!) indices) -> (Tensor(a!) values, Tensor(b!) indices)
  dispatch:
    CPU: sort_out_cpu_stable
    CUDA: sort_out_stable_cuda

- func: sort(Tensor self, int dim=-1, bool descending=False) -> (Tensor values, Tensor indices)
  device_check: NoCheck   # TensorIterator
  variants: method, function
  dispatch:
    CPU: sort_cpu
    CUDA: sort_cuda
    QuantizedCPU: sort_quantized_cpu

- func: sort.stable(Tensor self, *, bool? stable, int dim=-1, bool descending=False) -> (Tensor values, Tensor indices)
  variants: method, function
  dispatch:
    CPU: sort_cpu_stable
    CUDA: sort_stable_cuda
    QuantizedCPU: sort_quantized_cpu_stable

- func: sort.dimname_values(Tensor self, Dimname dim, bool descending=False, *, Tensor(a!) values, Tensor(b!) indices) -> (Tensor(a!) values, Tensor(b!) indices)

- func: sort.dimname_values_stable(Tensor self, *, bool? stable, Dimname dim, bool descending=False, Tensor(a!) values, Tensor(b!) indices) -> (Tensor(a!) values, Tensor(b!) indices)

- func: sort.dimname(Tensor self, Dimname dim, bool descending=False) -> (Tensor values, Tensor indices)
  variants: method, function

- func: sort.dimname_stable(Tensor self, *, bool? stable, Dimname dim, bool descending=False) -> (Tensor values, Tensor indices)
  variants: method, function

- func: msort.out(Tensor self, *, Tensor(a!) out) -> Tensor(a!)

- func: msort(Tensor self) -> Tensor
  variants: method, function

- func: argsort(Tensor self, int dim=-1, bool descending=False) -> Tensor
  device_check: NoCheck   # TensorIterator
  variants: method, function

- func: argsort.dimname(Tensor self, Dimname dim, bool descending=False) -> Tensor
  variants: method, function

- func: topk.values(Tensor self, int k, int dim=-1, bool largest=True, bool sorted=True, *, Tensor(a!) values, Tensor(b!) indices) -> (Tensor(a!) values, Tensor(b!) indices)
  dispatch:
    CPU: topk_out_cpu
    CUDA: topk_out_cuda

- func: topk(Tensor self, int k, int dim=-1, bool largest=True, bool sorted=True) -> (Tensor values, Tensor indices)
  variants: method, function
  dispatch:
    CPU: topk
    CUDA: topk_cuda
    QuantizedCPU: topk_quantized_cpu

- func: all(Tensor self) -> Tensor
  device_check: NoCheck   # TensorIterator
  variants: method, function
  dispatch:
    CPU, CUDA: all

- func: any(Tensor self) -> Tensor
  device_check: NoCheck   # TensorIterator
  variants: method, function
  dispatch:
    CPU, CUDA: any
    SparseCPU, SparseCUDA: any_sparse

- func: renorm.out(Tensor self, Scalar p, int dim, Scalar maxnorm, *, Tensor(a!) out) -> Tensor(a!)
  device_check: NoCheck   # TensorIterator
  dispatch:
    CPU: legacy::cpu::_th_renorm_out
    CUDA: legacy::cuda::_th_renorm_out

- func: renorm(Tensor self, Scalar p, int dim, Scalar maxnorm) -> Tensor
  device_check: NoCheck   # TensorIterator
  variants: method, function
  dispatch:
    CPU: legacy::cpu::_th_renorm
    CUDA: legacy::cuda::_th_renorm

- func: unfold(Tensor(a) self, int dimension, int size, int step) -> Tensor(a)
  variants: method
  device_check: NoCheck
  device_guard: False
  dispatch:
    CPU, CUDA: unfold
    QuantizedCPU, QuantizedCUDA: unfold

- func: unfold_backward(Tensor grad_in, int[] input_sizes, int dim, int size, int step) -> Tensor
  variants: function
  dispatch:
    CPU, CUDA: unfold_backward

- func: equal(Tensor self, Tensor other) -> bool
  variants: method, function
  dispatch:
    CPU: cpu_equal
    CUDA: cuda_equal
    QuantizedCPU: equal_quantized_cpu

- func: pow.Tensor_Tensor_out(Tensor self, Tensor exponent, *, Tensor(a!) out) -> Tensor(a!)
  device_check: NoCheck   # TensorIterator
  structured: True
  structured_inherits: TensorIteratorBase
  dispatch:
    CPU, CUDA: pow_Tensor_Tensor_out

- func: pow.Tensor_Tensor(Tensor self, Tensor exponent) -> Tensor
  device_check: NoCheck   # TensorIterator
  structured_delegate: pow.Tensor_Tensor_out
  variants: method, function

- func: pow.Scalar_out(Scalar self, Tensor exponent, *, Tensor(a!) out) -> Tensor(a!)
  device_check: NoCheck   # TensorIterator
  structured: True
  dispatch:
    CPU, CUDA: pow_Scalar_out

- func: pow.Scalar(Scalar self, Tensor exponent) -> Tensor
  device_check: NoCheck   # TensorIterator
  structured_delegate: pow.Scalar_out

- func: pow.Tensor_Scalar_out(Tensor self, Scalar exponent, *, Tensor(a!) out) -> Tensor(a!)
  device_check: NoCheck   # TensorIterator
  structured: True
  structured_inherits: TensorIteratorBase
  dispatch:
    CPU, CUDA: pow_Tensor_Scalar_out
    SparseCPU, SparseCUDA: pow_out_sparse_scalar

- func: pow.Tensor_Scalar(Tensor self, Scalar exponent) -> Tensor
  device_check: NoCheck   # TensorIterator
  structured_delegate: pow.Tensor_Scalar_out
  variants: function, method
  dispatch:
    SparseCPU, SparseCUDA: pow_sparse_scalar

- func: pow_.Scalar(Tensor(a!) self, Scalar exponent) -> Tensor(a!)
  device_check: NoCheck   # TensorIterator
  structured_delegate: pow.Tensor_Scalar_out
  variants: method

- func: pow_.Tensor(Tensor(a!) self, Tensor exponent) -> Tensor(a!)
  device_check: NoCheck   # TensorIterator
  structured_delegate: pow.Tensor_Tensor_out
  variants: method

- func: float_power.Tensor_Tensor_out(Tensor self, Tensor exponent, *, Tensor(a!) out) -> Tensor(a!)

- func: float_power.Tensor_Tensor(Tensor self, Tensor exponent) -> Tensor
  variants: function, method

- func: float_power.Scalar_out(Scalar self, Tensor exponent, *, Tensor(a!) out) -> Tensor(a!)

- func: float_power.Scalar(Scalar self, Tensor exponent) -> Tensor

- func: float_power.Tensor_Scalar_out(Tensor self, Scalar exponent, *, Tensor(a!) out) -> Tensor(a!)

- func: float_power.Tensor_Scalar(Tensor self, Scalar exponent) -> Tensor
  variants: function, method

- func: float_power_.Scalar(Tensor(a!) self, Scalar exponent) -> Tensor(a!)
  variants: method

- func: float_power_.Tensor(Tensor(a!) self, Tensor exponent) -> Tensor(a!)
  variants: method

- func: normal_(Tensor(a!) self, float mean=0, float std=1, *, Generator? generator=None) -> Tensor(a!)
  device_check: NoCheck   # TensorIterator
  variants: method
  dispatch:
    CPU, CUDA: normal_
    Meta: normal_meta_

- func: normal.Tensor_float_out(Tensor mean, float std=1, *, Generator? generator=None, Tensor(a!) out) -> Tensor(a!)
  dispatch:
    CPU, CUDA: normal_out

- func: normal.Tensor_float(Tensor mean, float std=1, *, Generator? generator=None) -> Tensor
  dispatch:
    CPU, CUDA: normal

- func: normal.float_Tensor_out(float mean, Tensor std, *, Generator? generator=None, Tensor(a!) out) -> Tensor(a!)
  dispatch:
    CPU, CUDA: normal_out

- func: normal.float_Tensor(float mean, Tensor std, *, Generator? generator=None) -> Tensor
  dispatch:
    CPU, CUDA: normal

- func: normal.Tensor_Tensor_out(Tensor mean, Tensor std, *, Generator? generator=None, Tensor(a!) out) -> Tensor(a!)
  dispatch:
    CPU, CUDA: normal_out

- func: normal.Tensor_Tensor(Tensor mean, Tensor std, *, Generator? generator=None) -> Tensor
  dispatch:
    CPU, CUDA: normal

- func: normal.float_float(float mean, float std, int[] size, *, Generator? generator=None, ScalarType? dtype=None, Layout? layout=None, Device? device=None, bool? pin_memory=None) -> Tensor

- func: normal.float_float_out(float mean, float std, int[] size, *, Generator? generator=None, Tensor(a!) out) -> Tensor(a!)

- func: alias(Tensor(a) self) -> Tensor(a)
  variants: method, function
  dispatch:
    CompositeExplicitAutograd: alias

- func: _index_copy_(Tensor(a!) self, int dim, Tensor index, Tensor source) -> Tensor(a!)
  dispatch:
    CPU: _index_copy_impl_
    CUDA: _index_copy_impl_

- func: _cumsum(Tensor self, int dim) -> Tensor
  dispatch:
    CPU: _cumsum_cpu
    CUDA: _cumsum_cuda

- func: _cumsum.out(Tensor self, int dim, *, Tensor(a!) out) -> Tensor(a!)
  dispatch:
    CPU: _cumsum_out_cpu
    CUDA: _cumsum_out_cuda

- func: _cumprod(Tensor self, int dim) -> Tensor
  dispatch:
    CPU: _cumprod_cpu
    CUDA: _cumprod_cuda

- func: _cumprod.out(Tensor self, int dim, *, Tensor(a!) out) -> Tensor(a!)
  dispatch:
    CPU: _cumprod_out_cpu
    CUDA: _cumprod_out_cuda

- func: _var(Tensor self, bool unbiased=True) -> Tensor
  dispatch:
    CPU: legacy::cpu::_th_var

- func: _std(Tensor self, bool unbiased=True) -> Tensor
  dispatch:
    CPU: legacy::cpu::_th_std

- func: _amp_foreach_non_finite_check_and_unscale_(Tensor(a!)[] self, Tensor(b!) found_inf, Tensor inv_scale) -> ()
  variants: function
  dispatch:
    CUDA: _amp_foreach_non_finite_check_and_unscale_cuda_

- func: _amp_update_scale_(Tensor(a!) self, Tensor(b!) growth_tracker, Tensor found_inf, float scale_growth_factor, float scale_backoff_factor, int growth_interval) -> Tensor(a!)
  variants: function
  dispatch:
    CUDA: _amp_update_scale_cuda_

- func: _cat(Tensor[] tensors, int dim=0) -> Tensor
  dispatch:
    CPU: _cat_cpu
    CUDA: cat_cuda
    QuantizedCPU: cat_quantized_cpu

- func: _cat.out(Tensor[] tensors, int dim=0, *, Tensor(a!) out) -> Tensor(a!)
  dispatch:
    CPU: _cat_out_cpu
    CUDA: cat_out_cuda
    QuantizedCPU: cat_out_quantized_cpu

- func: _foreach_add.Scalar(Tensor[] tensors, Scalar scalar) -> Tensor[]
  device_check: NoCheck   # foreach kernels fall back to slow path when tensor are on different devices
  variants: function
  dispatch:
    CPU: foreach_tensor_add_scalar_kernel_slow
    CUDA: foreach_tensor_add_scalar_kernel_cuda

- func: _foreach_add_.Scalar(Tensor(a!)[] self, Scalar scalar) -> ()
  device_check: NoCheck   # foreach kernels fall back to slow path when tensor are on different devices
  variants: function
  dispatch:
    CPU: foreach_tensor_add_scalar_kernel_slow_
    CUDA: foreach_tensor_add_scalar_kernel_cuda_

- func: _foreach_sub.Scalar(Tensor[] tensors, Scalar scalar) -> Tensor[]
  device_check: NoCheck   # foreach kernels fall back to slow path when tensor are on different devices
  variants: function
  dispatch:
    CPU: foreach_tensor_sub_scalar_kernel_slow
    CUDA: foreach_tensor_sub_scalar_kernel_cuda

- func: _foreach_sub_.Scalar(Tensor(a!)[] self, Scalar scalar) -> ()
  device_check: NoCheck   # foreach kernels fall back to slow path when tensor are on different devices
  variants: function
  dispatch:
    CPU: foreach_tensor_sub_scalar_kernel_slow_
    CUDA: foreach_tensor_sub_scalar_kernel_cuda_

- func: _foreach_mul.Scalar(Tensor[] tensors, Scalar scalar) -> Tensor[]
  device_check: NoCheck   # foreach kernels fall back to slow path when tensor are on different devices
  variants: function
  dispatch:
    CPU: foreach_tensor_mul_scalar_kernel_slow
    CUDA: foreach_tensor_mul_scalar_kernel_cuda

- func: _foreach_mul_.Scalar(Tensor(a!)[] self, Scalar scalar) -> ()
  device_check: NoCheck   # foreach kernels fall back to slow path when tensor are on different devices
  variants: function
  dispatch:
    CPU: foreach_tensor_mul_scalar_kernel_slow_
    CUDA: foreach_tensor_mul_scalar_kernel_cuda_

- func: _foreach_div.Scalar(Tensor[] tensors, Scalar scalar) -> Tensor[]
  device_check: NoCheck   # foreach kernels fall back to slow path when tensor are on different devices
  variants: function
  dispatch:
    CPU: foreach_tensor_div_scalar_kernel_slow
    CUDA: foreach_tensor_div_scalar_kernel_cuda

- func: _foreach_div_.Scalar(Tensor(a!)[] self, Scalar scalar) -> ()
  device_check: NoCheck   # foreach kernels fall back to slow path when tensor are on different devices
  variants: function
  dispatch:
    CPU: foreach_tensor_div_scalar_kernel_slow_
    CUDA: foreach_tensor_div_scalar_kernel_cuda_

- func: _foreach_add.List(Tensor[] tensors1, Tensor[] tensors2, *, Scalar alpha=1) -> Tensor[]
  device_check: NoCheck   # foreach kernels fall back to slow path when tensor are on different devices
  variants: function
  dispatch:
    CPU: foreach_tensor_add_list_kernel_slow
    CUDA: foreach_tensor_add_list_kernel_cuda

- func: _foreach_add_.List(Tensor(a!)[] self, Tensor[] other, *, Scalar alpha=1) -> ()
  device_check: NoCheck   # foreach kernels fall back to slow path when tensor are on different devices
  variants: function
  dispatch:
    CPU: foreach_tensor_add_list_kernel_slow_
    CUDA: foreach_tensor_add_list_kernel_cuda_

- func: _foreach_sub.List(Tensor[] tensors1, Tensor[] tensors2, *, Scalar alpha=1) -> Tensor[]
  device_check: NoCheck   # foreach kernels fall back to slow path when tensor are on different devices
  variants: function
  dispatch:
    CPU: foreach_tensor_sub_list_kernel_slow
    CUDA: foreach_tensor_sub_list_kernel_cuda

- func: _foreach_sub_.List(Tensor(a!)[] self, Tensor[] other, *, Scalar alpha=1) -> ()
  device_check: NoCheck   # foreach kernels fall back to slow path when tensor are on different devices
  variants: function
  dispatch:
    CPU: foreach_tensor_sub_list_kernel_slow_
    CUDA: foreach_tensor_sub_list_kernel_cuda_

- func: _foreach_mul.List(Tensor[] tensors1, Tensor[] tensors2) -> Tensor[]
  device_check: NoCheck   # foreach kernels fall back to slow path when tensor are on different devices
  variants: function
  dispatch:
    CPU: foreach_tensor_mul_list_kernel_slow
    CUDA: foreach_tensor_mul_list_kernel_cuda

- func: _foreach_mul_.List(Tensor(a!)[] self, Tensor[] other) -> ()
  device_check: NoCheck   # foreach kernels fall back to slow path when tensor are on different devices
  variants: function
  dispatch:
    CPU: foreach_tensor_mul_list_kernel_slow_
    CUDA: foreach_tensor_mul_list_kernel_cuda_

- func: _foreach_div.List(Tensor[] tensors1, Tensor[] tensors2) -> Tensor[]
  device_check: NoCheck   # foreach kernels fall back to slow path when tensor are on different devices
  variants: function
  dispatch:
    CPU: foreach_tensor_div_list_kernel_slow
    CUDA: foreach_tensor_div_list_kernel_cuda

- func: _foreach_div_.List(Tensor(a!)[] self, Tensor[] other) -> ()
  device_check: NoCheck   # foreach kernels fall back to slow path when tensor are on different devices
  variants: function
  dispatch:
    CPU: foreach_tensor_div_list_kernel_slow_
    CUDA: foreach_tensor_div_list_kernel_cuda_

- func: _foreach_add.ScalarList(Tensor[] tensors, Scalar[] scalars) -> Tensor[]
  device_check: NoCheck   # foreach kernels fall back to slow path when tensor are on different devices
  variants: function
  dispatch:
    CPU: foreach_tensor_add_scalarlist_kernel_slow
    CUDA: foreach_tensor_add_scalarlist_kernel_cuda

- func: _foreach_add_.ScalarList(Tensor(a!)[] self, Scalar[] scalars) -> ()
  device_check: NoCheck   # foreach kernels fall back to slow path when tensor are on different devices
  variants: function
  dispatch:
    CPU: foreach_tensor_add_scalarlist_kernel_slow_
    CUDA: foreach_tensor_add_scalarlist_kernel_cuda_

- func: _foreach_sub.ScalarList(Tensor[] tensors, Scalar[] scalars) -> Tensor[]
  device_check: NoCheck   # foreach kernels fall back to slow path when tensor are on different devices
  variants: function
  dispatch:
    CPU: foreach_tensor_sub_scalarlist_kernel_slow
    CUDA: foreach_tensor_sub_scalarlist_kernel_cuda

- func: _foreach_sub_.ScalarList(Tensor(a!)[] self, Scalar[] scalars) -> ()
  device_check: NoCheck   # foreach kernels fall back to slow path when tensor are on different devices
  variants: function
  dispatch:
    CPU: foreach_tensor_sub_scalarlist_kernel_slow_
    CUDA: foreach_tensor_sub_scalarlist_kernel_cuda_

- func: _foreach_div.ScalarList(Tensor[] tensors, Scalar[] scalars) -> Tensor[]
  device_check: NoCheck   # foreach kernels fall back to slow path when tensor are on different devices
  variants: function
  dispatch:
    CPU: foreach_tensor_div_scalarlist_kernel_slow
    CUDA: foreach_tensor_div_scalarlist_kernel_cuda

- func: _foreach_div_.ScalarList(Tensor(a!)[] self, Scalar[] scalars) -> ()
  device_check: NoCheck   # foreach kernels fall back to slow path when tensor are on different devices
  variants: function
  dispatch:
    CPU: foreach_tensor_div_scalarlist_kernel_slow_
    CUDA: foreach_tensor_div_scalarlist_kernel_cuda_

- func: _foreach_mul.ScalarList(Tensor[] tensors, Scalar[] scalars) -> Tensor[]
  device_check: NoCheck   # foreach kernels fall back to slow path when tensor are on different devices
  variants: function
  dispatch:
    CPU: foreach_tensor_mul_scalarlist_kernel_slow
    CUDA: foreach_tensor_mul_scalarlist_kernel_cuda

- func: _foreach_mul_.ScalarList(Tensor(a!)[] self, Scalar[] scalars) -> ()
  device_check: NoCheck   # foreach kernels fall back to slow path when tensor are on different devices
  variants: function
  dispatch:
    CPU: foreach_tensor_mul_scalarlist_kernel_slow_
    CUDA: foreach_tensor_mul_scalarlist_kernel_cuda_

- func: _foreach_exp(Tensor[] tensors) -> Tensor[]
  device_check: NoCheck   # foreach kernels fall back to slow path when tensor are on different devices
  variants: function
  dispatch:
    CPU: foreach_tensor_exp_slow
    CUDA: foreach_tensor_exp_cuda

- func: _foreach_zero_(Tensor(a!)[] self) -> ()
  device_check: NoCheck   # foreach kernels fall back to slow path when tensor are on different devices
  variants: function
  dispatch:
    CPU: foreach_tensor_zero_slow_
    CUDA: foreach_tensor_zero_cuda_

- func: _foreach_exp_(Tensor(a!)[] self) -> ()
  device_check: NoCheck   # foreach kernels fall back to slow path when tensor are on different devices
  variants: function
  dispatch:
    CPU: foreach_tensor_exp_slow_
    CUDA: foreach_tensor_exp_cuda_

- func: _foreach_sqrt(Tensor[] tensors) -> Tensor[]
  device_check: NoCheck   # foreach kernels fall back to slow path when tensor are on different devices
  variants: function
  dispatch:
    CPU: foreach_tensor_sqrt_slow
    CUDA: foreach_tensor_sqrt_cuda

- func: _foreach_sqrt_(Tensor(a!)[] self) -> ()
  device_check: NoCheck   # foreach kernels fall back to slow path when tensor are on different devices
  variants: function
  dispatch:
    CPU: foreach_tensor_sqrt_slow_
    CUDA: foreach_tensor_sqrt_cuda_

- func: _foreach_abs(Tensor[] tensors) -> Tensor[]
  device_check: NoCheck   # foreach kernels fall back to slow path when tensor are on different devices
  variants: function
  dispatch:
    CPU: foreach_tensor_abs_slow
    CUDA: foreach_tensor_abs_cuda

- func: _foreach_abs_(Tensor(a!)[] self) -> ()
  device_check: NoCheck   # foreach kernels fall back to slow path when tensor are on different devices
  variants: function
  dispatch:
    CPU: foreach_tensor_abs_slow_
    CUDA: foreach_tensor_abs_cuda_

- func: _foreach_acos(Tensor[] tensors) -> Tensor[]
  device_check: NoCheck   # foreach kernels fall back to slow path when tensor are on different devices
  variants: function
  dispatch:
    CPU: foreach_tensor_acos_slow
    CUDA: foreach_tensor_acos_cuda

- func: _foreach_acos_(Tensor(a!)[] self) -> ()
  device_check: NoCheck   # foreach kernels fall back to slow path when tensor are on different devices
  variants: function
  dispatch:
    CPU: foreach_tensor_acos_slow_
    CUDA: foreach_tensor_acos_cuda_

- func: _foreach_asin(Tensor[] tensors) -> Tensor[]
  device_check: NoCheck   # foreach kernels fall back to slow path when tensor are on different devices
  variants: function
  dispatch:
    CPU: foreach_tensor_asin_slow
    CUDA: foreach_tensor_asin_cuda

- func: _foreach_asin_(Tensor(a!)[] self) -> ()
  device_check: NoCheck   # foreach kernels fall back to slow path when tensor are on different devices
  variants: function
  dispatch:
    CPU: foreach_tensor_asin_slow_
    CUDA: foreach_tensor_asin_cuda_

- func: _foreach_atan(Tensor[] tensors) -> Tensor[]
  device_check: NoCheck   # foreach kernels fall back to slow path when tensor are on different devices
  variants: function
  dispatch:
    CPU: foreach_tensor_atan_slow
    CUDA: foreach_tensor_atan_cuda

- func: _foreach_atan_(Tensor(a!)[] self) -> ()
  device_check: NoCheck   # foreach kernels fall back to slow path when tensor are on different devices
  variants: function
  dispatch:
    CPU: foreach_tensor_atan_slow_
    CUDA: foreach_tensor_atan_cuda_

- func: _foreach_ceil(Tensor[] tensors) -> Tensor[]
  device_check: NoCheck   # foreach kernels fall back to slow path when tensor are on different devices
  variants: function
  dispatch:
    CPU: foreach_tensor_ceil_slow
    CUDA: foreach_tensor_ceil_cuda

- func: _foreach_ceil_(Tensor(a!)[] self) -> ()
  device_check: NoCheck   # foreach kernels fall back to slow path when tensor are on different devices
  variants: function
  dispatch:
    CPU: foreach_tensor_ceil_slow_
    CUDA: foreach_tensor_ceil_cuda_

- func: _foreach_cos(Tensor[] tensors) -> Tensor[]
  device_check: NoCheck   # foreach kernels fall back to slow path when tensor are on different devices
  variants: function
  dispatch:
    CPU: foreach_tensor_cos_slow
    CUDA: foreach_tensor_cos_cuda

- func: _foreach_cos_(Tensor(a!)[] self) -> ()
  device_check: NoCheck   # foreach kernels fall back to slow path when tensor are on different devices
  variants: function
  dispatch:
    CPU: foreach_tensor_cos_slow_
    CUDA: foreach_tensor_cos_cuda_

- func: _foreach_cosh(Tensor[] tensors) -> Tensor[]
  device_check: NoCheck   # foreach kernels fall back to slow path when tensor are on different devices
  variants: function
  dispatch:
    CPU: foreach_tensor_cosh_slow
    CUDA: foreach_tensor_cosh_cuda

- func: _foreach_cosh_(Tensor(a!)[] self) -> ()
  device_check: NoCheck   # foreach kernels fall back to slow path when tensor are on different devices
  variants: function
  dispatch:
    CPU: foreach_tensor_cosh_slow_
    CUDA: foreach_tensor_cosh_cuda_

- func: _foreach_erf(Tensor[] tensors) -> Tensor[]
  device_check: NoCheck   # foreach kernels fall back to slow path when tensor are on different devices
  variants: function
  dispatch:
    CPU: foreach_tensor_erf_slow
    CUDA: foreach_tensor_erf_cuda

- func: _foreach_erf_(Tensor(a!)[] self) -> ()
  device_check: NoCheck   # foreach kernels fall back to slow path when tensor are on different devices
  variants: function
  dispatch:
    CPU: foreach_tensor_erf_slow_
    CUDA: foreach_tensor_erf_cuda_

- func: _foreach_erfc(Tensor[] tensors) -> Tensor[]
  device_check: NoCheck   # foreach kernels fall back to slow path when tensor are on different devices
  variants: function
  dispatch:
    CPU: foreach_tensor_erfc_slow
    CUDA: foreach_tensor_erfc_cuda

- func: _foreach_erfc_(Tensor(a!)[] self) -> ()
  device_check: NoCheck   # foreach kernels fall back to slow path when tensor are on different devices
  variants: function
  dispatch:
    CPU: foreach_tensor_erfc_slow_
    CUDA: foreach_tensor_erfc_cuda_

- func: _foreach_expm1(Tensor[] tensors) -> Tensor[]
  device_check: NoCheck   # foreach kernels fall back to slow path when tensor are on different devices
  variants: function
  dispatch:
    CPU: foreach_tensor_expm1_slow
    CUDA: foreach_tensor_expm1_cuda

- func: _foreach_expm1_(Tensor(a!)[] self) -> ()
  device_check: NoCheck   # foreach kernels fall back to slow path when tensor are on different devices
  variants: function
  dispatch:
    CPU: foreach_tensor_expm1_slow_
    CUDA: foreach_tensor_expm1_cuda_

- func: _foreach_floor(Tensor[] tensors) -> Tensor[]
  device_check: NoCheck   # foreach kernels fall back to slow path when tensor are on different devices
  variants: function
  dispatch:
    CPU: foreach_tensor_floor_slow
    CUDA: foreach_tensor_floor_cuda

- func: _foreach_floor_(Tensor(a!)[] self) -> ()
  device_check: NoCheck   # foreach kernels fall back to slow path when tensor are on different devices
  variants: function
  dispatch:
    CPU: foreach_tensor_floor_slow_
    CUDA: foreach_tensor_floor_cuda_

- func: _foreach_log(Tensor[] tensors) -> Tensor[]
  device_check: NoCheck   # foreach kernels fall back to slow path when tensor are on different devices
  variants: function
  dispatch:
    CPU: foreach_tensor_log_slow
    CUDA: foreach_tensor_log_cuda

- func: _foreach_log_(Tensor(a!)[] self) -> ()
  device_check: NoCheck   # foreach kernels fall back to slow path when tensor are on different devices
  variants: function
  dispatch:
    CPU: foreach_tensor_log_slow_
    CUDA: foreach_tensor_log_cuda_

- func: _foreach_log10(Tensor[] tensors) -> Tensor[]
  device_check: NoCheck   # foreach kernels fall back to slow path when tensor are on different devices
  variants: function
  dispatch:
    CPU: foreach_tensor_log10_slow
    CUDA: foreach_tensor_log10_cuda

- func: _foreach_log10_(Tensor(a!)[] self) -> ()
  device_check: NoCheck   # foreach kernels fall back to slow path when tensor are on different devices
  variants: function
  dispatch:
    CPU: foreach_tensor_log10_slow_
    CUDA: foreach_tensor_log10_cuda_

- func: _foreach_log1p(Tensor[] tensors) -> Tensor[]
  device_check: NoCheck   # foreach kernels fall back to slow path when tensor are on different devices
  variants: function
  dispatch:
    CPU: foreach_tensor_log1p_slow
    CUDA: foreach_tensor_log1p_cuda

- func: _foreach_log1p_(Tensor(a!)[] self) -> ()
  device_check: NoCheck   # foreach kernels fall back to slow path when tensor are on different devices
  variants: function
  dispatch:
    CPU: foreach_tensor_log1p_slow_
    CUDA: foreach_tensor_log1p_cuda_

- func: _foreach_log2(Tensor[] tensors) -> Tensor[]
  device_check: NoCheck   # foreach kernels fall back to slow path when tensor are on different devices
  variants: function
  dispatch:
    CPU: foreach_tensor_log2_slow
    CUDA: foreach_tensor_log2_cuda

- func: _foreach_log2_(Tensor(a!)[] self) -> ()
  device_check: NoCheck   # foreach kernels fall back to slow path when tensor are on different devices
  variants: function
  dispatch:
    CPU: foreach_tensor_log2_slow_
    CUDA: foreach_tensor_log2_cuda_

- func: _foreach_neg(Tensor[] tensors) -> Tensor[]
  device_check: NoCheck   # foreach kernels fall back to slow path when tensor are on different devices
  variants: function
  dispatch:
    CPU: foreach_tensor_neg_slow
    CUDA: foreach_tensor_neg_cuda

- func: _foreach_neg_(Tensor(a!)[] self) -> ()
  device_check: NoCheck   # foreach kernels fall back to slow path when tensor are on different devices
  variants: function
  dispatch:
    CPU: foreach_tensor_neg_slow_
    CUDA: foreach_tensor_neg_cuda_

- func: _foreach_tan(Tensor[] tensors) -> Tensor[]
  device_check: NoCheck   # foreach kernels fall back to slow path when tensor are on different devices
  variants: function
  dispatch:
    CPU: foreach_tensor_tan_slow
    CUDA: foreach_tensor_tan_cuda

- func: _foreach_tan_(Tensor(a!)[] self) -> ()
  device_check: NoCheck   # foreach kernels fall back to slow path when tensor are on different devices
  variants: function
  dispatch:
    CPU: foreach_tensor_tan_slow_
    CUDA: foreach_tensor_tan_cuda_

- func: _foreach_tanh(Tensor[] tensors) -> Tensor[]
  device_check: NoCheck   # foreach kernels fall back to slow path when tensor are on different devices
  variants: function
  dispatch:
    CPU: foreach_tensor_tanh_slow
    CUDA: foreach_tensor_tanh_cuda

- func: _foreach_tanh_(Tensor(a!)[] self) -> ()
  device_check: NoCheck   # foreach kernels fall back to slow path when tensor are on different devices
  variants: function
  dispatch:
    CPU: foreach_tensor_tanh_slow_
    CUDA: foreach_tensor_tanh_cuda_

- func: _foreach_sin(Tensor[] tensors) -> Tensor[]
  device_check: NoCheck   # foreach kernels fall back to slow path when tensor are on different devices
  variants: function
  dispatch:
    CPU: foreach_tensor_sin_slow
    CUDA: foreach_tensor_sin_cuda

- func: _foreach_sin_(Tensor(a!)[] self) -> ()
  device_check: NoCheck   # foreach kernels fall back to slow path when tensor are on different devices
  variants: function
  dispatch:
    CPU: foreach_tensor_sin_slow_
    CUDA: foreach_tensor_sin_cuda_

- func: _foreach_sinh(Tensor[] tensors) -> Tensor[]
  device_check: NoCheck   # foreach kernels fall back to slow path when tensor are on different devices
  variants: function
  dispatch:
    CPU: foreach_tensor_sinh_slow
    CUDA: foreach_tensor_sinh_cuda

- func: _foreach_sinh_(Tensor(a!)[] self) -> ()
  device_check: NoCheck   # foreach kernels fall back to slow path when tensor are on different devices
  variants: function
  dispatch:
    CPU: foreach_tensor_sinh_slow_
    CUDA: foreach_tensor_sinh_cuda_

- func: _foreach_round(Tensor[] tensors) -> Tensor[]
  device_check: NoCheck   # foreach kernels fall back to slow path when tensor are on different devices
  variants: function
  dispatch:
    CPU: foreach_tensor_round_slow
    CUDA: foreach_tensor_round_cuda

- func: _foreach_round_(Tensor(a!)[] self) -> ()
  device_check: NoCheck   # foreach kernels fall back to slow path when tensor are on different devices
  variants: function
  dispatch:
    CPU: foreach_tensor_round_slow_
    CUDA: foreach_tensor_round_cuda_

- func: _foreach_lgamma(Tensor[] tensors) -> Tensor[]
  device_check: NoCheck   # foreach kernels fall back to slow path when tensor are on different devices
  variants: function
  dispatch:
    CPU: foreach_tensor_lgamma_slow
    CUDA: foreach_tensor_lgamma_cuda

- func: _foreach_lgamma_(Tensor(a!)[] self) -> ()
  device_check: NoCheck   # foreach kernels fall back to slow path when tensor are on different devices
  variants: function
  dispatch:
    CPU: foreach_tensor_lgamma_slow_
    CUDA: foreach_tensor_lgamma_cuda_

- func: _foreach_frac(Tensor[] tensors) -> Tensor[]
  device_check: NoCheck   # foreach kernels fall back to slow path when tensor are on different devices
  variants: function
  dispatch:
    CPU: foreach_tensor_frac_slow
    CUDA: foreach_tensor_frac_cuda

- func: _foreach_frac_(Tensor(a!)[] self) -> ()
  device_check: NoCheck   # foreach kernels fall back to slow path when tensor are on different devices
  variants: function
  dispatch:
    CPU: foreach_tensor_frac_slow_
    CUDA: foreach_tensor_frac_cuda_

- func: _foreach_reciprocal(Tensor[] tensors) -> Tensor[]
  device_check: NoCheck   # foreach kernels fall back to slow path when tensor are on different devices
  variants: function
  dispatch:
    CPU: foreach_tensor_reciprocal_slow
    CUDA: foreach_tensor_reciprocal_cuda

- func: _foreach_reciprocal_(Tensor(a!)[] self) -> ()
  device_check: NoCheck   # foreach kernels fall back to slow path when tensor are on different devices
  variants: function
  dispatch:
    CPU: foreach_tensor_reciprocal_slow_
    CUDA: foreach_tensor_reciprocal_cuda_

- func: _foreach_sigmoid(Tensor[] tensors) -> Tensor[]
  device_check: NoCheck   # foreach kernels fall back to slow path when tensor are on different devices
  variants: function
  dispatch:
    CPU: foreach_tensor_sigmoid_slow
    CUDA: foreach_tensor_sigmoid_cuda

- func: _foreach_sigmoid_(Tensor(a!)[] self) -> ()
  device_check: NoCheck   # foreach kernels fall back to slow path when tensor are on different devices
  variants: function
  dispatch:
    CPU: foreach_tensor_sigmoid_slow_
    CUDA: foreach_tensor_sigmoid_cuda_

- func: _foreach_trunc(Tensor[] tensors) -> Tensor[]
  device_check: NoCheck   # foreach kernels fall back to slow path when tensor are on different devices
  variants: function
  dispatch:
    CPU: foreach_tensor_trunc_slow
    CUDA: foreach_tensor_trunc_cuda

- func: _foreach_trunc_(Tensor(a!)[] self) -> ()
  device_check: NoCheck   # foreach kernels fall back to slow path when tensor are on different devices
  variants: function
  dispatch:
    CPU: foreach_tensor_trunc_slow_
    CUDA: foreach_tensor_trunc_cuda_

- func: _foreach_addcdiv_.Scalar(Tensor(a!)[] self, Tensor[] tensor1, Tensor[] tensor2, Scalar value=1) -> ()
  device_check: NoCheck   # foreach kernels fall back to slow path when tensor are on different devices
  variants: function
  dispatch:
    CPU: foreach_tensor_addcdiv_scalar_slow_
    CUDA: foreach_tensor_addcdiv_scalar_cuda_

- func: _foreach_addcmul_.Scalar(Tensor(a!)[] self, Tensor[] tensor1, Tensor[] tensor2, Scalar value=1) -> ()
  device_check: NoCheck   # foreach kernels fall back to slow path when tensor are on different devices
  variants: function
  dispatch:
    CPU: foreach_tensor_addcmul_scalar_slow_
    CUDA: foreach_tensor_addcmul_scalar_cuda_

- func: _foreach_addcdiv_.ScalarList(Tensor(a!)[] self, Tensor[] tensor1, Tensor[] tensor2, Scalar[] scalars) -> ()
  device_check: NoCheck   # foreach kernels fall back to slow path when tensor are on different devices
  variants: function
  dispatch:
    CPU: foreach_tensor_addcdiv_scalarlist_slow_
    CUDA: foreach_tensor_addcdiv_scalarlist_cuda_

- func: _foreach_addcmul_.ScalarList(Tensor(a!)[] self, Tensor[] tensor1, Tensor[] tensor2, Scalar[] scalars) -> ()
  device_check: NoCheck   # foreach kernels fall back to slow path when tensor are on different devices
  variants: function
  dispatch:
    CPU: foreach_tensor_addcmul_scalarlist_slow_
    CUDA: foreach_tensor_addcmul_scalarlist_cuda_

- func: _foreach_addcdiv.Scalar(Tensor[] input, Tensor[] tensor1, Tensor[] tensor2, Scalar value=1) -> Tensor[]
  device_check: NoCheck   # foreach kernels fall back to slow path when tensor are on different devices
  variants: function
  dispatch:
    CPU: foreach_tensor_addcdiv_scalar_slow
    CUDA: foreach_tensor_addcdiv_scalar_cuda

- func: _foreach_addcmul.Scalar(Tensor[] input, Tensor[] tensor1, Tensor[] tensor2, Scalar value=1) -> Tensor[]
  device_check: NoCheck   # foreach kernels fall back to slow path when tensor are on different devices
  variants: function
  dispatch:
    CPU: foreach_tensor_addcmul_scalar_slow
    CUDA: foreach_tensor_addcmul_scalar_cuda

- func: _foreach_addcdiv.ScalarList(Tensor[] input, Tensor[] tensor1, Tensor[] tensor2, Scalar[] scalars) -> Tensor[]
  device_check: NoCheck   # foreach kernels fall back to slow path when tensor are on different devices
  variants: function
  dispatch:
    CPU: foreach_tensor_addcdiv_scalarlist_slow
    CUDA: foreach_tensor_addcdiv_scalarlist_cuda

- func: _foreach_addcmul.ScalarList(Tensor[] input, Tensor[] tensor1, Tensor[] tensor2, Scalar[] scalars) -> Tensor[]
  device_check: NoCheck   # foreach kernels fall back to slow path when tensor are on different devices
  variants: function
  dispatch:
    CPU: foreach_tensor_addcmul_scalarlist_slow
    CUDA: foreach_tensor_addcmul_scalarlist_cuda

- func: _foreach_maximum.List(Tensor[] tensors1, Tensor[] tensors2) -> Tensor[]
  device_check: NoCheck   # foreach kernels fall back to slow path when tensor are on different devices
  variants: function
  dispatch:
    CPU: foreach_tensor_maximum_slow
    CUDA: foreach_tensor_maximum_cuda

- func: _foreach_minimum.List(Tensor[] tensors1, Tensor[] tensors2) -> Tensor[]
  device_check: NoCheck   # foreach kernels fall back to slow path when tensor are on different devices
  variants: function
  dispatch:
    CPU: foreach_tensor_minimum_slow
    CUDA: foreach_tensor_minimum_cuda

- func: bucketize.Tensor(Tensor self, Tensor boundaries, *, bool out_int32=False, bool right=False) -> Tensor
  dispatch:
    CPU: bucketize_cpu
    CUDA: bucketize_cuda

- func: bucketize.Tensor_out(Tensor self, Tensor boundaries, *, bool out_int32=False, bool right=False, Tensor(a!) out) -> Tensor(a!)
  dispatch:
    CPU: bucketize_out_cpu
    CUDA: bucketize_out_cuda

- func: bucketize.Scalar(Scalar self, Tensor boundaries, *, bool out_int32=False, bool right=False) -> Tensor
  dispatch:
    CPU: bucketize_cpu
    CUDA: bucketize_cuda

- func: searchsorted.Tensor(Tensor sorted_sequence, Tensor self, *, bool out_int32=False, bool right=False) -> Tensor
  dispatch:
    CPU: searchsorted_cpu
    CUDA: searchsorted_cuda

- func: searchsorted.Tensor_out(Tensor sorted_sequence, Tensor self, *, bool out_int32=False, bool right=False, Tensor(a!) out) -> Tensor(a!)
  dispatch:
    CPU: searchsorted_out_cpu
    CUDA: searchsorted_out_cuda

- func: searchsorted.Scalar(Tensor sorted_sequence, Scalar self, *, bool out_int32=False, bool right=False) -> Tensor
  dispatch:
    CPU: searchsorted_cpu
    CUDA: searchsorted_cuda

## NN wrappers

- func: mse_loss.out(Tensor self, Tensor target, int reduction=Mean, *, Tensor(a!) out) -> Tensor(a!)
  device_check: NoCheck   # TensorIterator
  python_module: nn
  dispatch:
    CPU, CUDA: mse_loss_out

- func: mse_loss(Tensor self, Tensor target, int reduction=Mean) -> Tensor
  device_check: NoCheck   # TensorIterator
  python_module: nn
  dispatch:
    CPU, CUDA: mse_loss

- func: mse_loss_backward.grad_input(Tensor grad_output, Tensor self, Tensor target, int reduction, *, Tensor(a!) grad_input) -> Tensor(a!)
  python_module: nn
  dispatch:
    CPU, CUDA: mse_loss_backward_out

- func: mse_loss_backward(Tensor grad_output, Tensor self, Tensor target, int reduction) -> Tensor
  python_module: nn
  dispatch:
    CPU, CUDA: mse_loss_backward

- func: l1_loss.out(Tensor self, Tensor target, int reduction=Mean, *, Tensor(a!) out) -> Tensor(a!)
  python_module: nn
  dispatch:
    CompositeExplicitAutograd: l1_loss_out

- func: l1_loss(Tensor self, Tensor target, int reduction=Mean) -> Tensor
  python_module: nn
  dispatch:
    CompositeExplicitAutograd: l1_loss

- func: l1_loss_backward.grad_input(Tensor grad_output, Tensor self, Tensor target, int reduction, *, Tensor(a!) grad_input) -> Tensor(a!)
  python_module: nn
  dispatch:
    CPU, CUDA: l1_loss_backward_out

- func: l1_loss_backward(Tensor grad_output, Tensor self, Tensor target, int reduction) -> Tensor
  python_module: nn
  dispatch:
    CompositeExplicitAutograd: l1_loss_backward

- func: multi_margin_loss.out(Tensor self, Tensor target, Scalar p=1, Scalar margin=1, Tensor? weight=None, int reduction=Mean, *, Tensor(a!) out) -> Tensor(a!)
  python_module: nn
  dispatch:
    CPU: multi_margin_loss_cpu_out
    CUDA: legacy::cuda::_thnn_multi_margin_loss_forward_out

- func: multi_margin_loss(Tensor self, Tensor target, Scalar p=1, Scalar margin=1, Tensor? weight=None, int reduction=Mean) -> Tensor
  python_module: nn
  dispatch:
    CPU: multi_margin_loss_cpu
    CUDA: legacy::cuda::_thnn_multi_margin_loss_forward

- func: multi_margin_loss_backward.grad_input(Tensor grad_output, Tensor self, Tensor target, Scalar p, Scalar margin, Tensor? weight=None, int reduction=Mean, *, Tensor(a!) grad_input) -> Tensor(a!)
  python_module: nn
  dispatch:
    CPU: multi_margin_loss_cpu_backward_out
    CUDA: legacy::cuda::_thnn_multi_margin_loss_backward_out

- func: multi_margin_loss_backward(Tensor grad_output, Tensor self, Tensor target, Scalar p, Scalar margin, Tensor? weight=None, int reduction=Mean) -> Tensor
  python_module: nn
  dispatch:
    CPU: multi_margin_loss_cpu_backward
    CUDA: legacy::cuda::_thnn_multi_margin_loss_backward

- func: multilabel_margin_loss.out(Tensor self, Tensor target, int reduction=Mean, *, Tensor(a!) out) -> Tensor(a!)
  python_module: nn

- func: multilabel_margin_loss(Tensor self, Tensor target, int reduction=Mean) -> Tensor
  python_module: nn

- func: multilabel_margin_loss_forward.output(Tensor self, Tensor target, int reduction, *, Tensor(a!) output, Tensor(b!) is_target) -> (Tensor(a!), Tensor(b!))
  python_module: nn
  dispatch:
    CPU: multilabel_margin_loss_forward_out_cpu
    CUDA: legacy::cuda::_thnn_multilabel_margin_loss_forward_out

- func: multilabel_margin_loss_forward(Tensor self, Tensor target, int reduction) -> (Tensor output, Tensor is_target)
  python_module: nn
  dispatch:
    CPU: multilabel_margin_loss_forward_cpu
    CUDA: legacy::cuda::_thnn_multilabel_margin_loss_forward

- func: multilabel_margin_loss_backward.grad_input(Tensor grad_output, Tensor self, Tensor target, int reduction, Tensor is_target, *, Tensor(a!) grad_input) -> Tensor(a!)
  python_module: nn
  dispatch:
    CPU: multilabel_margin_loss_backward_cpu_out
    CUDA: legacy::cuda::_thnn_multilabel_margin_loss_backward_out

- func: multilabel_margin_loss_backward(Tensor grad_output, Tensor self, Tensor target, int reduction, Tensor is_target) -> Tensor
  python_module: nn
  dispatch:
    CPU: multilabel_margin_loss_backward_cpu
    CUDA: legacy::cuda::_thnn_multilabel_margin_loss_backward

- func: nll_loss.out(Tensor self, Tensor target, Tensor? weight=None, int reduction=Mean, int ignore_index=-100, *, Tensor(a!) out) -> Tensor(a!)
  python_module: nn

- func: nll_loss_nd(Tensor self, Tensor target, Tensor? weight=None, int reduction=Mean, int ignore_index=-100) -> Tensor
  python_module: nn

- func: nll_loss(Tensor self, Tensor target, Tensor? weight=None, int reduction=Mean, int ignore_index=-100) -> Tensor
  python_module: nn

- func: nll_loss_forward.output(Tensor self, Tensor target, Tensor? weight, int reduction, int ignore_index, *, Tensor(a!) output, Tensor(b!) total_weight) -> (Tensor(a!), Tensor(b!))
  python_module: nn
  dispatch:
    CPU: nll_loss_forward_out_cpu
    CUDA: legacy::cuda::_thnn_nll_loss_forward_out

- func: nll_loss_forward(Tensor self, Tensor target, Tensor? weight, int reduction, int ignore_index) -> (Tensor output, Tensor total_weight)
  python_module: nn
  dispatch:
    CPU: nll_loss_forward_cpu
    CUDA: legacy::cuda::_thnn_nll_loss_forward

- func: nll_loss_backward.grad_input(Tensor grad_output, Tensor self, Tensor target, Tensor? weight, int reduction, int ignore_index, Tensor total_weight, *, Tensor(a!) grad_input) -> Tensor(a!)
  python_module: nn
  dispatch:
    CPU: nll_loss_backward_out_cpu
    CUDA: legacy::cuda::_thnn_nll_loss_backward_out

- func: nll_loss_backward(Tensor grad_output, Tensor self, Tensor target, Tensor? weight, int reduction, int ignore_index, Tensor total_weight) -> Tensor
  python_module: nn
  dispatch:
    CPU: nll_loss_backward_cpu
    CUDA: legacy::cuda::_thnn_nll_loss_backward

- func: nll_loss2d.out(Tensor self, Tensor target, Tensor? weight=None, int reduction=Mean, int ignore_index=-100, *, Tensor(a!) out) -> Tensor(a!)
  python_module: nn

- func: nll_loss2d(Tensor self, Tensor target, Tensor? weight=None, int reduction=Mean, int ignore_index=-100) -> Tensor
  python_module: nn

- func: nll_loss2d_forward.output(Tensor self, Tensor target, Tensor? weight, int reduction, int ignore_index, *, Tensor(a!) output, Tensor(b!) total_weight) -> (Tensor(a!), Tensor(b!))
  python_module: nn
  dispatch:
    CPU: nll_loss2d_forward_out_cpu
    CUDA: legacy::cuda::_thnn_nll_loss2d_forward_out

- func: nll_loss2d_forward(Tensor self, Tensor target, Tensor? weight, int reduction, int ignore_index) -> (Tensor output, Tensor total_weight)
  python_module: nn
  dispatch:
    CPU: nll_loss2d_forward_cpu
    CUDA: legacy::cuda::_thnn_nll_loss2d_forward

- func: nll_loss2d_backward.grad_input(Tensor grad_output, Tensor self, Tensor target, Tensor? weight, int reduction, int ignore_index, Tensor total_weight, *, Tensor(a!) grad_input) -> Tensor(a!)
  python_module: nn
  dispatch:
    CPU: nll_loss2d_backward_out_cpu
    CUDA: legacy::cuda::_thnn_nll_loss2d_backward_out

- func: nll_loss2d_backward(Tensor grad_output, Tensor self, Tensor target, Tensor? weight, int reduction, int ignore_index, Tensor total_weight) -> Tensor
  python_module: nn
  dispatch:
    CPU: nll_loss2d_backward_cpu
    CUDA: legacy::cuda::_thnn_nll_loss2d_backward

- func: smooth_l1_loss.out(Tensor self, Tensor target, int reduction=Mean, float beta=1.0, *, Tensor(a!) out) -> Tensor(a!)
  device_check: NoCheck   # TensorIterator
  python_module: nn
  dispatch:
    CPU: smooth_l1_loss_out
    CUDA: smooth_l1_loss_out

- func: smooth_l1_loss(Tensor self, Tensor target, int reduction=Mean, float beta=1.0) -> Tensor
  device_check: NoCheck   # TensorIterator
  python_module: nn
  dispatch:
    CPU, CUDA: smooth_l1_loss

- func: smooth_l1_loss_backward.grad_input(Tensor grad_output, Tensor self, Tensor target, int reduction, float beta, *, Tensor(a!) grad_input) -> Tensor(a!)
  python_module: nn
  dispatch:
    CPU: smooth_l1_loss_backward_out
    CUDA: smooth_l1_loss_backward_out

- func: smooth_l1_loss_backward(Tensor grad_output, Tensor self, Tensor target, int reduction, float beta) -> Tensor
  python_module: nn
  dispatch:
    CompositeExplicitAutograd: smooth_l1_loss_backward

- func: huber_loss.out(Tensor self, Tensor target, int reduction=Mean, float delta=1.0, *, Tensor(a!) out) -> Tensor(a!)
  python_module: nn
  dispatch:
    CPU, CUDA: huber_loss_out

- func: huber_loss(Tensor self, Tensor target, int reduction=Mean, float delta=1.0) -> Tensor
  python_module: nn
  dispatch:
    CPU, CUDA: huber_loss

- func: huber_loss_backward.out(Tensor grad_output, Tensor self, Tensor target, int reduction, float delta, *, Tensor(a!) grad_input) -> Tensor(a!)
  python_module: nn
  dispatch:
    CPU, CUDA: huber_loss_backward_out

- func: huber_loss_backward(Tensor grad_output, Tensor self, Tensor target, int reduction, float delta) -> Tensor
  python_module: nn
  dispatch:
    CompositeExplicitAutograd: huber_loss_backward

- func: soft_margin_loss.out(Tensor self, Tensor target, int reduction=Mean, *, Tensor(a!) out) -> Tensor(a!)
  python_module: nn
  dispatch:
    CompositeExplicitAutograd: soft_margin_loss_out

- func: soft_margin_loss(Tensor self, Tensor target, int reduction=Mean) -> Tensor
  python_module: nn
  dispatch:
    CompositeExplicitAutograd: soft_margin_loss

- func: soft_margin_loss_backward.grad_input(Tensor grad_output, Tensor self, Tensor target, int reduction, *, Tensor(a!) grad_input) -> Tensor(a!)
  python_module: nn
  dispatch:
    CompositeExplicitAutograd: soft_margin_loss_backward_out

- func: soft_margin_loss_backward(Tensor grad_output, Tensor self, Tensor target, int reduction) -> Tensor
  python_module: nn
  dispatch:
    CompositeExplicitAutograd: soft_margin_loss_backward

- func: elu.out(Tensor self, Scalar alpha=1, Scalar scale=1, Scalar input_scale=1, *, Tensor(a!) out) -> Tensor(a!)
  device_check: NoCheck   # TensorIterator
  python_module: nn
  dispatch:
    CPU, CUDA: elu_out

- func: elu(Tensor self, Scalar alpha=1, Scalar scale=1, Scalar input_scale=1) -> Tensor
  device_check: NoCheck   # TensorIterator
  python_module: nn
  dispatch:
    CPU, CUDA: elu

- func: elu_backward(Tensor grad_output, Scalar alpha, Scalar scale, Scalar input_scale, bool is_result, Tensor self_or_result) -> Tensor
  python_module: nn
  dispatch:
    CPU, CUDA: elu_backward

- func: elu_(Tensor(a!) self, Scalar alpha=1, Scalar scale=1, Scalar input_scale=1) -> Tensor(a!)
  device_check: NoCheck   # TensorIterator
  python_module: nn
  dispatch:
    CompositeExplicitAutograd: elu_

- func: glu.out(Tensor self, int dim=-1, *, Tensor(a!) out) -> Tensor(a!)
  python_module: nn
  dispatch:
    CPU: glu_out
    CUDA: legacy::cuda::_thnn_glu_forward_out

- func: glu(Tensor self, int dim=-1) -> Tensor
  python_module: nn
  dispatch:
    CPU: glu
    CUDA: legacy::cuda::_thnn_glu_forward

- func: glu_backward.grad_input(Tensor grad_output, Tensor self, int dim, *, Tensor(a!) grad_input) -> Tensor(a!)
  python_module: nn
  dispatch:
    CPU: glu_backward_out
    CUDA: legacy::cuda::_thnn_glu_backward_out

- func: glu_backward(Tensor grad_output, Tensor self, int dim) -> Tensor
  python_module: nn
  dispatch:
    CPU: glu_backward
    CUDA: legacy::cuda::_thnn_glu_backward

- func: hardsigmoid.out(Tensor self, *, Tensor(a!) out) -> Tensor(a!)
  device_check: NoCheck   # TensorIterator
  python_module: nn
  dispatch:
    CPU, CUDA: hardsigmoid_out

- func: hardsigmoid(Tensor self) -> Tensor
  device_check: NoCheck   # TensorIterator
  python_module: nn
  dispatch:
    CPU, CUDA: hardsigmoid
    QuantizedCPU: hardsigmoid_quantized_cpu

- func: hardsigmoid_(Tensor(a!) self) -> Tensor(a!)
  device_check: NoCheck   # TensorIterator
  python_module: nn
  dispatch:
    CPU, CUDA: hardsigmoid_

- func: hardsigmoid_backward(Tensor grad_output, Tensor self) -> Tensor
  python_module: nn
  dispatch:
    CPU, CUDA: hardsigmoid_backward

- func: hardtanh.out(Tensor self, Scalar min_val=-1, Scalar max_val=1, *, Tensor(a!) out) -> Tensor(a!)
  device_check: NoCheck   # TensorIterator
  python_module: nn
  dispatch:
    CPU, CUDA: hardtanh_out
    QuantizedCPU: hardtanh_out_quantized_cpu

- func: hardtanh(Tensor self, Scalar min_val=-1, Scalar max_val=1) -> Tensor
  device_check: NoCheck   # TensorIterator
  python_module: nn
  dispatch:
    CPU, CUDA: hardtanh
    QuantizedCPU: hardtanh_quantized_cpu

- func: hardtanh_backward.grad_input(Tensor grad_output, Tensor self, Scalar min_val, Scalar max_val, *, Tensor(a!) grad_input) -> Tensor(a!)
  python_module: nn
  dispatch:
    CPU, CUDA: hardtanh_backward_out

- func: hardtanh_backward(Tensor grad_output, Tensor self, Scalar min_val, Scalar max_val) -> Tensor
  python_module: nn
  dispatch:
    CPU, CUDA: hardtanh_backward

- func: hardtanh_(Tensor(a!) self, Scalar min_val=-1, Scalar max_val=1) -> Tensor(a!)
  device_check: NoCheck   # TensorIterator
  python_module: nn
  dispatch:
    CPU, CUDA: hardtanh_
    QuantizedCPU: hardtanh_quantized_cpu_

- func: hardswish.out(Tensor self, *, Tensor(a!) out) -> Tensor(a!)
  device_check: NoCheck   # TensorIterator
  python_module: nn
  dispatch:
    CPU, CUDA: hardswish_out

- func: hardswish(Tensor self) -> Tensor
  device_check: NoCheck   # TensorIterator
  python_module: nn
  dispatch:
    CPU, CUDA: hardswish

- func: hardswish_(Tensor(a!) self) -> Tensor(a!)
  device_check: NoCheck   # TensorIterator
  python_module: nn
  dispatch:
    CPU, CUDA: hardswish_

- func: hardswish_backward(Tensor grad_output, Tensor self) -> Tensor
  python_module: nn
  dispatch:
    CPU, CUDA: hardswish_backward

- func: leaky_relu.out(Tensor self, Scalar negative_slope=0.01, *, Tensor(a!) out) -> Tensor(a!)
  device_check: NoCheck   # TensorIterator
  python_module: nn
  dispatch:
    CPU, CUDA: leaky_relu_out
    QuantizedCPU: leaky_relu_out_quantized_cpu

- func: leaky_relu(Tensor self, Scalar negative_slope=0.01) -> Tensor
  device_check: NoCheck   # TensorIterator
  python_module: nn
  dispatch:
    CPU, CUDA: leaky_relu
    QuantizedCPU: leaky_relu_quantized_cpu

- func: leaky_relu_backward(Tensor grad_output, Tensor self, Scalar negative_slope, bool self_is_result) -> Tensor
  python_module: nn
  dispatch:
    CPU, CUDA: leaky_relu_backward

- func: leaky_relu_(Tensor(a!) self, Scalar negative_slope=0.01) -> Tensor(a!)
  device_check: NoCheck   # TensorIterator
  python_module: nn
  dispatch:
    CPU, CUDA: leaky_relu_
    QuantizedCPU: leaky_relu_quantized_cpu_

- func: log_sigmoid.out(Tensor self, *, Tensor(a!) out) -> Tensor(a!)
  device_check: NoCheck   # TensorIterator
  python_module: nn

- func: log_sigmoid(Tensor self) -> Tensor
  device_check: NoCheck   # TensorIterator
  python_module: nn

- func: log_sigmoid_forward.output(Tensor self, *, Tensor(a!) output, Tensor(b!) buffer) -> (Tensor(a!), Tensor(b!))
  device_check: NoCheck   # TensorIterator
  python_module: nn
  dispatch:
    CPU: log_sigmoid_forward_out_cpu
    CUDA: legacy::cuda::_thnn_log_sigmoid_forward_out

- func: log_sigmoid_forward(Tensor self) -> (Tensor output, Tensor buffer)
  device_check: NoCheck   # TensorIterator
  python_module: nn
  dispatch:
    CPU: log_sigmoid_forward_cpu
    CUDA: legacy::cuda::_thnn_log_sigmoid_forward

- func: log_sigmoid_backward.grad_input(Tensor grad_output, Tensor self, Tensor buffer, *, Tensor(a!) grad_input) -> Tensor(a!)
  python_module: nn
  dispatch:
    CPU: log_sigmoid_backward_out_cpu
    CUDA: legacy::cuda::_thnn_log_sigmoid_backward_out

- func: log_sigmoid_backward(Tensor grad_output, Tensor self, Tensor buffer) -> Tensor
  python_module: nn
  dispatch:
    CPU: log_sigmoid_backward_cpu
    CUDA: legacy::cuda::_thnn_log_sigmoid_backward

- func: rrelu_with_noise.out(Tensor self, Tensor noise, Scalar lower=0.125, Scalar upper=0.3333333333333333, bool training=False, Generator? generator=None, *, Tensor(a!) out) -> Tensor(a!)
  python_module: nn
  dispatch:
    CPU: rrelu_with_noise_out_cpu
    CUDA: legacy::cuda::_thnn_rrelu_with_noise_forward_out

- func: rrelu_with_noise(Tensor self, Tensor noise, Scalar lower=0.125, Scalar upper=0.3333333333333333, bool training=False, Generator? generator=None) -> Tensor
  python_module: nn
  dispatch:
    CPU: rrelu_with_noise_cpu
    CUDA: legacy::cuda::_thnn_rrelu_with_noise_forward

- func: rrelu_with_noise_backward(Tensor grad_output, Tensor self, Tensor noise, Scalar lower, Scalar upper, bool training, bool self_is_result) -> Tensor
  python_module: nn
  dispatch:
    CompositeExplicitAutograd: rrelu_with_noise_backward

- func: rrelu_with_noise_(Tensor(a!) self, Tensor noise, Scalar lower=0.125, Scalar upper=0.3333333333333333, bool training=False, Generator? generator=None) -> Tensor(a!)
  python_module: nn
  dispatch:
    CPU: rrelu_with_noise_cpu_
    CUDA: legacy::cuda::_thnn_rrelu_with_noise_forward_

- func: softplus.out(Tensor self, Scalar beta=1, Scalar threshold=20, *, Tensor(a!) out) -> Tensor(a!)
  device_check: NoCheck   # TensorIterator
  python_module: nn
  dispatch:
    CPU, CUDA: softplus_out

- func: softplus(Tensor self, Scalar beta=1, Scalar threshold=20) -> Tensor
  device_check: NoCheck   # TensorIterator
  python_module: nn
  dispatch:
    CPU, CUDA: softplus

- func: softplus_backward.grad_input(Tensor grad_output, Tensor self, Scalar beta, Scalar threshold, Tensor output, *, Tensor(a!) grad_input) -> Tensor(a!)
  python_module: nn
  dispatch:
    CPU, CUDA: softplus_backward_out

- func: softplus_backward(Tensor grad_output, Tensor self, Scalar beta, Scalar threshold, Tensor output) -> Tensor
  python_module: nn
  dispatch:
    CPU, CUDA: softplus_backward

- func: softshrink.out(Tensor self, Scalar lambd=0.5, *, Tensor(a!) out) -> Tensor(a!)
  device_check: NoCheck   # TensorIterator
  python_module: nn
  dispatch:
    CPU, CUDA: softshrink_out

- func: softshrink(Tensor self, Scalar lambd=0.5) -> Tensor
  device_check: NoCheck   # TensorIterator
  python_module: nn
  dispatch:
    CPU, CUDA: softshrink

- func: softshrink_backward.grad_input(Tensor grad_output, Tensor self, Scalar lambd, *, Tensor(a!) grad_input) -> Tensor(a!)
  python_module: nn
  dispatch:
    CPU, CUDA: softshrink_backward_out

- func: softshrink_backward(Tensor grad_output, Tensor self, Scalar lambd) -> Tensor
  python_module: nn
  dispatch:
    CPU, CUDA: softshrink_backward

- func: adaptive_avg_pool2d.out(Tensor self, int[2] output_size, *, Tensor(a!) out) -> Tensor(a!)
  python_module: nn
  dispatch:
    CPU, CUDA: adaptive_avg_pool2d_out_cpu
    MkldnnCPU: mkldnn_adaptive_avg_pool2d_out

- func: adaptive_avg_pool2d(Tensor self, int[2] output_size) -> Tensor
  python_module: nn

- func: mkldnn_adaptive_avg_pool2d(Tensor self, int[2] output_size) -> Tensor
  dispatch:
    MkldnnCPU: mkldnn_adaptive_avg_pool2d

- func: mkldnn_adaptive_avg_pool2d_backward(Tensor grad_output, Tensor self) -> Tensor
  dispatch:
    MkldnnCPU: mkldnn_adaptive_avg_pool2d_backward

- func: _adaptive_avg_pool2d(Tensor self, int[2] output_size) -> Tensor
  dispatch:
    CPU: adaptive_avg_pool2d_cpu
    CUDA: adaptive_avg_pool2d_cuda
    QuantizedCPU: adaptive_avg_pool2d_quantized_cpu

- func: _adaptive_avg_pool2d_backward(Tensor grad_output, Tensor self) -> Tensor
  python_module: nn
  dispatch:
    CPU: adaptive_avg_pool2d_backward_cpu
    CUDA: adaptive_avg_pool2d_backward_cuda

- func: adaptive_avg_pool3d.out(Tensor self, int[3] output_size, *, Tensor(a!) out) -> Tensor(a!)
  python_module: nn
  dispatch:
    CPU: adaptive_avg_pool3d_out_cpu
    CUDA: adaptive_avg_pool3d_out_cuda
    QuantizedCPU: adaptive_avg_pool3d_out_quantized_cpu

- func: adaptive_avg_pool3d(Tensor self, int[3] output_size) -> Tensor
  python_module: nn

- func: _adaptive_avg_pool3d(Tensor self, int[3] output_size) -> Tensor
  dispatch:
    CPU: adaptive_avg_pool3d_cpu
    CUDA: adaptive_avg_pool3d_cuda
    QuantizedCPU: adaptive_avg_pool3d_quantized_cpu

- func: adaptive_avg_pool3d_backward.grad_input(Tensor grad_output, Tensor self, *, Tensor(a!) grad_input) -> Tensor(a!)
  python_module: nn
  dispatch:
    CPU: adaptive_avg_pool3d_backward_out_cpu
    CUDA: adaptive_avg_pool3d_backward_out_cuda

- func: _adaptive_avg_pool3d_backward(Tensor grad_output, Tensor self) -> Tensor
  python_module: nn
  dispatch:
    CPU: adaptive_avg_pool3d_backward_cpu
    CUDA: adaptive_avg_pool3d_backward_cuda

# Return: (Tensor output, Tensor indices)
- func: adaptive_max_pool2d.out(Tensor self, int[2] output_size, *, Tensor(a!) out, Tensor(b!) indices) -> (Tensor(a!), Tensor(b!))
  python_module: nn
  structured: True
  dispatch:
    CPU: adaptive_max_pool2d_out_cpu
    CUDA: adaptive_max_pool2d_out_cuda

# Return: (Tensor output, Tensor indices)
- func: adaptive_max_pool2d(Tensor self, int[2] output_size) -> (Tensor, Tensor)
  python_module: nn
  structured_delegate: adaptive_max_pool2d.out

- func: adaptive_max_pool2d_backward.grad_input(Tensor grad_output, Tensor self, Tensor indices, *, Tensor(a!) grad_input) -> Tensor(a!)
  python_module: nn
  structured: True
  dispatch:
    CPU: adaptive_max_pool2d_backward_out_cpu
    CUDA: adaptive_max_pool2d_backward_out_cuda

- func: adaptive_max_pool2d_backward(Tensor grad_output, Tensor self, Tensor indices) -> Tensor
  python_module: nn
  structured_delegate: adaptive_max_pool2d_backward.grad_input

# Return: (Tensor output, Tensor indices)
- func: adaptive_max_pool3d.out(Tensor self, int[3] output_size, *, Tensor(a!) out, Tensor(b!) indices) -> (Tensor(a!), Tensor(b!))
  python_module: nn
  structured: True
  dispatch:
    CPU: adaptive_max_pool3d_out_cpu
    CUDA: adaptive_max_pool3d_out_cuda

# Return: (Tensor output, Tensor indices)
- func: adaptive_max_pool3d(Tensor self, int[3] output_size) -> (Tensor, Tensor)
  python_module: nn
  structured_delegate: adaptive_max_pool3d.out

- func: adaptive_max_pool3d_backward.grad_input(Tensor grad_output, Tensor self, Tensor indices, *, Tensor(a!) grad_input) -> Tensor(a!)
  python_module: nn
  structured: True
  dispatch:
    CPU: adaptive_max_pool3d_backward_out_cpu
    CUDA: adaptive_max_pool3d_backward_out_cuda

- func: adaptive_max_pool3d_backward(Tensor grad_output, Tensor self, Tensor indices) -> Tensor
  python_module: nn
  structured_delegate: adaptive_max_pool3d_backward.grad_input

- func: avg_pool2d.out(Tensor self, int[2] kernel_size, int[2] stride=[], int[2] padding=0, bool ceil_mode=False, bool count_include_pad=True, int? divisor_override=None, *, Tensor(a!) out) -> Tensor(a!)
  python_module: nn
  dispatch:
    CPU: avg_pool2d_out_cpu
    CUDA: avg_pool2d_out_cuda
    MkldnnCPU: mkldnn_avg_pool2d_out

- func: avg_pool2d(Tensor self, int[2] kernel_size, int[2] stride=[], int[2] padding=0, bool ceil_mode=False, bool count_include_pad=True, int? divisor_override=None) -> Tensor
  python_module: nn
  dispatch:
    CPU: avg_pool2d_cpu
    CUDA: avg_pool2d_cuda
    MkldnnCPU: mkldnn_avg_pool2d
    QuantizedCPU: avg_pool2d_quantized_cpu

- func: avg_pool2d_backward.grad_input(Tensor grad_output, Tensor self, int[2] kernel_size, int[2] stride, int[2] padding, bool ceil_mode, bool count_include_pad, int? divisor_override, *, Tensor(a!) grad_input) -> Tensor(a!)
  python_module: nn
  dispatch:
    CPU: avg_pool2d_backward_out_cpu
    CUDA: avg_pool2d_backward_out_cuda
    MkldnnCPU: mkldnn_avg_pool2d_backward_out

- func: avg_pool2d_backward(Tensor grad_output, Tensor self, int[2] kernel_size, int[2] stride, int[2] padding, bool ceil_mode, bool count_include_pad, int? divisor_override) -> Tensor
  python_module: nn
  dispatch:
    CPU: avg_pool2d_backward_cpu
    CUDA: avg_pool2d_backward_cuda
    MkldnnCPU: mkldnn_avg_pool2d_backward

- func: avg_pool3d.out(Tensor self, int[3] kernel_size, int[3] stride=[], int[3] padding=0, bool ceil_mode=False, bool count_include_pad=True, int? divisor_override=None, *, Tensor(a!) out) -> Tensor(a!)
  python_module: nn
  dispatch:
    CPU: avg_pool3d_out_cpu
    CUDA: avg_pool3d_out_cuda
    MkldnnCPU: mkldnn_avg_pool3d_out

- func: avg_pool3d(Tensor self, int[3] kernel_size, int[3] stride=[], int[3] padding=0, bool ceil_mode=False, bool count_include_pad=True, int? divisor_override=None) -> Tensor
  python_module: nn
  dispatch:
    CPU: avg_pool3d_cpu
    CUDA: avg_pool3d_cuda
    MkldnnCPU: mkldnn_avg_pool3d
    QuantizedCPU: avg_pool3d_quantized_cpu

- func: avg_pool3d_backward.grad_input(Tensor grad_output, Tensor self, int[3] kernel_size, int[3] stride, int[3] padding, bool ceil_mode, bool count_include_pad, int? divisor_override, *, Tensor(a!) grad_input) -> Tensor(a!)
  python_module: nn
  dispatch:
    CPU: avg_pool3d_backward_out_cpu
    CUDA: avg_pool3d_backward_out_cuda
    MkldnnCPU: mkldnn_avg_pool3d_backward_out

- func: avg_pool3d_backward(Tensor grad_output, Tensor self, int[3] kernel_size, int[3] stride, int[3] padding, bool ceil_mode, bool count_include_pad, int? divisor_override) -> Tensor
  python_module: nn
  dispatch:
    CPU: avg_pool3d_backward_cpu
    CUDA: avg_pool3d_backward_cuda
    MkldnnCPU: mkldnn_avg_pool3d_backward

# Return: (Tensor output, Tensor indices)
- func: fractional_max_pool2d.output(Tensor self, int[2] kernel_size, int[2] output_size, Tensor random_samples, *, Tensor(a!) output, Tensor(b!) indices) -> (Tensor(a!), Tensor(b!))
  python_module: nn
  structured: True
  dispatch:
    CPU: fractional_max_pool2d_out_cpu
    CUDA: fractional_max_pool2d_out_cuda

# Return: (Tensor output, Tensor indices)
- func: fractional_max_pool2d(Tensor self, int[2] kernel_size, int[2] output_size, Tensor random_samples) -> (Tensor, Tensor)
  python_module: nn
  structured_delegate: fractional_max_pool2d.output

- func: fractional_max_pool2d_backward.grad_input(Tensor grad_output, Tensor self, int[2] kernel_size, int[2] output_size, Tensor indices, *, Tensor(a!) grad_input) -> Tensor(a!)
  python_module: nn
  dispatch:
    CPU: fractional_max_pool2d_backward_out_cpu
    CUDA: fractional_max_pool2d_backward_out_cuda

- func: fractional_max_pool2d_backward(Tensor grad_output, Tensor self, int[2] kernel_size, int[2] output_size, Tensor indices) -> Tensor
  python_module: nn
  dispatch:
    CPU: fractional_max_pool2d_backward_cpu
    CUDA: fractional_max_pool2d_backward_cuda

# Return: (Tensor output, Tensor indices)
- func: fractional_max_pool3d.output(Tensor self, int[3] kernel_size, int[3] output_size, Tensor random_samples, *, Tensor(a!) output, Tensor(b!) indices) -> (Tensor(a!), Tensor(b!))
  python_module: nn
  dispatch:
    CPU: fractional_max_pool3d_out_cpu
    CUDA: fractional_max_pool3d_out_cuda

# Return: (Tensor output, Tensor indices)
- func: fractional_max_pool3d(Tensor self, int[3] kernel_size, int[3] output_size, Tensor random_samples) -> (Tensor, Tensor)
  python_module: nn
  dispatch:
    CPU: fractional_max_pool3d_cpu
    CUDA: fractional_max_pool3d_cuda

- func: fractional_max_pool3d_backward.grad_input(Tensor grad_output, Tensor self, int[3] kernel_size, int[3] output_size, Tensor indices, *, Tensor(a!) grad_input) -> Tensor(a!)
  python_module: nn
  dispatch:
    CPU: fractional_max_pool3d_backward_out_cpu
    CUDA: fractional_max_pool3d_backward_out_cuda

- func: fractional_max_pool3d_backward(Tensor grad_output, Tensor self, int[3] kernel_size, int[3] output_size, Tensor indices) -> Tensor
  python_module: nn
  dispatch:
    CPU: fractional_max_pool3d_backward_cpu
    CUDA: fractional_max_pool3d_backward_cuda

# Return: (Tensor output, Tensor indices)
- func: max_pool2d_with_indices.out(Tensor self, int[2] kernel_size, int[2] stride=[], int[2] padding=0, int[2] dilation=1, bool ceil_mode=False, *, Tensor(a!) out, Tensor(b!) indices) -> (Tensor(a!), Tensor(b!))
  python_module: nn
  structured: True
  dispatch:
    CPU: max_pool2d_with_indices_out_cpu
    CUDA: max_pool2d_with_indices_out_cuda

# Return: (Tensor output, Tensor indices)
- func: max_pool2d_with_indices(Tensor self, int[2] kernel_size, int[2] stride=[], int[2] padding=0, int[2] dilation=1, bool ceil_mode=False) -> (Tensor, Tensor)
  python_module: nn
  structured_delegate: max_pool2d_with_indices.out

- func: max_pool2d_with_indices_backward.grad_input(Tensor grad_output, Tensor self, int[2] kernel_size, int[2] stride, int[2] padding, int[2] dilation, bool ceil_mode, Tensor indices, *, Tensor(a!) grad_input) -> Tensor(a!)
  python_module: nn
  dispatch:
    CPU: max_pool2d_with_indices_backward_out_cpu
    CUDA: max_pool2d_with_indices_backward_out_cuda

- func: max_pool2d_with_indices_backward(Tensor grad_output, Tensor self, int[2] kernel_size, int[2] stride, int[2] padding, int[2] dilation, bool ceil_mode, Tensor indices) -> Tensor
  python_module: nn
  dispatch:
    CPU: max_pool2d_with_indices_backward_cpu
    CUDA: max_pool2d_with_indices_backward_cuda

# Return: (Tensor output, Tensor indices)
- func: max_pool3d_with_indices.out(Tensor self, int[3] kernel_size, int[3] stride=[], int[3] padding=0, int[3] dilation=1, bool ceil_mode=False, *, Tensor(a!) out, Tensor(b!) indices) -> (Tensor(a!), Tensor(b!))
  python_module: nn
  dispatch:
    CPU: max_pool3d_with_indices_out_cpu
    CUDA: max_pool3d_with_indices_out_cuda

# Return: (Tensor output, Tensor indices)
- func: max_pool3d_with_indices(Tensor self, int[3] kernel_size, int[3] stride=[], int[3] padding=0, int[3] dilation=1, bool ceil_mode=False) -> (Tensor, Tensor)
  python_module: nn
  dispatch:
    CPU: max_pool3d_with_indices_cpu
    CUDA: max_pool3d_with_indices_cuda

- func: max_pool3d_with_indices_backward.grad_input(Tensor grad_output, Tensor self, int[3] kernel_size, int[3] stride, int[3] padding, int[3] dilation, bool ceil_mode, Tensor indices, *, Tensor(a!) grad_input) -> Tensor(a!)
  python_module: nn
  dispatch:
    CPU: max_pool3d_with_indices_backward_out_cpu
    CUDA: max_pool3d_with_indices_backward_out_cuda

- func: max_pool3d_with_indices_backward(Tensor grad_output, Tensor self, int[3] kernel_size, int[3] stride, int[3] padding, int[3] dilation, bool ceil_mode, Tensor indices) -> Tensor
  python_module: nn
  dispatch:
    CPU: max_pool3d_with_indices_backward_cpu
    CUDA: max_pool3d_with_indices_backward_cuda

- func: max_unpool2d.out(Tensor self, Tensor indices, int[2] output_size, *, Tensor(a!) out) -> Tensor(a!)
  python_module: nn
  dispatch:
    CPU: max_unpooling2d_forward_out_cpu
    CUDA: max_unpooling2d_forward_out_cuda

- func: max_unpool2d(Tensor self, Tensor indices, int[2] output_size) -> Tensor
  python_module: nn
  dispatch:
    CPU: max_unpooling2d_forward_cpu
    CUDA: max_unpooling2d_forward_cuda

- func: max_unpool2d_backward.grad_input(Tensor grad_output, Tensor self, Tensor indices, int[2] output_size, *, Tensor(a!) grad_input) -> Tensor(a!)
  python_module: nn
  dispatch:
    CPU: max_unpooling2d_backward_out_cpu
    CUDA: max_unpooling2d_backward_out_cuda

- func: max_unpool2d_backward(Tensor grad_output, Tensor self, Tensor indices, int[2] output_size) -> Tensor
  python_module: nn
  dispatch:
    CPU: max_unpooling2d_backward_cpu
    CUDA: max_unpooling2d_backward_cuda

- func: max_unpool3d.out(Tensor self, Tensor indices, int[3] output_size, int[3] stride, int[3] padding, *, Tensor(a!) out) -> Tensor(a!)
  python_module: nn
  dispatch:
    CPU: max_unpooling3d_forward_out_cpu
    CUDA: max_unpooling3d_forward_out_cuda

- func: max_unpool3d(Tensor self, Tensor indices, int[3] output_size, int[3] stride, int[3] padding) -> Tensor
  python_module: nn
  dispatch:
    CPU: max_unpooling3d_forward_cpu
    CUDA: max_unpooling3d_forward_cuda

- func: max_unpool3d_backward.grad_input(Tensor grad_output, Tensor self, Tensor indices, int[3] output_size, int[3] stride, int[3] padding, *, Tensor(a!) grad_input) -> Tensor(a!)
  python_module: nn
  dispatch:
    CPU: max_unpooling3d_backward_out_cpu
    CUDA: max_unpooling3d_backward_out_cuda

- func: max_unpool3d_backward(Tensor grad_output, Tensor self, Tensor indices, int[3] output_size, int[3] stride, int[3] padding) -> Tensor
  python_module: nn
  dispatch:
    CPU: max_unpooling3d_backward_cpu
    CUDA: max_unpooling3d_backward_cuda

- func: reflection_pad1d.out(Tensor self, int[2] padding, *, Tensor(a!) out) -> Tensor(a!)
  python_module: nn
  structured: True
  dispatch:
    CPU, QuantizedCPU: reflection_pad1d_out_cpu
    CUDA: reflection_pad1d_out_cuda

- func: reflection_pad1d(Tensor self, int[2] padding) -> Tensor
  python_module: nn
  structured_delegate: reflection_pad1d.out
  dispatch:
    QuantizedCPU: reflection_pad1d_cpu

- func: reflection_pad1d_backward.grad_input(Tensor grad_output, Tensor self, int[2] padding, *, Tensor(a!) grad_input) -> Tensor(a!)
  python_module: nn
  dispatch:
    CPU: reflection_pad1d_backward_out_cpu
    CUDA: reflection_pad1d_backward_out_cuda

- func: reflection_pad1d_backward(Tensor grad_output, Tensor self, int[2] padding) -> Tensor
  python_module: nn
  dispatch:
    CPU: reflection_pad1d_backward_cpu
    CUDA: reflection_pad1d_backward_cuda

- func: reflection_pad2d.out(Tensor self, int[4] padding, *, Tensor(a!) out) -> Tensor(a!)
  python_module: nn
  dispatch:
    CPU, QuantizedCPU: reflection_pad2d_out_cpu
    CUDA: reflection_pad2d_out_cuda

- func: reflection_pad2d(Tensor self, int[4] padding) -> Tensor
  python_module: nn
  dispatch:
    CPU, QuantizedCPU: reflection_pad2d_cpu
    CUDA: reflection_pad2d_cuda

- func: reflection_pad2d_backward.grad_input(Tensor grad_output, Tensor self, int[4] padding, *, Tensor(a!) grad_input) -> Tensor(a!)
  python_module: nn
  dispatch:
    CPU: reflection_pad2d_backward_out_cpu
    CUDA: reflection_pad2d_backward_out_cuda

- func: reflection_pad2d_backward(Tensor grad_output, Tensor self, int[4] padding) -> Tensor
  python_module: nn
  dispatch:
    CPU: reflection_pad2d_backward_cpu
    CUDA: reflection_pad2d_backward_cuda

- func: replication_pad1d.out(Tensor self, int[2] padding, *, Tensor(a!) out) -> Tensor(a!)
  python_module: nn
  structured: True
  dispatch:
    CPU: replication_pad1d_out_cpu
    CUDA: replication_pad1d_out_cuda

- func: replication_pad1d(Tensor self, int[2] padding) -> Tensor
  python_module: nn
  structured_delegate: replication_pad1d.out

- func: replication_pad1d_backward.grad_input(Tensor grad_output, Tensor self, int[2] padding, *, Tensor(a!) grad_input) -> Tensor(a!)
  python_module: nn
  structured: True
  dispatch:
    CPU: replication_pad1d_backward_out_cpu
    CUDA: replication_pad1d_backward_out_cuda

- func: replication_pad1d_backward(Tensor grad_output, Tensor self, int[2] padding) -> Tensor
  python_module: nn
  structured_delegate: replication_pad1d_backward.grad_input

- func: replication_pad2d.out(Tensor self, int[4] padding, *, Tensor(a!) out) -> Tensor(a!)
  python_module: nn
  structured: True
  dispatch:
    CPU: replication_pad2d_out_cpu
    CUDA: replication_pad2d_out_cuda

- func: replication_pad2d(Tensor self, int[4] padding) -> Tensor
  python_module: nn
  structured_delegate: replication_pad2d.out

- func: replication_pad2d_backward.grad_input(Tensor grad_output, Tensor self, int[4] padding, *, Tensor(a!) grad_input) -> Tensor(a!)
  python_module: nn
  dispatch:
    CPU: replication_pad2d_backward_out_cpu
    CUDA: replication_pad2d_backward_out_cuda

- func: replication_pad2d_backward(Tensor grad_output, Tensor self, int[4] padding) -> Tensor
  python_module: nn
  dispatch:
    CPU: replication_pad2d_backward_cpu
    CUDA: replication_pad2d_backward_cuda

- func: replication_pad3d.out(Tensor self, int[6] padding, *, Tensor(a!) out) -> Tensor(a!)
  python_module: nn
  structured: True
  dispatch:
    CPU: replication_pad3d_out_cpu
    CUDA: replication_pad3d_out_cuda

- func: replication_pad3d(Tensor self, int[6] padding) -> Tensor
  python_module: nn
  structured_delegate: replication_pad3d.out

- func: replication_pad3d_backward.grad_input(Tensor grad_output, Tensor self, int[6] padding, *, Tensor(a!) grad_input) -> Tensor(a!)
  python_module: nn
  dispatch:
    CPU: replication_pad3d_backward_out_cpu
    CUDA: replication_pad3d_backward_out_cuda

- func: replication_pad3d_backward(Tensor grad_output, Tensor self, int[6] padding) -> Tensor
  python_module: nn
  dispatch:
    CPU: replication_pad3d_backward_cpu
    CUDA: replication_pad3d_backward_cuda

- func: upsample_linear1d.vec(Tensor input, int[]? output_size, bool align_corners, float[]? scale_factors) -> Tensor
  python_module: nn
  dispatch:
    CompositeExplicitAutograd: upsample_linear1d

- func: upsample_linear1d_backward.vec(Tensor grad_output, int[]? output_size, int[] input_size, bool align_corners, float[]? scale_factors) -> Tensor
  python_module: nn
  dispatch:
    CompositeExplicitAutograd: upsample_linear1d_backward

- func: upsample_bilinear2d.vec(Tensor input, int[]? output_size, bool align_corners, float[]? scale_factors) -> Tensor
  python_module: nn
  dispatch:
    CompositeExplicitAutograd: upsample_bilinear2d

- func: upsample_bilinear2d_backward.vec(Tensor grad_output, int[]? output_size, int[] input_size, bool align_corners, float[]? scale_factors) -> Tensor
  python_module: nn
  dispatch:
    CompositeExplicitAutograd: upsample_bilinear2d_backward

- func: upsample_trilinear3d.vec(Tensor input, int[]? output_size, bool align_corners, float[]? scale_factors) -> Tensor
  python_module: nn
  dispatch:
    CompositeExplicitAutograd: upsample_trilinear3d

- func: upsample_trilinear3d_backward.vec(Tensor grad_output, int[]? output_size, int[] input_size, bool align_corners, float[]? scale_factors) -> Tensor
  python_module: nn
  dispatch:
    CompositeExplicitAutograd: upsample_trilinear3d_backward

- func: upsample_bicubic2d.vec(Tensor input, int[]? output_size, bool align_corners, float[]? scale_factors) -> Tensor
  python_module: nn
  dispatch:
    CompositeExplicitAutograd: upsample_bicubic2d

- func: upsample_bicubic2d_backward.vec(Tensor grad_output, int[]? output_size, int[] input_size, bool align_corners, float[]? scale_factors) -> Tensor
  python_module: nn
  dispatch:
    CompositeExplicitAutograd: upsample_bicubic2d_backward

- func: upsample_nearest1d.vec(Tensor input, int[]? output_size, float[]? scale_factors) -> Tensor
  python_module: nn
  dispatch:
    CompositeExplicitAutograd: upsample_nearest1d

- func: upsample_nearest1d_backward.vec(Tensor grad_output, int[]? output_size, int[] input_size, float[]? scale_factors) -> Tensor
  python_module: nn
  dispatch:
    CompositeExplicitAutograd: upsample_nearest1d_backward

- func: upsample_nearest2d.vec(Tensor input, int[]? output_size, float[]? scale_factors) -> Tensor
  python_module: nn
  dispatch:
    CompositeExplicitAutograd: upsample_nearest2d

- func: upsample_nearest2d_backward.vec(Tensor grad_output, int[]? output_size, int[] input_size, float[]? scale_factors) -> Tensor
  python_module: nn
  dispatch:
    CompositeExplicitAutograd: upsample_nearest2d_backward

- func: upsample_nearest3d.vec(Tensor input, int[]? output_size, float[]? scale_factors) -> Tensor
  python_module: nn
  dispatch:
    CPU: upsample_nearest3d_cpu
    CUDA: upsample_nearest3d_cuda
    QuantizedCPU: upsample_nearest3d_quantized_cpu

- func: upsample_nearest3d_backward.vec(Tensor grad_output, int[]? output_size, int[] input_size, float[]? scale_factors) -> Tensor
  python_module: nn
  dispatch:
    CPU: upsample_nearest3d_backward_cpu
    CUDA: upsample_nearest3d_backward_cuda

# NOTE: all of the non-"vec" upsample overloads are only kept for backward compatibility.
- func: upsample_linear1d.out(Tensor self, int[1] output_size, bool align_corners, float? scales=None, *, Tensor(a!) out) -> Tensor(a!)
  python_module: nn
  structured: True
  dispatch:
    CPU: upsample_linear1d_out_cpu
    CUDA: upsample_linear1d_out_cuda

- func: upsample_linear1d(Tensor self, int[1] output_size, bool align_corners, float? scales=None) -> Tensor
  python_module: nn
  structured_delegate: upsample_linear1d.out

- func: upsample_linear1d_backward.grad_input(Tensor grad_output, int[1] output_size, int[3] input_size, bool align_corners, float? scales=None, *, Tensor(a!) grad_input) -> Tensor(a!)
  python_module: nn
  structured: True
  dispatch:
    CPU: upsample_linear1d_backward_out_cpu
    CUDA: upsample_linear1d_backward_out_cuda

- func: upsample_linear1d_backward(Tensor grad_output, int[1] output_size, int[3] input_size, bool align_corners, float? scales=None) -> Tensor
  python_module: nn
  structured_delegate: upsample_linear1d_backward.grad_input

- func: upsample_bilinear2d.out(Tensor self, int[2] output_size, bool align_corners, float? scales_h=None, float? scales_w=None, *, Tensor(a!) out) -> Tensor(a!)
  python_module: nn
  structured: True
  dispatch:
    CPU: upsample_bilinear2d_out_cpu
    CUDA: upsample_bilinear2d_out_cuda

- func: upsample_bilinear2d(Tensor self, int[2] output_size, bool align_corners, float? scales_h=None, float? scales_w=None) -> Tensor
  python_module: nn
  structured_delegate: upsample_bilinear2d.out
  dispatch:
    QuantizedCPU: upsample_bilinear2d_quantized_cpu

- func: upsample_bilinear2d_backward.grad_input(Tensor grad_output, int[2] output_size, int[4] input_size, bool align_corners, float? scales_h=None, float? scales_w=None, *, Tensor(a!) grad_input) -> Tensor(a!)
  python_module: nn
  structured: True
  dispatch:
    CPU: upsample_bilinear2d_backward_out_cpu
    CUDA: upsample_bilinear2d_backward_out_cuda

- func: upsample_bilinear2d_backward(Tensor grad_output, int[2] output_size, int[4] input_size, bool align_corners, float? scales_h=None, float? scales_w=None) -> Tensor
  python_module: nn
  structured_delegate: upsample_bilinear2d_backward.grad_input

- func: upsample_bicubic2d.out(Tensor self, int[2] output_size, bool align_corners, float? scales_h=None, float? scales_w=None, *, Tensor(a!) out) -> Tensor(a!)
  python_module: nn
  structured: True
  dispatch:
    CPU: upsample_bicubic2d_out_cpu
    CUDA: upsample_bicubic2d_out_cuda

- func: upsample_bicubic2d(Tensor self, int[2] output_size, bool align_corners, float? scales_h=None, float? scales_w=None) -> Tensor
  python_module: nn
  structured_delegate: upsample_bicubic2d.out

- func: upsample_bicubic2d_backward.grad_input(Tensor grad_output, int[2] output_size, int[4] input_size, bool align_corners, float? scales_h=None, float? scales_w=None, *, Tensor(a!) grad_input) -> Tensor(a!)
  python_module: nn
  structured: True
  dispatch:
    CPU: upsample_bicubic2d_backward_out_cpu
    CUDA: upsample_bicubic2d_backward_out_cuda

- func: upsample_bicubic2d_backward(Tensor grad_output, int[2] output_size, int[4] input_size, bool align_corners, float? scales_h=None, float? scales_w=None) -> Tensor
  python_module: nn
  structured_delegate: upsample_bicubic2d_backward.grad_input

- func: upsample_trilinear3d.out(Tensor self, int[3] output_size, bool align_corners, float? scales_d=None, float? scales_h=None, float? scales_w=None, *, Tensor(a!) out) -> Tensor(a!)
  python_module: nn
  structured: True
  dispatch:
    CPU: upsample_trilinear3d_out_cpu
    CUDA: upsample_trilinear3d_out_cuda

- func: upsample_trilinear3d(Tensor self, int[3] output_size, bool align_corners, float? scales_d=None, float? scales_h=None, float? scales_w=None) -> Tensor
  python_module: nn
  structured_delegate: upsample_trilinear3d.out

- func: upsample_trilinear3d_backward.grad_input(Tensor grad_output, int[3] output_size, int[5] input_size, bool align_corners, float? scales_d=None, float? scales_h=None, float? scales_w=None, *, Tensor(a!) grad_input) -> Tensor(a!)
  python_module: nn
  structured: True
  dispatch:
    CPU: upsample_trilinear3d_backward_out_cpu
    CUDA: upsample_trilinear3d_backward_out_cuda

- func: upsample_trilinear3d_backward(Tensor grad_output, int[3] output_size, int[5] input_size, bool align_corners, float? scales_d=None, float? scales_h=None, float? scales_w=None) -> Tensor
  python_module: nn
  structured_delegate: upsample_trilinear3d_backward.grad_input

- func: upsample_nearest1d.out(Tensor self, int[1] output_size, float? scales=None, *, Tensor(a!) out) -> Tensor(a!)
  python_module: nn
  structured: True
  dispatch:
    CPU: upsample_nearest1d_out_cpu
    CUDA: upsample_nearest1d_out_cuda

- func: upsample_nearest1d(Tensor self, int[1] output_size, float? scales=None) -> Tensor
  python_module: nn
  structured_delegate: upsample_nearest1d.out

- func: upsample_nearest1d_backward.grad_input(Tensor grad_output, int[1] output_size, int[3] input_size, float? scales=None, *, Tensor(a!) grad_input) -> Tensor(a!)
  python_module: nn
  structured: True
  dispatch:
    CPU: upsample_nearest1d_backward_out_cpu
    CUDA: upsample_nearest1d_backward_out_cuda

- func: upsample_nearest1d_backward(Tensor grad_output, int[1] output_size, int[3] input_size, float? scales=None) -> Tensor
  python_module: nn
  structured_delegate: upsample_nearest1d_backward.grad_input

- func: upsample_nearest2d.out(Tensor self, int[2] output_size, float? scales_h=None, float? scales_w=None, *, Tensor(a!) out) -> Tensor(a!)
  python_module: nn
  structured: True
  dispatch:
    CPU: upsample_nearest2d_out_cpu
    CUDA: upsample_nearest2d_out_cuda

- func: upsample_nearest2d(Tensor self, int[2] output_size, float? scales_h=None, float? scales_w=None) -> Tensor
  python_module: nn
  structured_delegate: upsample_nearest2d.out
  dispatch:
    QuantizedCPU: upsample_nearest2d_quantized_cpu

- func: upsample_nearest2d_backward.grad_input(Tensor grad_output, int[2] output_size, int[4] input_size, float? scales_h=None, float? scales_w=None, *, Tensor(a!) grad_input) -> Tensor(a!)
  python_module: nn
  structured: True
  dispatch:
    CPU: upsample_nearest2d_backward_out_cpu
    CUDA: upsample_nearest2d_backward_out_cuda

- func: upsample_nearest2d_backward(Tensor grad_output, int[2] output_size, int[4] input_size, float? scales_h=None, float? scales_w=None) -> Tensor
  python_module: nn
  structured_delegate: upsample_nearest2d_backward.grad_input

- func: upsample_nearest3d.out(Tensor self, int[3] output_size, float? scales_d=None, float? scales_h=None, float? scales_w=None, *, Tensor(a!) out) -> Tensor(a!)
  python_module: nn
  structured: True
  dispatch:
    CPU: upsample_nearest3d_out_cpu
    CUDA: upsample_nearest3d_out_cuda

- func: upsample_nearest3d(Tensor self, int[3] output_size, float? scales_d=None, float? scales_h=None, float? scales_w=None) -> Tensor
  python_module: nn
  structured_delegate: upsample_nearest3d.out
  dispatch:
    QuantizedCPU: upsample_nearest3d_quantized_cpu

- func: upsample_nearest3d_backward.grad_input(Tensor grad_output, int[3] output_size, int[5] input_size, float? scales_d=None, float? scales_h=None, float? scales_w=None, *, Tensor(a!) grad_input) -> Tensor(a!)
  python_module: nn
  structured: True
  dispatch:
    CPU: upsample_nearest3d_backward_out_cpu
    CUDA: upsample_nearest3d_backward_out_cuda

- func: upsample_nearest3d_backward(Tensor grad_output, int[3] output_size, int[5] input_size, float? scales_d=None, float? scales_h=None, float? scales_w=None) -> Tensor
  python_module: nn
  structured_delegate: upsample_nearest3d_backward.grad_input

- func: sigmoid_backward.grad_input(Tensor grad_output, Tensor output, *, Tensor(a!) grad_input) -> Tensor(a!)
  python_module: nn
  dispatch:
    CPU, CUDA: sigmoid_backward_out

- func: sigmoid_backward(Tensor grad_output, Tensor output) -> Tensor
  python_module: nn
  dispatch:
    CPU, CUDA: sigmoid_backward

- func: logit_backward.grad_input(Tensor grad_output, Tensor self, float? eps=None, *, Tensor(a!) grad_input) -> Tensor(a!)
  python_module: nn
  dispatch:
    CPU, CUDA: logit_backward_out

- func: logit_backward(Tensor grad_output, Tensor self, float? eps=None) -> Tensor
  python_module: nn
  dispatch:
    CPU, CUDA: logit_backward

- func: tanh_backward.grad_input(Tensor grad_output, Tensor output, *, Tensor(a!) grad_input) -> Tensor(a!)
  python_module: nn
  dispatch:
    CPU, CUDA: tanh_backward_out

- func: tanh_backward(Tensor grad_output, Tensor output) -> Tensor
  python_module: nn
  dispatch:
    CPU, CUDA: tanh_backward

# What's a thnn_conv_ versus a slow_conv_?
#
# Historically, we have inefficient implementations of convolutions
# coming from the THNN/THCUNN library.  These convolutions typically
# operated by computing the Toeplitz matrix and then doing a matrix
# multiply with the input; this is very memory inefficient!  However,
# occasionally, we really don't have anything better, so it's helpful
# to have these fallbacks when there is no more optimized implementation
# in cudnn or mkldnn, etc.  Both thnn_ and slow_ convolutions fall
# into this bucket.
#
# The difference between these two designations, is that thnn_ refers
# to a convolution that is still written in the "legacy" style; that is,
# C code in the THNN/ or THCUNN/ directory.  A slow_ convolution is
# one that is written in the native style: modern C++.  Algorithmically,
# these are the same thing, but we give them different prefixes to
# make the operational distinction clear.

- func: slow_conv_transpose2d.out(Tensor self, Tensor weight, int[2] kernel_size, Tensor? bias=None, int[2] stride=1, int[2] padding=0, int[2] output_padding=0, int[2] dilation=1, *, Tensor(a!) out) -> Tensor(a!)
  python_module: nn
  dispatch:
    CPU: slow_conv_transpose2d_out_cpu
    CUDA: slow_conv_transpose2d_out_cuda

- func: slow_conv_transpose2d(Tensor self, Tensor weight, int[2] kernel_size, Tensor? bias=None, int[2] stride=1, int[2] padding=0, int[2] output_padding=0, int[2] dilation=1) -> Tensor
  python_module: nn
  dispatch:
    CPU: slow_conv_transpose2d_cpu
    CUDA: slow_conv_transpose2d_cuda

- func: slow_conv_transpose2d_backward.grad_output(Tensor grad_output, Tensor self, Tensor weight, int[2] kernel_size, int[2] stride, int[2] padding, int[2] output_padding, int[2] dilation, Tensor columns, Tensor ones, *, Tensor(a!) grad_input, Tensor(b!) grad_weight, Tensor(c!) grad_bias) -> (Tensor(a!), Tensor(b!), Tensor(c!))
  python_module: nn
  dispatch:
    CPU: slow_conv_transpose2d_backward_out_cpu
    CUDA: slow_conv_transpose2d_backward_out_cuda

- func: slow_conv_transpose2d_backward.output_mask(Tensor grad_output, Tensor self, Tensor weight, int[2] kernel_size, int[2] stride, int[2] padding, int[2] output_padding, int[2] dilation, Tensor columns, Tensor ones, bool[3] output_mask) -> (Tensor grad_input, Tensor grad_weight, Tensor grad_bias)
  python_module: nn
  dispatch:
    CPU: slow_conv_transpose2d_backward_cpu
    CUDA: slow_conv_transpose2d_backward_cuda

- func: slow_conv_transpose3d.out(Tensor self, Tensor weight, int[3] kernel_size, Tensor? bias=None, int[3] stride=1, int[3] padding=0, int[3] output_padding=0, int[3] dilation=1, *, Tensor(a!) out) -> Tensor(a!)
  python_module: nn
  dispatch:
    CPU: slow_conv_transpose3d_out_cpu
    CUDA: slow_conv_transpose3d_out_cuda

- func: slow_conv_transpose3d(Tensor self, Tensor weight, int[3] kernel_size, Tensor? bias=None, int[3] stride=1, int[3] padding=0, int[3] output_padding=0, int[3] dilation=1) -> Tensor
  python_module: nn
  dispatch:
    CPU: slow_conv_transpose3d_cpu
    CUDA: slow_conv_transpose3d_cuda

- func: slow_conv_transpose3d_backward.grad_output(Tensor grad_output, Tensor self, Tensor weight, int[3] kernel_size, int[3] stride, int[3] padding, int[3] output_padding, int[3] dilation, Tensor finput, Tensor fgrad_input, *, Tensor(a!) grad_input, Tensor(b!) grad_weight, Tensor(c!) grad_bias) -> (Tensor(a!), Tensor(b!), Tensor(c!))
  python_module: nn
  dispatch:
    CPU: slow_conv_transpose3d_backward_out_cpu
    CUDA: slow_conv_transpose3d_backward_out_cuda

- func: slow_conv_transpose3d_backward.output_mask(Tensor grad_output, Tensor self, Tensor weight, int[3] kernel_size, int[3] stride, int[3] padding, int[3] output_padding, int[3] dilation, Tensor finput, Tensor fgrad_input, bool[3] output_mask) -> (Tensor grad_input, Tensor grad_weight, Tensor grad_bias)
  python_module: nn
  dispatch:
    CPU: slow_conv_transpose3d_backward_cpu
    CUDA: slow_conv_transpose3d_backward_cuda

- func: thnn_conv2d.out(Tensor self, Tensor weight, int[2] kernel_size, Tensor? bias=None, int[2] stride=1, int[2] padding=0, *, Tensor(a!) out) -> Tensor(a!)
  python_module: nn

- func: thnn_conv2d(Tensor self, Tensor weight, int[2] kernel_size, Tensor? bias=None, int[2] stride=1, int[2] padding=0) -> Tensor
  python_module: nn

- func: thnn_conv2d_forward.output(Tensor self, Tensor weight, int[2] kernel_size, Tensor? bias, int[2] stride, int[2] padding, *, Tensor(a!) output, Tensor(b!) finput, Tensor(c!) fgrad_input) -> (Tensor(a!), Tensor(b!), Tensor(c!))
  python_module: nn
  dispatch:
    CPU: slow_conv2d_forward_out_cpu
    CUDA: legacy::cuda::_thnn_conv2d_forward_out

- func: thnn_conv2d_forward(Tensor self, Tensor weight, int[2] kernel_size, Tensor? bias, int[2] stride, int[2] padding) -> (Tensor output, Tensor finput, Tensor fgrad_input)
  python_module: nn
  dispatch:
    CPU: slow_conv2d_forward_cpu
    CUDA: legacy::cuda::_thnn_conv2d_forward

- func: thnn_conv2d_backward.grad_input(Tensor grad_output, Tensor self, Tensor weight, int[2] kernel_size, int[2] stride, int[2] padding, Tensor finput, Tensor fgrad_input, *, Tensor(a!) grad_input, Tensor(b!) grad_weight, Tensor(c!) grad_bias) -> (Tensor(a!), Tensor(b!), Tensor(c!))
  python_module: nn
  dispatch:
    CPU: slow_conv2d_backward_out_cpu
    CUDA: slow_conv2d_backward_out_cuda

- func: thnn_conv2d_backward.output_mask(Tensor grad_output, Tensor self, Tensor weight, int[2] kernel_size, int[2] stride, int[2] padding, Tensor finput, Tensor fgrad_input, bool[3] output_mask) -> (Tensor grad_input, Tensor grad_weight, Tensor grad_bias)
  python_module: nn
  dispatch:
    CPU: slow_conv2d_backward_cpu
    CUDA: slow_conv2d_backward_cuda

- func: thnn_conv_depthwise2d.out(Tensor self, Tensor weight, int[2] kernel_size, Tensor? bias=None, int[2] stride=1, int[2] padding=0, int[2] dilation=1, *, Tensor(a!) out) -> Tensor(a!)
  python_module: nn

- func: thnn_conv_depthwise2d(Tensor self, Tensor weight, int[2] kernel_size, Tensor? bias=None, int[2] stride=1, int[2] padding=0, int[2] dilation=1) -> Tensor
  python_module: nn

- func: thnn_conv_depthwise2d_forward.out(Tensor self, Tensor weight, int[2] kernel_size, Tensor? bias, int[2] stride, int[2] padding, int[2] dilation, *, Tensor(a!) out) -> Tensor(a!)
  python_module: nn
  dispatch:
    CUDA: legacy::cuda::_thnn_conv_depthwise2d_forward_out

- func: thnn_conv_depthwise2d_forward(Tensor self, Tensor weight, int[2] kernel_size, Tensor? bias, int[2] stride, int[2] padding, int[2] dilation) -> Tensor
  python_module: nn
  dispatch:
    CUDA: legacy::cuda::_thnn_conv_depthwise2d_forward

- func: thnn_conv_depthwise2d_backward.grad_input(Tensor grad_output, Tensor self, Tensor weight, int[2] kernel_size, int[2] stride, int[2] padding, int[2] dilation, *, Tensor(a!) grad_input, Tensor(b!) grad_weight) -> (Tensor(a!), Tensor(b!))
  python_module: nn
  dispatch:
    CUDA: thnn_conv_depthwise2d_backward_out

- func: thnn_conv_depthwise2d_backward.output_mask(Tensor grad_output, Tensor self, Tensor weight, int[2] kernel_size, int[2] stride, int[2] padding, int[2] dilation, bool[2] output_mask) -> (Tensor grad_input, Tensor grad_weight)
  python_module: nn
  dispatch:
    CUDA: thnn_conv_depthwise2d_backward

- func: conv_depthwise3d(Tensor self, Tensor weight, int[3] kernel_size, Tensor? bias, int[3] stride, int[3] padding, int[3] dilation) -> Tensor
  python_module: nn
  dispatch:
    CUDA: conv_depthwise3d_cuda

- func: conv_depthwise3d_backward.grad_input(Tensor grad_output, Tensor self, Tensor weight, int[3] kernel_size, int[3] stride, int[3] padding, int[3] dilation, *, Tensor(a!) grad_input, Tensor(b!) grad_weight, Tensor(c!) grad_bias) -> (Tensor(a!), Tensor(b!), Tensor(c!))
  python_module: nn
  dispatch:
    CUDA: conv_depthwise3d_backward_cuda_out

- func: conv_depthwise3d_backward.output_mask(Tensor grad_output, Tensor self, Tensor weight, int[3] kernel_size, int[3] stride, int[3] padding, int[3] dilation, bool[3] output_mask) -> (Tensor grad_input, Tensor grad_weight, Tensor grad_bias)
  python_module: nn
  dispatch:
    CUDA: conv_depthwise3d_backward_cuda

- func: slow_conv3d.out(Tensor self, Tensor weight, int[3] kernel_size, Tensor? bias=None, int[3] stride=1, int[3] padding=0, *, Tensor(a!) out) -> Tensor(a!)
  python_module: nn

- func: slow_conv3d(Tensor self, Tensor weight, int[3] kernel_size, Tensor? bias=None, int[3] stride=1, int[3] padding=0) -> Tensor
  python_module: nn

- func: slow_conv3d_forward.output(Tensor self, Tensor weight, int[3] kernel_size, Tensor? bias, int[3] stride, int[3] padding, *, Tensor(a!) output, Tensor(b!) finput, Tensor(c!) fgrad_input) -> (Tensor(a!), Tensor(b!), Tensor(c!))
  python_module: nn
  dispatch:
    CPU: slow_conv3d_forward_out_cpu

- func: slow_conv3d_forward(Tensor self, Tensor weight, int[3] kernel_size, Tensor? bias, int[3] stride, int[3] padding) -> (Tensor output, Tensor finput, Tensor fgrad_input)
  python_module: nn
  dispatch:
    CPU: slow_conv3d_forward_cpu

- func: slow_conv3d_backward.grad_input(Tensor grad_output, Tensor self, Tensor weight, int[3] kernel_size, int[3] stride, int[3] padding, Tensor finput, Tensor fgrad_input, *, Tensor(a!) grad_input, Tensor(b!) grad_weight, Tensor(c!) grad_bias) -> (Tensor(a!), Tensor(b!), Tensor(c!))
  python_module: nn
  dispatch:
    CPU: slow_conv3d_backward_out_cpu

- func: slow_conv3d_backward.output_mask(Tensor grad_output, Tensor self, Tensor weight, int[3] kernel_size, int[3] stride, int[3] padding, Tensor finput, Tensor fgrad_input, bool[3] output_mask) -> (Tensor grad_input, Tensor grad_weight, Tensor grad_bias)
  python_module: nn
  dispatch:
    CPU: slow_conv3d_backward_cpu

- func: slow_conv_dilated2d(Tensor self, Tensor weight, int[2] kernel_size, Tensor? bias=None, int[2] stride=1, int[2] padding=0, int[2] dilation=1) -> Tensor
  python_module: nn
  dispatch:
    CPU: slow_conv_dilated2d_cpu
    CUDA: slow_conv_dilated2d_cuda

- func: slow_conv_dilated2d_backward(Tensor grad_output, Tensor self, Tensor weight, int[2] kernel_size, int[2] stride, int[2] padding, int[2] dilation, bool[3] output_mask) -> (Tensor grad_input, Tensor grad_weight, Tensor grad_bias)
  python_module: nn
  dispatch:
    CPU: slow_conv_dilated2d_backward_cpu
    CUDA: slow_conv_dilated2d_backward_cuda

- func: slow_conv_dilated3d(Tensor self, Tensor weight, int[3] kernel_size, Tensor? bias=None, int[3] stride=1, int[3] padding=0, int[3] dilation=1) -> Tensor
  python_module: nn
  dispatch:
    CPU: slow_conv_dilated3d_cpu
    CUDA: slow_conv_dilated3d_cuda

- func: slow_conv_dilated3d_backward(Tensor grad_output, Tensor self, Tensor weight, int[3] kernel_size, int[3] stride, int[3] padding, int[3] dilation, bool[3] output_mask) -> (Tensor grad_input, Tensor grad_weight, Tensor grad_bias)
  python_module: nn
  dispatch:
    CPU: slow_conv_dilated3d_backward_cpu
    CUDA: slow_conv_dilated3d_backward_cuda

- func: col2im.out(Tensor self, int[2] output_size, int[2] kernel_size, int[2] dilation, int[2] padding, int[2] stride, *, Tensor(a!) out) -> Tensor(a!)
  python_module: nn
  dispatch:
    CPU: col2im_out_cpu
    CUDA: col2im_out_cuda

- func: col2im(Tensor self, int[2] output_size, int[2] kernel_size, int[2] dilation, int[2] padding, int[2] stride) -> Tensor
  python_module: nn
  dispatch:
    CPU: col2im_cpu
    CUDA: col2im_cuda

- func: col2im_backward.grad_input(Tensor grad_output, int[2] kernel_size, int[2] dilation, int[2] padding, int[2] stride, *, Tensor(a!) grad_input) -> Tensor(a!)
  python_module: nn
  dispatch:
    CPU: col2im_backward_out_cpu
    CUDA: col2im_backward_out_cuda

- func: col2im_backward(Tensor grad_output, int[2] kernel_size, int[2] dilation, int[2] padding, int[2] stride) -> Tensor
  python_module: nn
  dispatch:
    CPU: col2im_backward_cpu
    CUDA: col2im_backward_cuda

- func: column_stack(Tensor[] tensors) -> Tensor

- func: column_stack.out(Tensor[] tensors, *, Tensor(a!) out) -> Tensor(a!)

- func: im2col.out(Tensor self, int[2] kernel_size, int[2] dilation, int[2] padding, int[2] stride, *, Tensor(a!) out) -> Tensor(a!)
  python_module: nn
  dispatch:
    CPU: im2col_out_cpu
    CUDA: im2col_out_cuda

- func: im2col(Tensor self, int[2] kernel_size, int[2] dilation, int[2] padding, int[2] stride) -> Tensor
  python_module: nn
  dispatch:
    CPU: im2col_cpu
    CUDA: im2col_cuda

- func: im2col_backward.grad_input(Tensor grad_output, int[2] input_size, int[2] kernel_size, int[2] dilation, int[2] padding, int[2] stride, *, Tensor(a!) grad_input) -> Tensor(a!)
  python_module: nn
  dispatch:
    CPU: im2col_backward_out_cpu
    CUDA: im2col_backward_out_cuda

- func: im2col_backward(Tensor grad_output, int[2] input_size, int[2] kernel_size, int[2] dilation, int[2] padding, int[2] stride) -> Tensor
  python_module: nn
  dispatch:
    CPU: im2col_backward_cpu
    CUDA: im2col_backward_cuda

- func: isfinite(Tensor self) -> Tensor
  variants: function, method
  device_check: NoCheck
  device_guard: False

- func: isinf(Tensor self) -> Tensor
  variants: function, method
  device_check: NoCheck
  device_guard: False

- func: record_stream(Tensor(a!) self, Stream s) -> ()
  variants: method
  dispatch:
    CUDA: record_stream_cuda

- func: isposinf(Tensor self) -> Tensor
  variants: function, method

- func: isposinf.out(Tensor self, *, Tensor(a!) out) -> Tensor(a!)
  dispatch:
    CPU, CUDA: isposinf_out

- func: isneginf(Tensor self) -> Tensor
  variants: function, method

- func: isneginf.out(Tensor self, *, Tensor(a!) out) -> Tensor(a!)
  dispatch:
    CPU, CUDA: isneginf_out

# NOTE [_add_batch_dim and _remove_batch_dim]
# _add_batch_dim and _remove_batch_dim are meant to be used in the implementation
# of the vmap frontend API (see torch/_vmap_internals.py). They are not
# user-facing, hence the leading underscore. Please don't use them them anywhere else.
- func: _add_batch_dim(Tensor self, int batch_dim, int level) -> Tensor
  variants: function

# See NOTE [_add_batch_dim and _remove_batch_dim]
- func: _remove_batch_dim(Tensor self, int level, int batch_size, int out_dim) -> Tensor
  variants: function

## Functions related to the `torch.special` namespace
# Note [special namespace binding]
# Functions in the special python module should have their names start with
#   "special_" underscore and be bound to the desired Python name in
#   torch/special/__init__.py, and the desired C++ name in torch/csrc/api/include/torch/special.h.
#   The "special_" names should be hidden from the user and not documented.

- func: special_entr(Tensor self) -> Tensor
  structured_delegate: special_entr.out
  python_module: special
  variants: function

- func: special_entr.out(Tensor self, *, Tensor(a!) out) -> Tensor(a!)
  structured: True
  structured_inherits: TensorIteratorBase
  python_module: special
  variants: function
  dispatch:
    CPU, CUDA: special_entr_out

- func: special_expm1(Tensor self) -> Tensor
  python_module: special
  variants: function

- func: special_expm1.out(Tensor self, *, Tensor(a!) out) -> Tensor(a!)
  python_module: special
  variants: function

- func: special_exp2(Tensor self) -> Tensor
  python_module: special
  variants: function

- func: special_exp2.out(Tensor self, *, Tensor(a!) out) -> Tensor(a!)
  python_module: special
  variants: function

- func: special_gammaln(Tensor self) -> Tensor
  python_module: special
  variants: function

- func: special_gammaln.out(Tensor self, *, Tensor(a!) out) -> Tensor(a!)
  python_module: special
  variants: function

- func: special_erf(Tensor self) -> Tensor
  python_module: special
  variants: function

- func: special_erf.out(Tensor self, *, Tensor(a!) out) -> Tensor(a!)
  python_module: special
  variants: function

- func: special_erfc(Tensor self) -> Tensor
  python_module: special
  variants: function

- func: special_erfc.out(Tensor self, *, Tensor(a!) out) -> Tensor(a!)
  python_module: special

- func: special_erfinv(Tensor self) -> Tensor
  python_module: special
  variants: function

- func: special_erfinv.out(Tensor self, *, Tensor(a!) out) -> Tensor(a!)
  python_module: special

- func: special_xlog1py(Tensor self, Tensor other) -> Tensor
  device_check: NoCheck   # TensorIterator
  python_module: special
  variants: function
  structured_delegate: special_xlog1py.out

- func: special_xlog1py.self_scalar(Scalar self, Tensor other) -> Tensor
  device_check: NoCheck   # TensorIterator
  python_module: special
  variants: function
  dispatch:
    CompositeExplicitAutograd: special_xlog1py

- func: special_xlog1py.other_scalar(Tensor self, Scalar other) -> Tensor
  device_check: NoCheck   # TensorIterator
  python_module: special
  variants: function
  dispatch:
    CompositeExplicitAutograd: special_xlog1py

- func: special_xlog1py.out(Tensor self, Tensor other, *, Tensor(a!) out) -> Tensor(a!)
  device_check: NoCheck   # TensorIterator
  structured: True
  structured_inherits: TensorIteratorBase
  python_module: special
  variants: function
  dispatch:
    CPU, CUDA: special_xlog1py_out

- func: special_xlog1py.self_scalar_out(Scalar self, Tensor other, *, Tensor(a!) out) -> Tensor(a!)
  device_check: NoCheck   # TensorIterator
  python_module: special
  variants: function
  dispatch:
    CompositeExplicitAutograd: special_xlog1py_out

- func: special_xlog1py.other_scalar_out(Tensor self, Scalar other, *, Tensor(a!) out) -> Tensor(a!)
  device_check: NoCheck   # TensorIterator
  python_module: special
  variants: function
  dispatch:
    CompositeExplicitAutograd: special_xlog1py_out

- func: special_i0e(Tensor self) -> Tensor
  python_module: special
  variants: function
  structured_delegate: special_i0e.out

- func: special_i0e.out(Tensor self, *, Tensor(a!) out) -> Tensor(a!)
  python_module: special
  structured: True
  structured_inherits: TensorIteratorBase
  dispatch:
    CPU, CUDA: special_i0e_out

- func: special_logit(Tensor self, float? eps=None) -> Tensor
  python_module: special
  variants: function

- func: special_logit.out(Tensor self, float? eps=None, *, Tensor(a!) out) -> Tensor(a!)
  python_module: special

- func: special_expit(Tensor self) -> Tensor
  python_module: special
  variants: function

- func: special_expit.out(Tensor self, *, Tensor(a!) out) -> Tensor(a!)
  python_module: special
  variants: function

## Functions related to the fast Fourier transform and the torch.fft namespace
# Note [FFT namespace binding]
# Functions in the fft python module should have their names start with
#   "fft_" underscore and be bound to the desired Python name in
#   torch/fft/__init__.py, and the desired C++ name in torch/csrc/api/include/torch/fft.h.
#   The "fft_" names should be hidden from the user and not documented.
#
# See fft_fft as an example.

# torch.fft.fft
# NOTE: NOT an alias for torch.fft, which has different semantics
- func: fft_fft(Tensor self, int? n=None, int dim=-1, str? norm=None) -> Tensor
  python_module: fft
  variants: function

- func: fft_fft.out(Tensor self, int? n=None, int dim=-1, str? norm=None, *, Tensor(a!) out) -> Tensor(a!)
  python_module: fft
  variants: function

- func: fft_ifft(Tensor self, int? n=None, int dim=-1, str? norm=None) -> Tensor
  python_module: fft
  variants: function

- func: fft_ifft.out(Tensor self, int? n=None, int dim=-1, str? norm=None, *, Tensor(a!) out) -> Tensor(a!)
  python_module: fft
  variants: function

- func: fft_rfft(Tensor self, int? n=None, int dim=-1, str? norm=None) -> Tensor
  python_module: fft
  variants: function

- func: fft_rfft.out(Tensor self, int? n=None, int dim=-1, str? norm=None, *, Tensor(a!) out) -> Tensor(a!)
  python_module: fft
  variants: function

- func: fft_irfft(Tensor self, int? n=None, int dim=-1, str? norm=None) -> Tensor
  python_module: fft
  variants: function

- func: fft_irfft.out(Tensor self, int? n=None, int dim=-1, str? norm=None, *, Tensor(a!) out) -> Tensor(a!)
  python_module: fft
  variants: function

- func: fft_hfft(Tensor self, int? n=None, int dim=-1, str? norm=None) -> Tensor
  python_module: fft
  variants: function

- func: fft_hfft.out(Tensor self, int? n=None, int dim=-1, str? norm=None, *, Tensor(a!) out) -> Tensor(a!)
  python_module: fft
  variants: function

- func: fft_ihfft(Tensor self, int? n=None, int dim=-1, str? norm=None) -> Tensor
  python_module: fft
  variants: function

- func: fft_ihfft.out(Tensor self, int? n=None, int dim=-1, str? norm=None, *, Tensor(a!) out) -> Tensor(a!)
  python_module: fft
  variants: function

- func: fft_fft2(Tensor self, int[1]? s=None, int[1] dim=[-2,-1], str? norm=None) -> Tensor
  python_module: fft
  variants: function

- func: fft_fft2.out(Tensor self, int[1]? s=None, int[1] dim=[-2,-1], str? norm=None, *, Tensor(a!) out) -> Tensor(a!)
  python_module: fft
  variants: function

- func: fft_ifft2(Tensor self, int[1]? s=None, int[1] dim=[-2,-1], str? norm=None) -> Tensor
  python_module: fft
  variants: function

- func: fft_ifft2.out(Tensor self, int[1]? s=None, int[1] dim=[-2,-1], str? norm=None, *, Tensor(a!) out) -> Tensor(a!)
  python_module: fft
  variants: function

- func: fft_rfft2(Tensor self, int[1]? s=None, int[1] dim=[-2,-1], str? norm=None) -> Tensor
  python_module: fft
  variants: function

- func: fft_rfft2.out(Tensor self, int[1]? s=None, int[1] dim=[-2,-1], str? norm=None, *, Tensor(a!) out) -> Tensor(a!)
  python_module: fft
  variants: function

- func: fft_irfft2(Tensor self, int[1]? s=None, int[1] dim=[-2,-1], str? norm=None) -> Tensor
  python_module: fft
  variants: function

- func: fft_irfft2.out(Tensor self, int[1]? s=None, int[1] dim=[-2,-1], str? norm=None, *, Tensor(a!) out) -> Tensor(a!)
  python_module: fft
  variants: function

- func: fft_fftn(Tensor self, int[1]? s=None, int[1]? dim=None, str? norm=None) -> Tensor
  python_module: fft
  variants: function

- func: fft_fftn.out(Tensor self, int[1]? s=None, int[1]? dim=None, str? norm=None, *, Tensor(a!) out) -> Tensor(a!)
  python_module: fft
  variants: function

- func: fft_ifftn(Tensor self, int[1]? s=None, int[1]? dim=None, str? norm=None) -> Tensor
  python_module: fft
  variants: function

- func: fft_ifftn.out(Tensor self, int[1]? s=None, int[1]? dim=None, str? norm=None, *, Tensor(a!) out) -> Tensor(a!)
  python_module: fft
  variants: function

- func: fft_rfftn(Tensor self, int[1]? s=None, int[1]? dim=None, str? norm=None) -> Tensor
  python_module: fft
  variants: function

- func: fft_rfftn.out(Tensor self, int[1]? s=None, int[1]? dim=None, str? norm=None, *, Tensor(a!) out) -> Tensor(a!)
  python_module: fft
  variants: function

- func: fft_irfftn(Tensor self, int[1]? s=None, int[1]? dim=None, str? norm=None) -> Tensor
  python_module: fft
  variants: function

- func: fft_irfftn.out(Tensor self, int[1]? s=None, int[1]? dim=None, str? norm=None, *, Tensor(a!) out) -> Tensor(a!)
  python_module: fft
  variants: function

- func: fft_fftfreq(int n, float d=1.0, *, ScalarType? dtype=None, Layout? layout=None, Device? device=None, bool? pin_memory=None) -> Tensor
  python_module: fft
  variants: function

- func: fft_fftfreq.out(int n, float d=1.0, *, Tensor(a!) out) -> Tensor(a!)
  python_module: fft
  variants: function

- func: fft_rfftfreq(int n, float d=1.0, *, ScalarType? dtype=None, Layout? layout=None, Device? device=None, bool? pin_memory=None) -> Tensor
  python_module: fft
  variants: function

- func: fft_rfftfreq.out(int n, float d=1.0, *, Tensor(a!) out) -> Tensor(a!)
  python_module: fft
  variants: function

- func: fft_fftshift(Tensor self, int[1]? dim=None) -> Tensor
  python_module: fft
  variants: function

- func: fft_ifftshift(Tensor self, int[1]? dim=None) -> Tensor
  python_module: fft
  variants: function

## Functions for linear algebra and the torch.linalg namespace
# Note [linalg namespace binding]
# Functions in the linalg python module should have their names start with
#   "linalg_" and be bound to the desired Python name in
#   torch/linalg/__init__.py, and the desired C++ name in torch/csrc/api/include/torch/linalg.h.
#   The "linalg_" names should be hidden from the user and not documented.
#
# See linalg_det as an example.

# "_ex" stands for experimental
- func: linalg_cholesky_ex(Tensor self, *, bool check_errors=False) -> (Tensor L, Tensor info)
  python_module: linalg
  variants: function
  dispatch:
    CPU, CUDA: linalg_cholesky_ex

- func: linalg_cholesky_ex.L(Tensor self, *, bool check_errors=False, Tensor(a!) L, Tensor(b!) info) -> (Tensor(a!) L, Tensor(b!) info)
  python_module: linalg
  variants: function
  dispatch:
    CPU, CUDA: linalg_cholesky_ex_out

- func: linalg_cholesky(Tensor self) -> Tensor
  python_module: linalg
  variants: function

- func: linalg_cholesky.out(Tensor self, *, Tensor(a!) out) -> Tensor(a!)
  python_module: linalg
  variants: function

- func: linalg_det(Tensor self) -> Tensor
  python_module: linalg
  variants: function
  dispatch:
    CompositeExplicitAutograd: linalg_det

- func: linalg_det.out(Tensor self, *, Tensor(a!) out) -> Tensor(a!)
  python_module: linalg
  dispatch:
    CompositeExplicitAutograd: linalg_det_out

# torch.det, alias for torch.linalg.det
- func: det(Tensor self) -> Tensor
  variants: function, method

- func: linalg_lstsq(Tensor self, Tensor b, float? rcond=None, *, str? driver=None) -> (Tensor solution, Tensor residuals, Tensor rank, Tensor singular_values)
  python_module: linalg
  variants: function
  dispatch:
    CompositeExplicitAutograd: linalg_lstsq

- func: linalg_lstsq.out(Tensor self, Tensor b, float? rcond=None, *, str? driver=None, Tensor(a!) solution, Tensor(b!) residuals, Tensor(c!) rank, Tensor(d!) singular_values) -> (Tensor(a!) solution, Tensor(b!) residuals, Tensor(c!) rank, Tensor(d!) singular_values)
  python_module: linalg
  variants: function
  dispatch:
    CPU, CUDA: linalg_lstsq_out

- func: linalg_slogdet(Tensor self) -> (Tensor sign, Tensor logabsdet)
  python_module: linalg
  variants: function
  dispatch:
    CPU, CUDA: linalg_slogdet

- func: linalg_slogdet.out(Tensor self, *, Tensor(a!) sign, Tensor(b!) logabsdet) -> (Tensor(a!) sign, Tensor(b!) logabsdet)
  python_module: linalg
  dispatch:
    CPU, CUDA: linalg_slogdet_out

- func: linalg_eig(Tensor self) -> (Tensor eigenvalues, Tensor eigenvectors)
  python_module: linalg
  variants: function
  dispatch:
    CPU, CUDA: linalg_eig

- func: linalg_eig.out(Tensor self, *, Tensor(a!) eigenvalues, Tensor(b!) eigenvectors) -> (Tensor(a!) eigenvalues, Tensor(b!) eigenvectors)
  python_module: linalg
  dispatch:
    CPU, CUDA: linalg_eig_out

- func: linalg_eigvals(Tensor self) -> Tensor
  python_module: linalg
  variants: function
  dispatch:
    CPU, CUDA: linalg_eigvals

- func: linalg_eigvals.out(Tensor self, *, Tensor(a!) out) -> Tensor(a!)
  python_module: linalg
  dispatch:
    CPU, CUDA: linalg_eigvals_out

- func: linalg_eigh(Tensor self, str UPLO="L") -> (Tensor eigenvalues, Tensor eigenvectors)
  python_module: linalg
  variants: function
  dispatch:
    CompositeExplicitAutograd: linalg_eigh

- func: linalg_eigh.eigvals(Tensor self, str UPLO="L", *, Tensor(a!) eigvals, Tensor(b!) eigvecs) -> (Tensor(a!) eigenvalues, Tensor(b!) eigenvectors)
  python_module: linalg
  dispatch:
    CompositeExplicitAutograd: linalg_eigh_out

- func: linalg_eigvalsh(Tensor self, str UPLO="L") -> Tensor
  python_module: linalg
  variants: function

- func: linalg_eigvalsh.out(Tensor self, str UPLO='L', *, Tensor(a!) out) -> Tensor(a!)
  python_module: linalg

- func: linalg_householder_product(Tensor input, Tensor tau) -> Tensor
  python_module: linalg
  variants: function
  dispatch:
    CPU, CUDA: linalg_householder_product

- func: linalg_householder_product.out(Tensor input, Tensor tau, *, Tensor(a!) out) -> Tensor(a!)
  python_module: linalg
  dispatch:
    CPU, CUDA: linalg_householder_product_out

- func: _linalg_inv_out_helper_(Tensor(a!) self, Tensor(b!) infos_lu, Tensor(c!) infos_getri) -> Tensor(a!)
  variants: function
  dispatch:
    CPU: _linalg_inv_out_helper_cpu
    CUDA: _linalg_inv_out_helper_cuda

- func: linalg_inv(Tensor self) -> Tensor
  python_module: linalg
  variants: function
  dispatch:
    CompositeExplicitAutograd: linalg_inv

- func: linalg_inv.out(Tensor self, *, Tensor(a!) out) -> Tensor(a!)
  python_module: linalg
  variants: function
  dispatch:
    CompositeExplicitAutograd: linalg_inv_out

- func: inner(Tensor self, Tensor other) -> Tensor
  variants: function, method

- func: inner.out(Tensor self, Tensor other, *, Tensor(a!) out) -> Tensor(a!)

# torch.outer, alias for torch.ger
- func: outer(Tensor self, Tensor vec2) -> Tensor
  variants: function, method

- func: outer.out(Tensor self, Tensor vec2, *, Tensor(a!) out) -> Tensor(a!)

- func: ger(Tensor self, Tensor vec2) -> Tensor
  variants: function, method
  dispatch:
    CompositeExplicitAutograd: ger

- func: ger.out(Tensor self, Tensor vec2, *, Tensor(a!) out) -> Tensor(a!)
  dispatch:
    CompositeExplicitAutograd: ger_out

- func: linalg_norm(Tensor self, Scalar? ord=None, int[1]? dim=None, bool keepdim=False, *, ScalarType? dtype=None) -> Tensor
  python_module: linalg
  variants: function

- func: linalg_norm.ord_str(Tensor self, str ord, int[1]? dim=None, bool keepdim=False, *, ScalarType? dtype=None) -> Tensor
  python_module: linalg
  variants: function

- func: linalg_norm.out(Tensor self, Scalar? ord=None, int[1]? dim=None, bool keepdim=False, *, ScalarType? dtype=None, Tensor(a!) out) -> Tensor(a!)
  python_module: linalg
  variants: function

- func: linalg_norm.ord_str_out(Tensor self, str ord, int[1]? dim=None, bool keepdim=False, *, ScalarType? dtype=None, Tensor(a!) out) -> Tensor(a!)
  python_module: linalg
  variants: function

- func: linalg_vector_norm(Tensor self, Scalar? ord=None, int[1]? dim=None, bool keepdim=False, *, ScalarType? dtype=None) -> Tensor
  python_module: linalg
  variants: function
  dispatch:
    CPU, CUDA: linalg_vector_norm

- func: linalg_vector_norm.out(Tensor self, Scalar? ord=None, int[1]? dim=None, bool keepdim=False, *, ScalarType? dtype=None, Tensor(a!) out) -> Tensor(a!)
  python_module: linalg
  dispatch:
    CPU, CUDA: linalg_vector_norm_out

- func: linalg_svd.U(Tensor self, bool full_matrices=True, bool compute_uv=True, *, Tensor(a!) U, Tensor(b!) S, Tensor(c!) V) -> (Tensor(a!) U, Tensor(b!) S, Tensor(c!) V)
  python_module: linalg

- func: linalg_svd(Tensor self, bool full_matrices=True, bool compute_uv=True) -> (Tensor U, Tensor S, Tensor V)
  python_module: linalg
  variants: function

- func: linalg_svdvals(Tensor input) -> Tensor
  python_module: linalg
  variants: function

- func: linalg_svdvals.out(Tensor input, *, Tensor(a!) out) -> Tensor(a!)
  python_module: linalg
  variants: function

- func: linalg_cond(Tensor self, Scalar? p=None) -> Tensor
  python_module: linalg
  variants: function

- func: linalg_cond.out(Tensor self, Scalar? p=None, *, Tensor(a!) out) -> Tensor(a!)
  python_module: linalg
  variants: function

- func: linalg_cond.p_str(Tensor self, str p) -> Tensor
  python_module: linalg
  variants: function

- func: linalg_cond.p_str_out(Tensor self, str p, *, Tensor(a!) out) -> Tensor(a!)
  python_module: linalg
  variants: function

- func: linalg_pinv(Tensor self, float rcond=1e-15, bool hermitian=False) -> Tensor
  python_module: linalg
  variants: function

- func: linalg_pinv.rcond_tensor(Tensor self, Tensor rcond, bool hermitian=False) -> Tensor
  python_module: linalg
  variants: function

- func: linalg_pinv.out(Tensor self, float rcond=1e-15, bool hermitian=False, *, Tensor(a!) out) -> Tensor(a!)
  python_module: linalg
  variants: function

- func: linalg_pinv.out_rcond_tensor(Tensor self, Tensor rcond, bool hermitian=False, *, Tensor(a!) out) -> Tensor(a!)
  python_module: linalg
  variants: function

- func: _linalg_solve_out_helper_(Tensor(a!) self, Tensor(b!) other, Tensor(c!) infos) -> Tensor(a!)
  variants: function
  dispatch:
    CPU: _linalg_solve_out_helper_cpu
    CUDA: _linalg_solve_out_helper_cuda

- func: linalg_solve(Tensor input, Tensor other) -> Tensor
  python_module: linalg
  variants: function
  dispatch:
    CompositeExplicitAutograd: linalg_solve

- func: linalg_solve.out(Tensor input, Tensor other, *, Tensor(a!) out) -> Tensor(a!)
  python_module: linalg
  dispatch:
    CompositeExplicitAutograd: linalg_solve_out

- func: linalg_tensorinv(Tensor self, int ind=2) -> Tensor
  python_module: linalg
  variants: function

- func: linalg_tensorinv.out(Tensor self, int ind=2, *, Tensor(a!) out) -> Tensor(a!)
  python_module: linalg
  variants: function

- func: linalg_tensorsolve(Tensor self, Tensor other, int[]? dims=None) -> Tensor
  python_module: linalg
  variants: function

- func: linalg_tensorsolve.out(Tensor self, Tensor other, int[]? dims=None, *, Tensor(a!) out) -> Tensor(a!)
  python_module: linalg
  variants: function

- func: linalg_qr(Tensor self, str mode='reduced') -> (Tensor Q, Tensor R)
  python_module: linalg
  variants: function
  dispatch:
    CompositeExplicitAutograd: linalg_qr

- func: linalg_qr.out(Tensor self, str mode='reduced', *, Tensor(a!) Q, Tensor(b!) R) -> (Tensor(a!) Q, Tensor(b!) R)
  python_module: linalg
  variants: function
  dispatch:
    CompositeExplicitAutograd: linalg_qr_out

- func: _linalg_qr_helper(Tensor self, str mode) -> (Tensor, Tensor)
  variants: function
  dispatch:
    CPU: _linalg_qr_helper_default
    CUDA: _linalg_qr_helper_cuda

- func: linalg_matrix_power(Tensor self, int n) -> Tensor
  python_module: linalg

- func: linalg_matrix_power.out(Tensor self, int n, *, Tensor(a!) out) -> Tensor(a!)
  python_module: linalg

- func: linalg_matrix_rank(Tensor self, float? tol=None, bool hermitian=False) -> Tensor
  python_module: linalg
  variants: function

- func: linalg_matrix_rank.out(Tensor self, float? tol=None, bool hermitian=False, *, Tensor(a!) out) -> Tensor(a!)
  python_module: linalg
  variants: function

- func: linalg_matrix_rank.tol_tensor(Tensor input, Tensor tol, bool hermitian=False) -> Tensor
  python_module: linalg
  variants: function

- func: linalg_matrix_rank.out_tol_tensor(Tensor input, Tensor tol, bool hermitian=False, *, Tensor(a!) out) -> Tensor(a!)
  python_module: linalg
  variants: function

- func: linalg_multi_dot(Tensor[] tensors) -> Tensor
  python_module: linalg

- func: linalg_multi_dot.out(Tensor[] tensors, *, Tensor(a!) out) -> Tensor(a!)
  python_module: linalg

## Functions that are only for testing
# It is undocumented and should not be used outside of tests.
- func: _test_serialization_subcmul(Tensor self, Tensor other, Scalar alpha=1) -> Tensor

# Note: this function is only for testing.
- func: _test_optional_intlist(Tensor values, int[]? addends) -> Tensor
  python_module: nn
  dispatch:
    CPU: _test_optional_intlist

# Note: this function is only for testing.
- func: _test_optional_filled_intlist(Tensor values, int[2]? addends) -> Tensor
  python_module: nn
  dispatch:
    CPU: _test_optional_intlist

# Note: this function is only for testing.
- func: _test_optional_floatlist(Tensor values, float[]? addends) -> Tensor
  python_module: nn
  dispatch:
    CPU: _test_optional_floatlist

# Note: this function is only for testing.
- func: _test_string_default(Tensor dummy, str a="\"'\\", str b='"\'\\') -> Tensor
  python_module: nn

# Note: this function is only for testing.
- func: _test_ambiguous_defaults.a(Tensor dummy, int a=1, int b=1) -> Tensor
  python_module: nn

# Note: this function is only for testing.
- func: _test_ambiguous_defaults.b(Tensor dummy, int a=2, str b="2") -> Tensor
  cpp_no_default_args: ['a', 'b']
  python_module: nn

- func: segment_reduce(Tensor data, str reduce, *, Tensor? lengths=None, Tensor? indices=None, int axis=0, bool unsafe=False, Scalar? initial=None) -> Tensor
  variants: function
  dispatch:
    CPU, CUDA: segment_reduce_kernel

- func: segment_reduce_backward(Tensor grad, Tensor output, Tensor data, *, Tensor? lengths=None) -> Tensor
  variants: function
  dispatch:
    CPU, CUDA: segment_reduce_backward_kernel<|MERGE_RESOLUTION|>--- conflicted
+++ resolved
@@ -6336,13 +6336,6 @@
   dispatch:
     CompositeExplicitAutograd: lu_solve
 
-<<<<<<< HEAD
-- func: _lu_solve_helper(Tensor self, Tensor LU_data, Tensor LU_pivots) -> Tensor
-  variants: function
-  dispatch:
-    CPU: _lu_solve_helper_cpu
-    CUDA: _lu_solve_helper_cuda
-
 - func: lu_unpack(Tensor LU_data, Tensor LU_pivots, bool unpack_data=True, bool unpack_pivots=True) -> (Tensor P, Tensor L, Tensor U)
   variants: function
   dispatch:
@@ -6353,8 +6346,6 @@
   dispatch:
     CPU, CUDA: lu_unpack_out
 
-=======
->>>>>>> dc06f524
 # TODO: remove dispatch section when porting TH CUDA to ATen
 - func: multinomial.out(Tensor self, int num_samples, bool replacement=False, *, Generator? generator=None, Tensor(a!) out) -> Tensor(a!)
   dispatch:
