# See README.md in this directory for more guidance

# *********NB: _cast_* operators are DEPRECATED and will be removed
# eventually. These were previously used before TorchScript IR supported
# representing ScalarType's. They are now superseded by usage of
# `aten::to()`. The ops remain here for backward compatibility purposes.

# DEPRECATED. DO NOT USE
- func: _cast_Byte(Tensor self, bool non_blocking=False) -> Tensor
  variants: function

# DEPRECATED. DO NOT USE
- func: _cast_Char(Tensor self, bool non_blocking=False) -> Tensor
  variants: function

# DEPRECATED. DO NOT USE
- func: _cast_Double(Tensor self, bool non_blocking=False) -> Tensor
  variants: function

# DEPRECATED. DO NOT USE
- func: _cast_Float(Tensor self, bool non_blocking=False) -> Tensor
  variants: function

# DEPRECATED. DO NOT USE
- func: _cast_Int(Tensor self, bool non_blocking=False) -> Tensor
  variants: function

# DEPRECATED. DO NOT USE
- func: _cast_Long(Tensor self, bool non_blocking=False) -> Tensor
  variants: function

# DEPRECATED. DO NOT USE
- func: _cast_Short(Tensor self, bool non_blocking=False) -> Tensor
  variants: function

# DEPRECATED. DO NOT USE
- func: _cast_Half(Tensor self, bool non_blocking=False) -> Tensor
  variants: function

# Computes the gradient of current tensor w.r.t. graph leaves.
- func: _backward(Tensor self, Tensor[] inputs, Tensor? gradient=None, bool? retain_graph=None, bool create_graph=False) -> ()
  manual_cpp_binding: True
  variants: method

# DEPRECATED. Sets the tensor data held by this `Variable` to be the same as
# `new_data`.  It requires that `new_data` and `Variable` have compatible tensor
# type, by checking `_has_compatible_shallow_copy_type(this, new_data)`.
#
# This function is deprecated because it doesn't really make sense in a world
# where Variables *are* Tensors (as opposed to them containing tensors, which
# is what the previous interpretation was.)
- func: set_data(Tensor(a!) self, Tensor new_data) -> ()
  manual_cpp_binding: True
  variants: method

- func: data(Tensor self) -> Tensor
  manual_cpp_binding: True
  variants: method

# True if this `Variable` is a leaf and thus does not have a `grad_fn`.
- func: is_leaf(Tensor self) -> bool
  manual_cpp_binding: True
  variants: method

# Returns the output index of this variable from the forward operation that
# produced it.  Conversely, it returns the input index of the gradient `Node` to
# which this `Variable` is connected (because in the gradient computation,
# inputs and outputs switch meaning).  For example:
#
#   y0, y1, y2 = f(x)
#   assert y0.output_nr == 0
#   assert y1.output_nr == 1
#   assert y2.output_nr == 2
#
- func: output_nr(Tensor self) -> int
  manual_cpp_binding: True
  variants: method

- func: _version(Tensor self) -> int
  manual_cpp_binding: True
  variants: method

- func: requires_grad_(Tensor(a!) self, bool requires_grad=True) -> Tensor(a!)
  manual_cpp_binding: True
  variants: method

# Enables .grad attribute for non-leaf Tensors.
- func: retain_grad(Tensor(a!) self) -> ()
  manual_cpp_binding: True
  variants: method

- func: _fw_primal(Tensor(a) self, int level) -> Tensor(a)
  variants: method
  dispatch:
    CompositeExplicitAutograd: _fw_primal

- func: _make_dual(Tensor(a) primal, Tensor tangent, int level) -> Tensor(a)
  variants: function

- func: _unpack_dual(Tensor(a) dual, int level) -> (Tensor(a) primal, Tensor tangent)
  variants: function

- func: rename_(Tensor(a!) self, Dimname[]? names) -> Tensor(a!)
  variants: method

- func: rename(Tensor(a) self, Dimname[]? names) -> Tensor(a)
  variants: method

- func: align_to(Tensor(a) self, Dimname[] names) -> Tensor(a)
  variants: method

- func: align_to.ellipsis_idx(Tensor(a) self, Dimname[] order, int ellipsis_idx) -> Tensor(a)
  variants: method

- func: align_as(Tensor self, Tensor other) -> Tensor
  variants: method

- func: align_tensors(Tensor[] tensors) -> Tensor[]

# Not assert because it's a keyword; not Assert because FX already
# took that syntax
# TODO: need to specify this is side-effectful somehow
- func: _assert_async(Tensor self) -> ()
  dispatch:
    CPU: _assert_async_cpu
    CUDA: _assert_async_cuda

- func: refine_names(Tensor(a) self, Dimname[] names) -> Tensor(a)
  variants: method

- func: _use_cudnn_ctc_loss(Tensor log_probs, Tensor targets, int[] input_lengths, int[] target_lengths, int blank) -> bool
  common_device_guard: False
  dispatch:
    CUDA: _use_cudnn_ctc_loss

- func: _cudnn_ctc_loss(Tensor log_probs, Tensor targets, int[] input_lengths, int[] target_lengths, int blank, bool deterministic, bool zero_infinity) -> (Tensor, Tensor)
  common_device_guard: False
  dispatch:
    CUDA: _cudnn_ctc_loss

- func: _use_cudnn_rnn_flatten_weight() -> bool

- func: _cudnn_rnn_flatten_weight(Tensor[] weight_arr, int weight_stride0, int input_size, int mode, int hidden_size, int proj_size, int num_layers, bool batch_first, bool bidirectional) -> Tensor
  dispatch:
    CUDA: _cudnn_rnn_flatten_weight

- func: _cudnn_rnn(Tensor input, Tensor[] weight, int weight_stride0, Tensor? weight_buf, Tensor hx, Tensor? cx, int mode, int hidden_size, int proj_size, int num_layers, bool batch_first, float dropout, bool train, bool bidirectional, int[] batch_sizes, Tensor? dropout_state) -> (Tensor, Tensor, Tensor, Tensor, Tensor)
  dispatch:
    CUDA: _cudnn_rnn

- func: _cudnn_rnn_backward(Tensor input, Tensor[] weight, int weight_stride0, Tensor weight_buf, Tensor hx, Tensor? cx, Tensor output, Tensor? grad_output, Tensor? grad_hy, Tensor? grad_cy, int mode, int hidden_size, int proj_size, int num_layers, bool batch_first, float dropout, bool train, bool bidirectional, int[] batch_sizes, Tensor? dropout_state, Tensor reserve, bool[4] output_mask) -> (Tensor, Tensor, Tensor, Tensor[])
  dispatch:
    CUDA: _cudnn_rnn_backward

- func: _cudnn_init_dropout_state(float dropout, bool train, int dropout_seed, *, ScalarType? dtype=None, Layout? layout=None, Device? device=None, bool? pin_memory=False) -> Tensor
  dispatch:
    CUDA: _cudnn_init_dropout_state

- func: _debug_has_internal_overlap(Tensor self) -> int
  variants: function

- func: _fused_dropout(Tensor self, float p, Generator? generator=None) -> (Tensor, Tensor)
  variants: function
  dispatch:
    CUDA: fused_dropout_cuda

- func: _masked_scale(Tensor self, Tensor mask, float scale) -> Tensor
  variants: function
  dispatch:
    CUDA: masked_scale_cuda

- func: _sobol_engine_draw(Tensor quasi, int n, Tensor sobolstate, int dimension, int num_generated, ScalarType? dtype) -> (Tensor, Tensor)

- func: _sobol_engine_ff_(Tensor(a!) self, int n, Tensor sobolstate, int dimension, int num_generated) -> Tensor(a!)

- func: _sobol_engine_scramble_(Tensor(a!) self, Tensor ltm, int dimension) -> Tensor(a!)

- func: _sobol_engine_initialize_state_(Tensor(a!) self, int dimension) -> Tensor(a!)

- func: _reshape_from_tensor(Tensor self, Tensor shape) -> Tensor

- func: _shape_as_tensor(Tensor self) -> Tensor

- func: dropout(Tensor input, float p, bool train) -> Tensor

- func: dropout_(Tensor(a!) self, float p, bool train) -> Tensor(a!)

- func: feature_dropout(Tensor input, float p, bool train) -> Tensor

- func: feature_dropout_(Tensor(a!) self, float p, bool train) -> Tensor(a!)

- func: alpha_dropout(Tensor input, float p, bool train) -> Tensor

- func: alpha_dropout_(Tensor(a!) self, float p, bool train) -> Tensor(a!)

- func: feature_alpha_dropout(Tensor input, float p, bool train) -> Tensor

- func: feature_alpha_dropout_(Tensor(a!) self, float p, bool train) -> Tensor(a!)

- func: abs(Tensor self) -> Tensor
  common_device_guard: False   # TensorIterator
  variants: function, method
  dispatch:
    CompositeExplicitAutograd: abs

- func: abs_(Tensor(a!) self) -> Tensor(a!)
  common_device_guard: False   # TensorIterator
  variants: function, method
  dispatch:
    CompositeExplicitAutograd: abs_

- func: abs.out(Tensor self, *, Tensor(a!) out) -> Tensor(a!)
  common_device_guard: False   # TensorIterator
  dispatch:
    CPU, CUDA: abs_out

# Note [Adding an alias]
# To add an alias do the following:
#
# 1) Copy the original functions native_functions.yaml entry, but replace the
#      original function's name with their own and delete any dispatch
#      keys for the aliases. Specifying a dispatch key will prevent
#      autograd from recording the operations the alias performs, which
#      will stop it from "inheriting" the original operation's autograd behavior.
# 2) Implement the corresponding functions and have them redispatch to the
#      original function.
# 3) Add entries for the alias (and original function, if needed) to
#      aten/src/ATen/core/interned_strings.h
#      (This may require removing an entry from ATen/core/aten_interned_strings.h.)
# 4) Add docstrings to the new function that reference the original function,
#      and document the method as usual (if it exists.)
#    (See torch/_torch_docs.py and docs/source/torch.rst if adding a function,
#     torch/_tensor_docs.py and docs/source/tensors.rst if adding a method,
#     or module-specific doc bindings (like torch/linalg/__init__.py) if
#     adding an alias in a namespace.)
# 5) Update torch/overrides.py consistent with the original function.
# 6) Update the alias_map in torch/csrc/jit/passes/normalize_ops.cpp.
# 7) Add aliases argument to existing OpInfo/UnaryUfuncInfo or create new OpInfo/UnaryUfuncInfo entry
# in op_db list in torch/testing/_internal/common_methods_invocations.py
#
# See torch.absolute, an alias for torch.abs, as an example.

# Absolute, alias for abs
- func: absolute(Tensor self) -> Tensor
  common_device_guard: False   # TensorIterator
  variants: function, method

- func: absolute_(Tensor(a!) self) -> Tensor(a!)
  common_device_guard: False   # TensorIterator
  variants: method

- func: absolute.out(Tensor self, *, Tensor(a!) out) -> Tensor(a!)
  common_device_guard: False   # TensorIterator

- func: angle(Tensor self) -> Tensor
  common_device_guard: False   # TensorIterator
  variants: function, method
  dispatch:
    CPU, CUDA: angle

- func: angle.out(Tensor self, *, Tensor(a!) out) -> Tensor(a!)
  common_device_guard: False   # TensorIterator
  dispatch:
    CPU, CUDA: angle_out

- func: view_as_real(Tensor(a) self) -> Tensor(a)
  variants: function
  dispatch:
    CPU, CUDA: view_as_real

- func: view_as_complex(Tensor(a) self) -> Tensor(a)
  variants: function
  dispatch:
    CPU, CUDA: view_as_complex

- func: sgn(Tensor self) -> Tensor
  variants: function, method
  dispatch:
    CompositeExplicitAutograd: sgn

- func: sgn_(Tensor(a!) self) -> Tensor(a!)
  variants: method
  dispatch:
    CompositeExplicitAutograd: sgn_

- func: sgn.out(Tensor self, *, Tensor(a!) out) -> Tensor(a!)
  dispatch:
    CPU, CUDA: sgn_out

- func: real(Tensor(a) self) -> Tensor(a)
  common_device_guard: False   # TensorIterator
  variants: function

- func: imag(Tensor(a) self) -> Tensor(a)
  common_device_guard: False   # TensorIterator
  variants: function

- func: conj(Tensor(a) self) -> Tensor(a)
  common_device_guard: False   # TensorIterator
  variants: function, method

- func: conj.out(Tensor self, *, Tensor(a!) out) -> Tensor(a!)
  common_device_guard: False   # TensorIterator
  dispatch:
    CPU, CUDA: conj_out

- func: _conj(Tensor self) -> Tensor
  variants: function
  dispatch:
    CompositeExplicitAutograd: _conj

- func: acos(Tensor self) -> Tensor
  common_device_guard: False   # TensorIterator
  variants: function, method
  structured_delegate: acos.out

- func: acos_(Tensor(a!) self) -> Tensor(a!)
  common_device_guard: False   # TensorIterator
  variants: function, method
  structured_delegate: acos.out

- func: acos.out(Tensor self, *, Tensor(a!) out) -> Tensor(a!)
  common_device_guard: False   # TensorIterator
  structured: True
  structured_inherits: TensorIteratorBase
  dispatch:
    CPU, CUDA: acos_out

# arccos, alias of acos
- func: arccos(Tensor self) -> Tensor
  variants: function, method

- func: arccos_(Tensor(a!) self) -> Tensor(a!)
  variants: function, method

- func: arccos.out(Tensor self, *, Tensor(a!) out) -> Tensor(a!)

- func: avg_pool1d(Tensor self, int[1] kernel_size, int[1] stride=[], int[1] padding=0, bool ceil_mode=False, bool count_include_pad=True) -> Tensor

- func: adaptive_avg_pool1d(Tensor self, int[1] output_size) -> Tensor

# Return: (Tensor output, Tensor indices)
- func: adaptive_max_pool1d(Tensor self, int[1] output_size) -> (Tensor, Tensor)

- func: add.Tensor(Tensor self, Tensor other, *, Scalar alpha=1) -> Tensor
  common_device_guard: False   # TensorIterator
  structured_delegate: add.out
  variants: function, method
  dispatch:
    SparseCPU, SparseCUDA: add_sparse
    SparseCsrCPU: add_sparse_csr
    MkldnnCPU: mkldnn_add

- func: add_.Tensor(Tensor(a!) self, Tensor other, *, Scalar alpha=1) -> Tensor(a!)
  common_device_guard: False   # TensorIterator
  variants: method
  structured_delegate: add.out
  dispatch:
    SparseCPU, SparseCUDA: add_sparse_
    SparseCsrCPU: add_sparse_csr_
    MkldnnCPU: mkldnn_add_

- func: add.out(Tensor self, Tensor other, *, Scalar alpha=1, Tensor(a!) out) -> Tensor(a!)
  common_device_guard: False   # TensorIterator
  structured: True
  structured_inherits: TensorIteratorBase
  dispatch:
    CPU, CUDA: add_out
    SparseCPU: add_out_sparse_cpu
    SparseCUDA: add_out_sparse_cuda
    SparseCsrCPU: add_out_sparse_csr_cpu
    MkldnnCPU: mkldnn_add_out

- func: _add_relu.Tensor(Tensor self, Tensor other, *, Scalar alpha=1) -> Tensor
  variants: function
  dispatch:
    CPU: add_relu

- func: _add_relu_.Tensor(Tensor(a!) self, Tensor other, *, Scalar alpha=1) -> Tensor(a!)
  variants: function
  dispatch:
    CPU: add_relu_

- func: _add_relu.out(Tensor self, Tensor other, *, Scalar alpha=1, Tensor(a!) out) -> Tensor(a!)
  variants: function
  dispatch:
    CPU: add_relu_out

# For C++ only, until we have conversion from C++ numbers to Tensor
- func: add.Scalar(Tensor self, Scalar other, Scalar alpha=1) -> Tensor
  common_device_guard: False   # TensorIterator
  variants: function, method
  dispatch:
    CompositeExplicitAutograd: add

- func: add_.Scalar(Tensor(a!) self, Scalar other, Scalar alpha=1) -> Tensor(a!)
  common_device_guard: False   # TensorIterator
  variants: method
  dispatch:
    CompositeExplicitAutograd: add_

- func: addmv(Tensor self, Tensor mat, Tensor vec, *, Scalar beta=1, Scalar alpha=1) -> Tensor
  structured_delegate: addmv.out
  variants: function, method

- func: addmv_(Tensor(a!) self, Tensor mat, Tensor vec, *, Scalar beta=1, Scalar alpha=1) -> Tensor(a!)
  structured_delegate: addmv.out
  variants: function, method

- func: addmv.out(Tensor self, Tensor mat, Tensor vec, *, Scalar beta=1, Scalar alpha=1, Tensor(a!) out) -> Tensor(a!)
  structured: True
  dispatch:
    CPU: addmv_out_cpu
    CUDA: addmv_out_cuda

- func: addr(Tensor self, Tensor vec1, Tensor vec2, *, Scalar beta=1, Scalar alpha=1) -> Tensor
  variants: function, method
  dispatch:
    CPU, CUDA: addr
    CompositeImplicitAutograd: math_addr

- func: addr_(Tensor(a!) self, Tensor vec1, Tensor vec2, *, Scalar beta=1, Scalar alpha=1) -> Tensor(a!)
  variants: method
  dispatch:
    CompositeExplicitAutograd: addr_

- func: addr.out(Tensor self, Tensor vec1, Tensor vec2, *, Scalar beta=1, Scalar alpha=1, Tensor(a!) out) -> Tensor(a!)
  dispatch:
    CPU, CUDA: addr_out
    CompositeImplicitAutograd: math_addr_out

- func: affine_grid_generator(Tensor theta, int[] size, bool align_corners) -> Tensor
  variants: function
  dispatch:
    CompositeExplicitAutograd: affine_grid_generator

- func: affine_grid_generator_backward(Tensor grad, int[] size, bool align_corners) -> Tensor
  variants: function

- func: all.dim(Tensor self, int dim, bool keepdim=False) -> Tensor
  common_device_guard: False   # TensorIterator
  variants: function, method
  dispatch:
    CPU, CUDA: all

- func: all.out(Tensor self, int dim, bool keepdim=False, *, Tensor(a!) out) -> Tensor(a!)
  common_device_guard: False   # TensorIterator
  dispatch:
    CPU, CUDA: all_out

- func: all.dimname(Tensor self, Dimname dim, bool keepdim=False) -> Tensor
  common_device_guard: False   # TensorIterator
  variants: function, method

- func: all.dimname_out(Tensor self, Dimname dim, bool keepdim=False, *, Tensor(a!) out) -> Tensor(a!)
  common_device_guard: False   # TensorIterator

- func: allclose(Tensor self, Tensor other, float rtol=1e-05, float atol=1e-08, bool equal_nan=False) -> bool
  variants: function, method

- func: any.dim(Tensor self, int dim, bool keepdim=False) -> Tensor
  common_device_guard: False   # TensorIterator
  variants: function, method
  dispatch:
    CPU, CUDA: any

- func: any.out(Tensor self, int dim, bool keepdim=False, *, Tensor(a!) out) -> Tensor(a!)
  common_device_guard: False   # TensorIterator
  dispatch:
    CPU, CUDA: any_out

- func: any.dimname(Tensor self, Dimname dim, bool keepdim=False) -> Tensor
  common_device_guard: False   # TensorIterator
  variants: function, method

- func: any.dimname_out(Tensor self, Dimname dim, bool keepdim=False, *, Tensor(a!) out) -> Tensor(a!)
  common_device_guard: False   # TensorIterator

- func: arange(Scalar end, *, ScalarType? dtype=None, Layout? layout=None, Device? device=None, bool? pin_memory=None) -> Tensor

- func: arange.start(Scalar start, Scalar end, *, ScalarType? dtype=None, Layout? layout=None, Device? device=None, bool? pin_memory=None) -> Tensor

- func: arange.start_step(Scalar start, Scalar end, Scalar step, *, ScalarType? dtype=None, Layout? layout=None, Device? device=None, bool? pin_memory=None) -> Tensor

- func: arange.out(Scalar end, *, Tensor(a!) out) -> Tensor(a!)

- func: arange.start_out(Scalar start, Scalar end, Scalar step=1, *, Tensor(a!) out) -> Tensor(a!)
  dispatch:
    CPU: arange_cpu_out
    CUDA: arange_cuda_out

# This function is a temporary hack to allow tracing of arange like constructs with dynamic
# bounds on arange.  Normal arange is not traceable because it does not take any tensor inputs;
# if the range you need is based on another tensor, calling this function directly will
# preserve tracing.  Get rid of this when arange can directly take tensors for bounds
# (so that it can be traced directly).
- func: _dim_arange(Tensor like, int dim) -> Tensor

- func: argmax(Tensor self, int? dim=None, bool keepdim=False) -> Tensor
  common_device_guard: False   # TensorIterator
  variants: function, method
  dispatch:
    CPU, CUDA: argmax

- func: argmax.out(Tensor self, int? dim=None, bool keepdim=False, *, Tensor(a!) out) -> Tensor(a!)
  dispatch:
    CPU, CUDA: argmax_out

- func: argmin(Tensor self, int? dim=None, bool keepdim=False) -> Tensor
  common_device_guard: False   # TensorIterator
  variants: function, method
  dispatch:
    CPU, CUDA: argmin

- func: argmin.out(Tensor self, int? dim=None, bool keepdim=False, *, Tensor(a!) out) -> Tensor(a!)
  dispatch:
    CPU, CUDA: argmin_out

- func: acosh(Tensor self) -> Tensor
  variants: function, method
  structured_delegate: acosh.out

- func: acosh_(Tensor(a!) self) -> Tensor(a!)
  variants: function, method
  structured_delegate: acosh.out

- func: acosh.out(Tensor self, *, Tensor(a!) out) -> Tensor(a!)
  structured: True
  structured_inherits: TensorIteratorBase
  dispatch:
    CPU, CUDA: acosh_out

# arccosh, alias for acosh
- func: arccosh(Tensor self) -> Tensor
  variants: function, method

- func: arccosh_(Tensor(a!) self) -> Tensor(a!)
  variants: function, method

- func: arccosh.out(Tensor self, *, Tensor(a!) out) -> Tensor(a!)

- func: asinh(Tensor self) -> Tensor
  variants: function, method
  structured_delegate: asinh.out

- func: asinh_(Tensor(a!) self) -> Tensor(a!)
  variants: function, method
  structured_delegate: asinh.out

- func: asinh.out(Tensor self, *, Tensor(a!) out) -> Tensor(a!)
  structured: True
  structured_inherits: TensorIteratorBase
  dispatch:
    CPU, CUDA: asinh_out

# arcsinh, alias for asinh
- func: arcsinh(Tensor self) -> Tensor
  variants: function, method

- func: arcsinh_(Tensor(a!) self) -> Tensor(a!)
  variants: function, method

- func: arcsinh.out(Tensor self, *, Tensor(a!) out) -> Tensor(a!)

- func: atanh(Tensor self) -> Tensor
  structured_delegate: atanh.out
  variants: function, method

- func: atanh_(Tensor(a!) self) -> Tensor(a!)
  structured_delegate: atanh.out
  variants: function, method

- func: atanh.out(Tensor self, *, Tensor(a!) out) -> Tensor(a!)
  structured: True
  structured_inherits: TensorIteratorBase
  dispatch:
    CPU, CUDA: atanh_out

# arctanh, alias for atanh
- func: arctanh(Tensor self) -> Tensor
  variants: function, method

- func: arctanh_(Tensor(a!) self) -> Tensor(a!)
  variants: function, method

- func: arctanh.out(Tensor self, *, Tensor(a!) out) -> Tensor(a!)

- func: as_strided(Tensor(a) self, int[] size, int[] stride, int? storage_offset=None) -> Tensor(a)
  variants: function, method
  dispatch:
    CPU, CUDA, Meta: as_strided_tensorimpl
    QuantizedCPU, QuantizedCUDA: as_strided_qtensorimpl
  common_device_guard: False

- func: as_strided_(Tensor(a!) self, int[] size, int[] stride, int? storage_offset=None) -> Tensor(a!)
  variants: function, method
  common_device_guard: False
  dispatch:
    CompositeExplicitAutograd: as_strided_

- func: asin(Tensor self) -> Tensor
  common_device_guard: False   # TensorIterator
  variants: function, method
  structured_delegate: asin.out
  dispatch:
    SparseCPU, SparseCUDA: asin_sparse

- func: asin_(Tensor(a!) self) -> Tensor(a!)
  common_device_guard: False   # TensorIterator
  variants: function, method
  structured_delegate: asin.out
  dispatch:
    SparseCPU, SparseCUDA: asin_sparse_

- func: asin.out(Tensor self, *, Tensor(a!) out) -> Tensor(a!)
  common_device_guard: False   # TensorIterator
  structured: True
  structured_inherits: TensorIteratorBase
  dispatch:
    CPU, CUDA: asin_out
    SparseCPU, SparseCUDA: asin_out_sparse

# arcsin, alias of asin
- func: arcsin(Tensor self) -> Tensor
  variants: function, method

- func: arcsin_(Tensor(a!) self) -> Tensor(a!)
  variants: function, method

- func: arcsin.out(Tensor self, *, Tensor(a!) out) -> Tensor(a!)

- func: atan(Tensor self) -> Tensor
  common_device_guard: False   # TensorIterator
  structured_delegate: atan.out
  variants: function, method

- func: atan_(Tensor(a!) self) -> Tensor(a!)
  common_device_guard: False   # TensorIterator
  structured_delegate: atan.out
  variants: function, method

- func: atan.out(Tensor self, *, Tensor(a!) out) -> Tensor(a!)
  common_device_guard: False   # TensorIterator
  structured: True
  structured_inherits: TensorIteratorBase
  dispatch:
    CPU, CUDA: atan_out

# arctan, alias of atan
- func: arctan(Tensor self) -> Tensor
  variants: function, method

- func: arctan_(Tensor(a!) self) -> Tensor(a!)
  variants: function, method

- func: arctan.out(Tensor self, *, Tensor(a!) out) -> Tensor(a!)

- func: atleast_1d(Tensor self) -> Tensor
  variants: function

- func: atleast_1d.Sequence(Tensor[] tensors) -> Tensor[]

- func: atleast_2d(Tensor self) -> Tensor
  variants: function

- func: atleast_2d.Sequence(Tensor[] tensors) -> Tensor[]
  variants: function

- func: atleast_3d(Tensor self) -> Tensor
  variants: function

- func: atleast_3d.Sequence(Tensor[] tensors) -> Tensor[]
  variants: function

- func: baddbmm(Tensor self, Tensor batch1, Tensor batch2, *, Scalar beta=1, Scalar alpha=1) -> Tensor
  variants: function, method
  dispatch:
    CPU: baddbmm_cpu
    CUDA: baddbmm_cuda

- func: baddbmm_(Tensor(a!) self, Tensor batch1, Tensor batch2, *, Scalar beta=1, Scalar alpha=1) -> Tensor(a!)
  variants: method
  dispatch:
    CPU: baddbmm__cpu
    CUDA: baddbmm__cuda

- func: _baddbmm_mkl_(Tensor(a!) self, Tensor batch1, Tensor batch2, *, Scalar beta=1, Scalar alpha=1) -> Tensor(a!)
  variants: function

- func: baddbmm.out(Tensor self, Tensor batch1, Tensor batch2, *, Scalar beta=1, Scalar alpha=1, Tensor(a!) out) -> Tensor(a!)
  variants: function
  dispatch:
    CPU: baddbmm_out_cpu
    CUDA: baddbmm_out_cuda

- func: bartlett_window(int window_length, *, ScalarType? dtype=None, Layout? layout=None, Device? device=None, bool? pin_memory=None) -> Tensor

- func: bartlett_window.periodic(int window_length, bool periodic, *, ScalarType? dtype=None, Layout? layout=None, Device? device=None, bool? pin_memory=None) -> Tensor

- func: batch_norm(Tensor input, Tensor? weight, Tensor? bias, Tensor? running_mean, Tensor? running_var, bool training, float momentum, float eps, bool cudnn_enabled) -> Tensor

- func: quantized_batch_norm(Tensor input, Tensor? weight, Tensor? bias, Tensor mean, Tensor var, float eps, float output_scale, int output_zero_point) -> Tensor
  dispatch:
    QuantizedCPU: quantized_batch_norm

- func: _batch_norm_impl_index(Tensor input, Tensor? weight, Tensor? bias, Tensor? running_mean, Tensor? running_var, bool training, float momentum, float eps, bool cudnn_enabled) -> (Tensor, Tensor, Tensor, Tensor, int)

- func: _batch_norm_impl_index_backward(int impl_index, Tensor input, Tensor grad_output, Tensor? weight, Tensor? running_mean, Tensor? running_var, Tensor? save_mean, Tensor? save_var_transform, bool train, float eps, bool[3] output_mask, Tensor reservedSpace) -> (Tensor, Tensor, Tensor)

# Sample bernoulli with values in `self` as probability.
- func: bernoulli(Tensor self, *, Generator? generator=None) -> Tensor
  common_device_guard: False   # TensorIterator
  variants: function, method
  dispatch:
    CompositeExplicitAutograd: bernoulli

- func: bernoulli.out(Tensor self, *, Generator? generator=None, Tensor(a!) out) -> Tensor(a!)
  common_device_guard: False   # TensorIterator
  variants: function
  dispatch:
    CPU, CUDA: bernoulli_out

- func: bernoulli_.Tensor(Tensor(a!) self, Tensor p, *, Generator? generator=None) -> Tensor(a!)
  common_device_guard: False   # TensorIterator
  variants: method
  dispatch:
    CPU, CUDA: bernoulli_

- func: bernoulli_.float(Tensor(a!) self, float p=0.5, *, Generator? generator=None) -> Tensor(a!)
  common_device_guard: False   # TensorIterator
  variants: method
  dispatch:
    CPU, CUDA: bernoulli_

# This out-of-place version isn't used explicitly, but needed by jit.
# There is no default valid on `p` here because it would introduce ambiguity
# with `bernoulli(Tensor self, *, Generator? generator=None)` declaration.
- func: bernoulli.p(Tensor self, float p, *, Generator? generator=None) -> Tensor
  common_device_guard: False   # TensorIterator
  variants: function, method

- func: bilinear(Tensor input1, Tensor input2, Tensor weight, Tensor? bias) -> Tensor

- func: binary_cross_entropy(Tensor self, Tensor target, Tensor? weight=None, int reduction=Mean) -> Tensor
  common_device_guard: False   # TensorIterator
  python_module: nn
  variants: function
  dispatch:
    CPU: binary_cross_entropy_cpu
    CUDA: binary_cross_entropy_cuda

- func: binary_cross_entropy.out(Tensor self, Tensor target, Tensor? weight=None, int reduction=Mean, *, Tensor(a!) out) -> Tensor(a!)
  common_device_guard: False   # TensorIterator
  python_module: nn
  variants: function
  dispatch:
    CPU: binary_cross_entropy_out_cpu
    CUDA: binary_cross_entropy_out_cuda

- func: binary_cross_entropy_backward(Tensor grad_output, Tensor self, Tensor target, Tensor? weight=None, int reduction=Mean) -> Tensor
  python_module: nn
  variants: function
  dispatch:
    CPU: binary_cross_entropy_backward_cpu
    CUDA: binary_cross_entropy_backward_cuda

- func: binary_cross_entropy_backward.grad_input(Tensor grad_output, Tensor self, Tensor target, Tensor? weight=None, int reduction=Mean, *, Tensor(a!) grad_input) -> Tensor(a!)
  python_module: nn
  variants: function
  dispatch:
    CPU: binary_cross_entropy_backward_out_cpu
    CUDA: binary_cross_entropy_backward_out_cuda

- func: binary_cross_entropy_with_logits(Tensor self, Tensor target, Tensor? weight=None, Tensor? pos_weight=None, int reduction=Mean) -> Tensor
  common_device_guard: False   # TensorIterator
  variants: function
  dispatch:
    CompositeExplicitAutograd: binary_cross_entropy_with_logits

- func: binary_cross_entropy_with_logits_backward(Tensor grad_output, Tensor self, Tensor target, Tensor? weight=None, Tensor? pos_weight=None, int reduction=Mean) -> Tensor
  variants: function

- func: bincount(Tensor self, Tensor? weights=None, int minlength=0) -> Tensor
  variants: function, method
  dispatch:
    CPU: _bincount_cpu
    CUDA: _bincount_cuda

- func: bitwise_not(Tensor self) -> Tensor
  common_device_guard: False   # TensorIterator
  variants: function, method

- func: bitwise_not_(Tensor(a!) self) -> Tensor(a!)
  common_device_guard: False   # TensorIterator
  variants: method

- func: bitwise_not.out(Tensor self, *, Tensor(a!) out) -> Tensor(a!)
  common_device_guard: False   # TensorIterator
  dispatch:
    CPU, CUDA: bitwise_not_out

- func: copysign.out(Tensor self, Tensor other, *, Tensor(a!) out) -> Tensor(a!)
  structured: True
  structured_inherits: TensorIteratorBase
  dispatch:
    CPU, CUDA: copysign_out

- func: copysign.Tensor(Tensor self, Tensor other) -> Tensor
  variants: function, method
  structured_delegate: copysign.out

- func: copysign_.Tensor(Tensor(a!) self, Tensor other) -> Tensor(a!)
  variants: method
  structured_delegate: copysign.out

- func: copysign.Scalar(Tensor self, Scalar other) -> Tensor
  variants: function, method
  dispatch:
    CompositeExplicitAutograd: copysign

- func: copysign_.Scalar(Tensor(a!) self, Scalar other) -> Tensor(a!)
  variants: method
  dispatch:
    CompositeExplicitAutograd: copysign_

- func: copysign.Scalar_out(Tensor self, Scalar other, *, Tensor(a!) out) -> Tensor(a!)
  dispatch:
    CompositeExplicitAutograd: copysign_out

- func: logical_not(Tensor self) -> Tensor
  common_device_guard: False   # TensorIterator
  variants: function, method

- func: logical_not_(Tensor(a!) self) -> Tensor(a!)
  common_device_guard: False   # TensorIterator
  variants: method

- func: logical_not.out(Tensor self, *, Tensor(a!) out) -> Tensor(a!)
  common_device_guard: False   # TensorIterator
  dispatch:
    CPU, CUDA: logical_not_out

- func: logical_xor(Tensor self, Tensor other) -> Tensor
  common_device_guard: False   # TensorIterator
  variants: function, method

- func: logical_xor_(Tensor(a!) self, Tensor other) -> Tensor(a!)
  common_device_guard: False   # TensorIterator
  variants: method

- func: logical_xor.out(Tensor self, Tensor other, *, Tensor(a!) out) -> Tensor(a!)
  common_device_guard: False   # TensorIterator
  dispatch:
    CPU, CUDA: logical_xor_out

- func: logical_and(Tensor self, Tensor other) -> Tensor
  common_device_guard: False   # TensorIterator
  variants: function, method

- func: logical_and_(Tensor(a!) self, Tensor other) -> Tensor(a!)
  common_device_guard: False   # TensorIterator
  variants: method

- func: logical_and.out(Tensor self, Tensor other, *, Tensor(a!) out) -> Tensor(a!)
  common_device_guard: False   # TensorIterator
  dispatch:
    CPU, CUDA: logical_and_out

- func: logical_or(Tensor self, Tensor other) -> Tensor
  common_device_guard: False   # TensorIterator
  variants: function, method

- func: logical_or_(Tensor(a!) self, Tensor other) -> Tensor(a!)
  common_device_guard: False   # TensorIterator
  variants: method

- func: logical_or.out(Tensor self, Tensor other, *, Tensor(a!) out) -> Tensor(a!)
  common_device_guard: False   # TensorIterator
  dispatch:
    CPU, CUDA: logical_or_out

- func: blackman_window(int window_length, *, ScalarType? dtype=None, Layout? layout=None, Device? device=None, bool? pin_memory=None) -> Tensor

- func: blackman_window.periodic(int window_length, bool periodic, *, ScalarType? dtype=None, Layout? layout=None, Device? device=None, bool? pin_memory=None) -> Tensor

- func: bmm(Tensor self, Tensor mat2) -> Tensor
  variants: function, method
  dispatch:
    CPU: bmm_cpu
    CUDA: bmm_cuda
    SparseCPU: bmm_sparse_cpu
    SparseCUDA: bmm_sparse_cuda

- func: _bmm(Tensor self, Tensor mat2, *, bool deterministic=False) -> Tensor
  variants: function
  dispatch:
    SparseCUDA: _bmm_sparse_cuda

- func: bmm.out(Tensor self, Tensor mat2, *, Tensor(a!) out) -> Tensor(a!)
  variants: function
  dispatch:
    CPU: bmm_out_cpu
    CUDA: bmm_out_cuda
    SparseCPU: bmm_out_sparse_cpu
    SparseCUDA: bmm_out_sparse_cuda

- func: _bmm.out(Tensor self, Tensor mat2, *, bool deterministic=False, Tensor(a!) out) -> Tensor(a!)
  variants: function
  dispatch:
    SparseCUDA: _bmm_out_sparse_cuda

- func: broadcast_tensors(Tensor[] tensors) -> Tensor[]
  common_device_guard: False

- func: broadcast_to(Tensor(a) self, int[] size) -> Tensor(a)
  variants: function, method

- func: cat(Tensor[] tensors, int dim=0) -> Tensor
  dispatch:
    CompositeExplicitAutograd: cat

- func: cat.out(Tensor[] tensors, int dim=0, *, Tensor(a!) out) -> Tensor(a!)
  dispatch:
    CompositeExplicitAutograd: cat_out

- func: cat.names(Tensor[] tensors, Dimname dim) -> Tensor

- func: cat.names_out(Tensor[] tensors, Dimname dim, *, Tensor(a!) out) -> Tensor(a!)

- func: block_diag(Tensor[] tensors) -> Tensor
  variants: function

- func: ceil(Tensor self) -> Tensor
  common_device_guard: False   # TensorIterator
  variants: function, method
  dispatch:
    CompositeExplicitAutograd: ceil

- func: ceil_(Tensor(a!) self) -> Tensor(a!)
  common_device_guard: False   # TensorIterator
  variants: function, method
  dispatch:
    CompositeExplicitAutograd: ceil_

- func: ceil.out(Tensor self, *, Tensor(a!) out) -> Tensor(a!)
  common_device_guard: False   # TensorIterator
  dispatch:
    CPU, CUDA: ceil_out

# alias for torch.linalg.multi_dot
- func: chain_matmul(Tensor[] matrices) -> Tensor
  variants: function

# alias for torch.linalg.multi_dot
- func: chain_matmul.out(Tensor[] matrices, *, Tensor(a!) out) -> Tensor(a!)

- func: unsafe_chunk(Tensor self, int chunks, int dim=0) -> Tensor[]
  variants: function, method
  common_device_guard: False

- func: chunk(Tensor(a) self, int chunks, int dim=0) -> Tensor(a)[]
  variants: function, method
  common_device_guard: False

- func: tensor_split.sections(Tensor(a) self, int sections, int dim=0) -> Tensor(a)[]
  variants: function, method

- func: tensor_split.indices(Tensor(a) self, int[] indices, int dim=0) -> Tensor(a)[]
  variants: function, method

- func: tensor_split.tensor_indices_or_sections(Tensor(a) self, Tensor tensor_indices_or_sections, int dim=0) -> Tensor(a)[]
  variants: function, method

- func: clamp(Tensor self, Scalar? min=None, Scalar? max=None) -> Tensor
  common_device_guard: False   # TensorIterator
  variants: function, method
  dispatch:
    CPU, CUDA: clamp
    QuantizedCPU: clamp_quantized_cpu

- func: clamp_(Tensor(a!) self, Scalar? min=None, Scalar? max=None) -> Tensor(a!)
  common_device_guard: False   # TensorIterator
  variants: function, method
  dispatch:
    CompositeExplicitAutograd: clamp_

- func: clamp.out(Tensor self, Scalar? min=None, Scalar? max=None, *, Tensor(a!) out) -> Tensor(a!)
  common_device_guard: False   # TensorIterator
  dispatch:
    CPU, CUDA: clamp_out

- func: clamp_max(Tensor self, Scalar max) -> Tensor
  common_device_guard: False   # TensorIterator
  variants: function, method
  dispatch:
    CompositeExplicitAutograd: clamp_max

- func: clamp_max_(Tensor(a!) self, Scalar max) -> Tensor(a!)
  common_device_guard: False   # TensorIterator
  variants: function, method
  dispatch:
    CompositeExplicitAutograd: clamp_max_

- func: clamp_max.out(Tensor self, Scalar max, *, Tensor(a!) out) -> Tensor(a!)
  common_device_guard: False   # TensorIterator
  dispatch:
    CPU, CUDA: clamp_max_out

- func: clamp_min(Tensor self, Scalar min) -> Tensor
  common_device_guard: False   # TensorIterator
  variants: function, method
  dispatch:
    CompositeExplicitAutograd: clamp_min

- func: clamp_min_(Tensor(a!) self, Scalar min) -> Tensor(a!)
  common_device_guard: False   # TensorIterator
  variants: function, method
  dispatch:
    CompositeExplicitAutograd: clamp_min_

- func: clamp_min.out(Tensor self, Scalar min, *, Tensor(a!) out) -> Tensor(a!)
  common_device_guard: False   # TensorIterator
  dispatch:
    CPU, CUDA: clamp_min_out

# clip is an alias for clamp
- func: clip(Tensor self, Scalar? min=None, Scalar? max=None) -> Tensor
  variants: function, method

- func: clip_(Tensor(a!) self, Scalar? min=None, Scalar? max=None) -> Tensor(a!)
  variants: function, method

- func: clip.out(Tensor self, Scalar? min=None, Scalar? max=None, *, Tensor(a!) out) -> Tensor(a!)

- func: cudnn_is_acceptable(Tensor self) -> bool
  common_device_guard: False

- func: complex(Tensor real, Tensor imag) -> Tensor
  variants: function
  dispatch:
    CompositeExplicitAutograd: complex

- func: complex.out(Tensor real, Tensor imag, *, Tensor(a!) out) -> Tensor(a!)
  dispatch:
    CPU, CUDA: complex_out

- func: polar(Tensor abs, Tensor angle) -> Tensor
  variants: function
  dispatch:
    CompositeExplicitAutograd: polar

- func: polar.out(Tensor abs, Tensor angle, *, Tensor(a!) out) -> Tensor(a!)
  dispatch:
    CPU, CUDA: polar_out

- func: constant_pad_nd(Tensor self, int[] pad, Scalar value=0) -> Tensor
  variants: function
  dispatch:
    CompositeExplicitAutograd: constant_pad_nd

- func: contiguous(Tensor(a) self, *, MemoryFormat memory_format=contiguous_format) -> Tensor(a)
  variants: method
  manual_cpp_binding: True

- func: convolution(Tensor input, Tensor weight, Tensor? bias, int[] stride, int[] padding, int[] dilation, bool transposed, int[] output_padding, int groups) -> Tensor

- func: convolution_overrideable(Tensor input, Tensor weight, Tensor? bias, int[] stride, int[] padding, int[] dilation, bool transposed, int[] output_padding, int groups) -> Tensor
  dispatch:
    CompositeExplicitAutograd: convolution_overrideable

- func: convolution_backward_overrideable(Tensor grad_output, Tensor input, Tensor weight, int[] stride, int[] padding, int[] dilation, bool transposed, int[] output_padding, int groups, bool[3] output_mask) -> (Tensor grad_input, Tensor grad_weight, Tensor grad_bias)
  dispatch:
    CompositeExplicitAutograd: convolution_backward_overrideable

- func: _convolution(Tensor input, Tensor weight, Tensor? bias, int[] stride, int[] padding, int[] dilation, bool transposed, int[] output_padding, int groups, bool benchmark, bool deterministic, bool cudnn_enabled, bool allow_tf32) -> Tensor

- func: _convolution.deprecated(Tensor input, Tensor weight, Tensor? bias, int[] stride, int[] padding, int[] dilation, bool transposed, int[] output_padding, int groups, bool benchmark, bool deterministic, bool cudnn_enabled) -> Tensor

- func: _convolution_mode(Tensor input, Tensor weight, Tensor? bias, int[] stride, str padding, int[] dilation, int groups) -> Tensor

- func: _convolution_nogroup(Tensor input, Tensor weight, Tensor? bias, int[] stride, int[] padding, int[] dilation, bool transposed, int[] output_padding) -> Tensor

- func: _convolution_double_backward(Tensor? ggI, Tensor? ggW, Tensor? ggb, Tensor gO, Tensor weight, Tensor self, int[] stride, int[] padding, int[] dilation, bool transposed, int[] output_padding, int groups, bool benchmark, bool deterministic, bool cudnn_enabled, bool allow_tf32, bool[3] output_mask) -> (Tensor, Tensor, Tensor)

- func: conv1d(Tensor input, Tensor weight, Tensor? bias=None, int[1] stride=1, int[1] padding=0, int[1] dilation=1, int groups=1) -> Tensor

- func: conv2d(Tensor input, Tensor weight, Tensor? bias=None, int[2] stride=1, int[2] padding=0, int[2] dilation=1, int groups=1) -> Tensor

- func: conv3d(Tensor input, Tensor weight, Tensor? bias=None, int[3] stride=1, int[3] padding=0, int[3] dilation=1, int groups=1) -> Tensor

- func: conv1d.padding(Tensor input, Tensor weight, Tensor? bias=None, int[1] stride=1, str padding="valid", int[1] dilation=1, int groups=1) -> Tensor
  cpp_no_default_args: ['bias', 'stride', 'padding']

- func: conv2d.padding(Tensor input, Tensor weight, Tensor? bias=None, int[2] stride=1, str padding="valid", int[2] dilation=1, int groups=1) -> Tensor
  cpp_no_default_args: ['bias', 'stride', 'padding']

- func: conv3d.padding(Tensor input, Tensor weight, Tensor? bias=None, int[3] stride=1, str padding="valid", int[3] dilation=1, int groups=1) -> Tensor
  cpp_no_default_args: ['bias', 'stride', 'padding']

- func: conv_tbc(Tensor self, Tensor weight, Tensor bias, int pad=0) -> Tensor
  dispatch:
    CompositeExplicitAutograd: conv_tbc

- func: conv_tbc_backward(Tensor self, Tensor input, Tensor weight, Tensor bias, int pad) -> (Tensor, Tensor, Tensor)

# NB: we inherit the goofy argument order from PyTorch torch.nn.functional
- func: conv_transpose1d(Tensor input, Tensor weight, Tensor? bias=None, int[1] stride=1, int[1] padding=0, int[1] output_padding=0, int groups=1, int[1] dilation=1) -> Tensor

- func: conv_transpose2d.input(Tensor input, Tensor weight, Tensor? bias=None, int[2] stride=1, int[2] padding=0, int[2] output_padding=0, int groups=1, int[2] dilation=1) -> Tensor

- func: conv_transpose3d.input(Tensor input, Tensor weight, Tensor? bias=None, int[3] stride=1, int[3] padding=0, int[3] output_padding=0, int groups=1, int[3] dilation=1) -> Tensor

- func: copy_(Tensor(a!) self, Tensor src, bool non_blocking=False) -> Tensor(a!)
  variants: method
  common_device_guard: False
  dispatch:
    MkldnnCPU: copy_mkldnn_
    CompositeExplicitAutograd: copy_

- func: _copy_from(Tensor self, Tensor dst, bool non_blocking=False) -> Tensor
  dispatch: {}

- func: cos(Tensor self) -> Tensor
  common_device_guard: False   # TensorIterator
  variants: function, method
  structured_delegate: cos.out

- func: cos_(Tensor(a!) self) -> Tensor(a!)
  common_device_guard: False   # TensorIterator
  variants: function, method
  structured_delegate: cos.out

- func: cos.out(Tensor self, *, Tensor(a!) out) -> Tensor(a!)
  common_device_guard: False   # TensorIterator
  structured: True
  structured_inherits: TensorIteratorBase
  dispatch:
    CPU, CUDA: cos_out

- func: cosh(Tensor self) -> Tensor
  common_device_guard: False   # TensorIterator
  variants: function, method
  structured_delegate: cosh.out

- func: cosh_(Tensor(a!) self) -> Tensor(a!)
  common_device_guard: False   # TensorIterator
  variants: function, method
  structured_delegate: cosh.out

- func: cosh.out(Tensor self, *, Tensor(a!) out) -> Tensor(a!)
  common_device_guard: False   # TensorIterator
  structured: True
  structured_inherits: TensorIteratorBase
  dispatch:
    CPU, CUDA: cosh_out

- func: cosine_embedding_loss(Tensor input1, Tensor input2, Tensor target, float margin=0.0, int reduction=Mean) -> Tensor

- func: count_nonzero.dim_IntList(Tensor self, int[] dim) -> Tensor
  variants: function, method
  dispatch:
    CPU, CUDA: count_nonzero

- func: count_nonzero(Tensor self, int? dim=None) -> Tensor
  variants: function, method
  dispatch:
    CompositeExplicitAutograd: count_nonzero

- func: cudnn_affine_grid_generator(Tensor theta, int N, int C, int H, int W) -> Tensor grid
  dispatch:
    CUDA: cudnn_affine_grid_generator_forward

# TODO: Why do I have to call this grad?!
- func: cudnn_affine_grid_generator_backward(Tensor grad, int N, int C, int H, int W) -> Tensor grad_theta
  dispatch:
    CUDA: cudnn_affine_grid_generator_backward

- func: cudnn_batch_norm(Tensor input, Tensor weight, Tensor? bias, Tensor? running_mean, Tensor? running_var, bool training, float exponential_average_factor, float epsilon) -> (Tensor, Tensor, Tensor, Tensor)
  dispatch:
    CUDA: cudnn_batch_norm

# NB: You can only use this if you used cudnn_batch_norm training=True
- func: cudnn_batch_norm_backward(Tensor input, Tensor grad_output, Tensor weight, Tensor? running_mean, Tensor? running_var, Tensor? save_mean, Tensor? save_var, float epsilon, Tensor reserveSpace) -> (Tensor, Tensor, Tensor)
  dispatch:
    CUDA: cudnn_batch_norm_backward

- func: cudnn_convolution.deprecated(Tensor self, Tensor weight, Tensor? bias, int[] padding, int[] stride, int[] dilation, int groups, bool benchmark, bool deterministic) -> Tensor
  dispatch:
    CUDA: cudnn_convolution_deprecated

- func: cudnn_convolution.deprecated2(Tensor self, Tensor weight, int[] padding, int[] stride, int[] dilation, int groups, bool benchmark, bool deterministic) -> Tensor
  dispatch:
    CUDA: cudnn_convolution_deprecated2

- func: cudnn_convolution(Tensor self, Tensor weight, int[] padding, int[] stride, int[] dilation, int groups, bool benchmark, bool deterministic, bool allow_tf32) -> Tensor
  dispatch:
    CUDA: cudnn_convolution

- func: cudnn_convolution_backward_input(int[] self_size, Tensor grad_output, Tensor weight, int[] padding, int[] stride, int[] dilation, int groups, bool benchmark, bool deterministic, bool allow_tf32) -> Tensor
  dispatch:
    CUDA: cudnn_convolution_backward_input

- func: cudnn_convolution_backward(Tensor self, Tensor grad_output, Tensor weight, int[] padding, int[] stride, int[] dilation, int groups, bool benchmark, bool deterministic, bool allow_tf32, bool[2] output_mask) -> (Tensor, Tensor)
  dispatch:
    CUDA: cudnn_convolution_backward

- func: cudnn_convolution_backward_weight(int[] weight_size, Tensor grad_output, Tensor self, int[] padding, int[] stride, int[] dilation, int groups, bool benchmark, bool deterministic, bool allow_tf32) -> Tensor
  dispatch:
    CUDA: cudnn_convolution_backward_weight

- func: cudnn_convolution_transpose.deprecated(Tensor self, Tensor weight, Tensor? bias, int[] padding, int[] output_padding, int[] stride, int[] dilation, int groups, bool benchmark, bool deterministic) -> Tensor
  dispatch:
    CUDA: cudnn_convolution_transpose_deprecated

- func: cudnn_convolution_transpose.deprecated2(Tensor self, Tensor weight, int[] padding, int[] output_padding, int[] stride, int[] dilation, int groups, bool benchmark, bool deterministic) -> Tensor
  dispatch:
    CUDA: cudnn_convolution_transpose_deprecated2

- func: cudnn_convolution_transpose(Tensor self, Tensor weight, int[] padding, int[] output_padding, int[] stride, int[] dilation, int groups, bool benchmark, bool deterministic, bool allow_tf32) -> Tensor
  dispatch:
    CUDA: cudnn_convolution_transpose

# NB: output_padding not strictly needed here, but it's helpful for the float
# backwards
- func: cudnn_convolution_transpose_backward(Tensor self, Tensor grad_output, Tensor weight, int[] padding, int[] output_padding, int[] stride, int[] dilation, int groups, bool benchmark, bool deterministic, bool allow_tf32, bool[2] output_mask) -> (Tensor, Tensor)
  dispatch:
    CUDA: cudnn_convolution_transpose_backward

- func: cudnn_convolution_transpose_backward_input(Tensor grad_output, Tensor weight, int[] padding, int[] stride, int[] dilation, int groups, bool benchmark, bool deterministic, bool allow_tf32) -> Tensor
  dispatch:
    CUDA: cudnn_convolution_transpose_backward_input

- func: cudnn_convolution_transpose_backward_weight(int[] weight_size, Tensor grad_output, Tensor self, int[] padding, int[] stride, int[] dilation, int groups, bool benchmark, bool deterministic, bool allow_tf32) -> Tensor
  dispatch:
    CUDA: cudnn_convolution_transpose_backward_weight

- func: cudnn_convolution_relu(Tensor self, Tensor weight, Tensor? bias, int[] stride, int[] padding, int[] dilation, int groups) -> Tensor
  dispatch:
    CUDA: cudnn_convolution_relu

- func: cudnn_convolution_add_relu(Tensor self, Tensor weight, Tensor z, Scalar? alpha, Tensor? bias, int[] stride, int[] padding, int[] dilation, int groups) -> Tensor
  dispatch:
    CUDA: cudnn_convolution_add_relu

# NB: input is special cased in a way I don't quite understand
- func: cudnn_grid_sampler(Tensor self, Tensor grid) -> Tensor output
  dispatch:
    CUDA: cudnn_grid_sampler_forward

- func: cudnn_grid_sampler_backward(Tensor self, Tensor grid, Tensor grad_output) -> (Tensor grad_self, Tensor grad_grid)
  dispatch:
    CUDA: cudnn_grid_sampler_backward

- func: cummax(Tensor self, int dim) -> (Tensor values, Tensor indices)
  common_device_guard: False   # TensorIterator
  variants: function, method
  dispatch:
    CompositeExplicitAutograd: cummax

- func: cummax.out(Tensor self, int dim, *, Tensor(a!) values, Tensor(b!) indices) -> (Tensor(a!) values, Tensor(b!) indices)
  common_device_guard: False   # TensorIterator
  dispatch:
    CompositeExplicitAutograd: cummax_out

- func: cummax.dimname(Tensor self, Dimname dim) -> (Tensor values, Tensor indices)
  common_device_guard: False   # TensorIterator
  variants: function, method

- func: cummax.dimname_out(Tensor self, Dimname dim, *, Tensor(a!) values, Tensor(b!) indices) -> (Tensor(a!) values, Tensor(b!) indices)
  common_device_guard: False   # TensorIterator

- func: _cummax_helper(Tensor self, Tensor(a!) values, Tensor(b!) indices, int dim) -> ()
  variants: function
  dispatch:
    CPU: cummax_helper_cpu
    CUDA: cummax_helper_cuda

- func: cummin(Tensor self, int dim) -> (Tensor values, Tensor indices)
  common_device_guard: False   # TensorIterator
  variants: function, method
  dispatch:
    CompositeExplicitAutograd: cummin

- func: cummin.out(Tensor self, int dim, *, Tensor(a!) values, Tensor(b!) indices) -> (Tensor(a!) values, Tensor(b!) indices)
  common_device_guard: False   # TensorIterator
  dispatch:
    CompositeExplicitAutograd: cummin_out

- func: cummin.dimname(Tensor self, Dimname dim) -> (Tensor values, Tensor indices)
  common_device_guard: False   # TensorIterator
  variants: function, method

- func: cummin.dimname_out(Tensor self, Dimname dim, *, Tensor(a!) values, Tensor(b!) indices) -> (Tensor(a!) values, Tensor(b!) indices)
  common_device_guard: False   # TensorIterator

- func: _cummin_helper(Tensor self, Tensor(a!) values, Tensor(b!) indices, int dim) -> ()
  variants: function
  dispatch:
    CPU: cummin_helper_cpu
    CUDA: cummin_helper_cuda

- func: cummaxmin_backward(Tensor grad, Tensor input, Tensor indices, int dim) -> Tensor
  variants: function
  common_device_guard: False

- func: cumprod(Tensor self, int dim, *, ScalarType? dtype=None) -> Tensor
  common_device_guard: False   # TensorIterator
  variants: function, method
  dispatch:
    CompositeExplicitAutograd: cumprod

- func: cumprod_(Tensor(a!) self, int dim, *, ScalarType? dtype=None) -> Tensor(a!)
  variants: method
  dispatch:
    CompositeExplicitAutograd: cumprod_

- func: cumprod.out(Tensor self, int dim, *, ScalarType? dtype=None, Tensor(a!) out) -> Tensor(a!)
  common_device_guard: False   # TensorIterator
  dispatch:
    CompositeExplicitAutograd: cumprod_out

- func: cumprod.dimname(Tensor self, Dimname dim, *, ScalarType? dtype=None) -> Tensor
  common_device_guard: False   # TensorIterator
  variants: function, method

- func: cumprod_.dimname(Tensor(a!) self, Dimname dim, *, ScalarType? dtype=None) -> Tensor(a!)
  variants: method

- func: cumprod.dimname_out(Tensor self, Dimname dim, *, ScalarType? dtype=None, Tensor(a!) out) -> Tensor(a!)
  common_device_guard: False   # TensorIterator

- func: cumprod_backward(Tensor grad, Tensor input, int dim, Tensor output) -> Tensor
  variants: function
  common_device_guard: False

- func: cumsum(Tensor self, int dim, *, ScalarType? dtype=None) -> Tensor
  common_device_guard: False   # TensorIterator
  variants: function, method
  dispatch:
    CompositeExplicitAutograd: cumsum

- func: cumsum_(Tensor(a!) self, int dim, *, ScalarType? dtype=None) -> Tensor(a!)
  variants: method
  dispatch:
    CompositeExplicitAutograd: cumsum_

- func: cumsum.out(Tensor self, int dim, *, ScalarType? dtype=None, Tensor(a!) out) -> Tensor(a!)
  common_device_guard: False   # TensorIterator
  dispatch:
    CompositeExplicitAutograd: cumsum_out

- func: cumsum.dimname(Tensor self, Dimname dim, *, ScalarType? dtype=None) -> Tensor
  common_device_guard: False   # TensorIterator
  variants: function, method

- func: cumsum_.dimname(Tensor(a!) self, Dimname dim, *, ScalarType? dtype=None) -> Tensor(a!)
  variants: method

- func: cumsum.dimname_out(Tensor self, Dimname dim, *, ScalarType? dtype=None, Tensor(a!) out) -> Tensor(a!)
  common_device_guard: False   # TensorIterator

- func: ctc_loss.IntList(Tensor log_probs, Tensor targets, int[] input_lengths, int[] target_lengths, int blank=0, int reduction=Mean, bool zero_infinity=False) -> Tensor

# convenience function that converts to intlists for you
- func: ctc_loss.Tensor(Tensor log_probs, Tensor targets, Tensor input_lengths, Tensor target_lengths, int blank=0, int reduction=Mean, bool zero_infinity=False) -> Tensor

- func: _ctc_loss(Tensor log_probs, Tensor targets, int[] input_lengths, int[] target_lengths, int blank=0, bool zero_infinity=False) -> (Tensor, Tensor)
  dispatch:
    CPU: ctc_loss_cpu
    CUDA: ctc_loss_gpu

- func: _ctc_loss_backward(Tensor grad, Tensor log_probs, Tensor targets, int[] input_lengths, int[] target_lengths, Tensor neg_log_likelihood, Tensor log_alpha, int blank, bool zero_infinity=False) -> Tensor
  dispatch:
    CPU: ctc_loss_backward_cpu
    CUDA: ctc_loss_backward_gpu

- func: diag_embed(Tensor self, int offset=0, int dim1=-2, int dim2=-1) -> Tensor
  variants: function, method

- func: diagflat(Tensor self, int offset=0) -> Tensor
  variants: function, method

- func: diagonal(Tensor(a) self, int offset=0, int dim1=0, int dim2=1) -> Tensor(a)
  variants: function, method
  dispatch:
    CompositeExplicitAutograd: diagonal

- func: diagonal.Dimname(Tensor(a) self, *, Dimname outdim, Dimname dim1, Dimname dim2, int offset=0) -> Tensor(a)
  variants: function, method

- func: diagonal_backward(Tensor grad, int[] input_sizes, int offset, int dim1, int dim2) -> Tensor
  variants: function
  common_device_guard: False

- func: fill_diagonal_(Tensor(a!) self, Scalar fill_value, bool wrap=False) -> Tensor(a!)
  variants: method

- func: diff(Tensor self, int n=1, int dim=-1, Tensor? prepend=None, Tensor? append=None) -> Tensor
  variants: function, method

- func: diff.out(Tensor self, int n=1, int dim=-1, Tensor? prepend=None, Tensor? append=None, *, Tensor(a!) out) -> Tensor(a!)
  variants: function

- func: div.Tensor(Tensor self, Tensor other) -> Tensor
  common_device_guard: False   # TensorIterator
  variants: function, method
  structured_delegate: div.out
  dispatch:
    SparseCPU, SparseCUDA: div_sparse

- func: div_.Tensor(Tensor(a!) self, Tensor other) -> Tensor(a!)
  common_device_guard: False   # TensorIterator
  variants: method
  structured_delegate: div.out
  dispatch:
    SparseCPU, SparseCUDA: div_sparse_

- func: div.out(Tensor self, Tensor other, *, Tensor(a!) out) -> Tensor(a!)
  common_device_guard: False   # TensorIterator
  structured: True
  structured_inherits: TensorIteratorBase
  dispatch:
    CPU, CUDA: div_out
    SparseCPU, SparseCUDA: div_out_sparse_zerodim

- func: div.Tensor_mode(Tensor self, Tensor other, *, str? rounding_mode) -> Tensor
  variants: function, method
  structured_delegate: div.out_mode

- func: div_.Tensor_mode(Tensor(a!) self, Tensor other, *, str? rounding_mode) -> Tensor(a!)
  variants: method
  structured_delegate: div.out_mode

- func: div.out_mode(Tensor self, Tensor other, *, str? rounding_mode, Tensor(a!) out) -> Tensor(a!)
  structured: True
  structured_inherits: TensorIteratorBase
  dispatch:
    CPU, CUDA: div_out_mode

# For C++ only, until we have conversion from C++ numbers to Tensor
- func: div.Scalar(Tensor self, Scalar other) -> Tensor
  common_device_guard: False   # TensorIterator
  variants: function, method
  dispatch:
    CompositeExplicitAutograd: div

- func: div_.Scalar(Tensor(a!) self, Scalar other) -> Tensor(a!)
  common_device_guard: False   # TensorIterator
  variants: method
  dispatch:
    CompositeExplicitAutograd: div_

- func: div.Scalar_mode(Tensor self, Scalar other, *, str? rounding_mode) -> Tensor
  variants: function, method
  dispatch:
    CompositeExplicitAutograd: div

- func: div_.Scalar_mode(Tensor(a!) self, Scalar other, *, str? rounding_mode) -> Tensor(a!)
  variants: method
  dispatch:
    CompositeExplicitAutograd: div_

# divide, alias for div
- func: divide.Tensor(Tensor self, Tensor other) -> Tensor
  variants: function, method

- func: divide_.Tensor(Tensor(a!) self, Tensor other) -> Tensor(a!)
  variants: method

- func: divide.out(Tensor self, Tensor other, *, Tensor(a!) out) -> Tensor(a!)

- func: divide.Scalar(Tensor self, Scalar other) -> Tensor
  variants: function, method

- func: divide_.Scalar(Tensor(a!) self, Scalar other) -> Tensor(a!)
  variants: method

- func: divide.Tensor_mode(Tensor self, Tensor other, *, str? rounding_mode) -> Tensor
  variants: function, method

- func: divide_.Tensor_mode(Tensor(a!) self, Tensor other, *, str? rounding_mode) -> Tensor(a!)
  variants: method

- func: divide.out_mode(Tensor self, Tensor other, *, str? rounding_mode, Tensor(a!) out) -> Tensor(a!)

- func: divide.Scalar_mode(Tensor self, Scalar other, *, str? rounding_mode) -> Tensor
  variants: function, method

- func: divide_.Scalar_mode(Tensor(a!) self, Scalar other, *, str? rounding_mode) -> Tensor(a!)
  variants: method

  # true_divide, an alias for div
- func: true_divide.Tensor(Tensor self, Tensor other) -> Tensor
  common_device_guard: False   # TensorIterator
  variants: function, method

- func: true_divide_.Tensor(Tensor(a!) self, Tensor other) -> Tensor(a!)
  common_device_guard: False   # TensorIterator
  variants: method

- func: true_divide.out(Tensor self, Tensor other, *, Tensor(a!) out) -> Tensor(a!)
  common_device_guard: False   # TensorIterator

- func: true_divide.Scalar(Tensor self, Scalar other) -> Tensor
  common_device_guard: False   # TensorIterator
  variants: function, method

- func: true_divide_.Scalar(Tensor(a!) self, Scalar other) -> Tensor(a!)
  common_device_guard: False   # TensorIterator
  variants: method

- func: dot(Tensor self, Tensor tensor) -> Tensor
  variants: function, method
  dispatch:
    CPU: dot
    CUDA: dot_cuda

- func: dot.out(Tensor self, Tensor tensor, *, Tensor(a!) out) -> Tensor(a!)
  dispatch:
    CompositeExplicitAutograd: dot_out

- func: vdot(Tensor self, Tensor other) -> Tensor
  variants: function, method
  dispatch:
    CPU: vdot
    CUDA: vdot_cuda

- func: vdot.out(Tensor self, Tensor other, *, Tensor(a!) out) -> Tensor(a!)
  dispatch:
    CompositeExplicitAutograd: vdot_out

- func: einsum(str equation, Tensor[] tensors) -> Tensor

- func: embedding(Tensor weight, Tensor indices, int padding_idx=-1, bool scale_grad_by_freq=False, bool sparse=False) -> Tensor
  dispatch:
    CompositeExplicitAutograd: embedding

- func: embedding_backward(Tensor grad, Tensor indices, int num_weights, int padding_idx, bool scale_grad_by_freq, bool sparse) -> Tensor

- func: embedding_dense_backward(Tensor grad_output, Tensor indices, int num_weights, int padding_idx, bool scale_grad_by_freq) -> Tensor
  dispatch:
    CPU: embedding_dense_backward_cpu
    CUDA: embedding_dense_backward_cuda

- func: embedding_renorm_(Tensor(a!) self, Tensor indices, float max_norm, float norm_type) -> Tensor(a!)
  dispatch:
    CPU: embedding_renorm_cpu_
    CUDA: embedding_renorm_cuda_

- func: embedding_sparse_backward(Tensor grad, Tensor indices, int num_weights, int padding_idx, bool scale_grad_by_freq) -> Tensor

# NOTE [ embedding_bag Native Functions ]
# The `_embedding_bag.*` variants assume that input tensors except for `weight`,
# e.g. `indices` and `offsets` (and `offset2bag`), are contiguous.
# We really only need to enforce this for `_embedding_bag` (the forward) because
# the backward inputs are the same as forward ones.
# The above `embedding_bag` wrapper is created to achieve this, e.g.,
# applying indices = indices.contiguous().
# The backward functions apply a check that these input tensors are contiguous.


- func: _embedding_bag_forward_only(Tensor weight, Tensor indices, Tensor offsets, bool scale_grad_by_freq=False, int mode=0, bool sparse=False, Tensor? per_sample_weights=None, bool include_last_offset=False, int padding_idx=-1) -> (Tensor, Tensor, Tensor, Tensor)
  dispatch:
    CPU: _embedding_bag_forward_only_cpu
    CUDA: _embedding_bag_forward_only_cuda

- func: _rowwise_prune(Tensor weight, Tensor mask, ScalarType compressed_indices_dtype) -> (Tensor, Tensor)

# row_stack is the alias of vstack
- func: row_stack(Tensor[] tensors) -> Tensor

- func: row_stack.out(Tensor[] tensors, *, Tensor(a!) out) -> Tensor(a!)

- func: embedding_bag(Tensor weight, Tensor indices, Tensor offsets, bool scale_grad_by_freq=False, int mode=0, bool sparse=False, Tensor? per_sample_weights=None, bool include_last_offset=False) -> (Tensor, Tensor, Tensor, Tensor)

# To keep backward and forward compatibility, and to avoid ambiguity with the
# original signature above, scale_grad_by_freq, mode, sparse,
# per_sample_weights, and include_last_offset parameters do not have default
# values. Once the original signature is removed, default values can be added.
- func: embedding_bag.padding_idx(Tensor weight, Tensor indices, Tensor offsets, bool scale_grad_by_freq, int mode, bool sparse, Tensor? per_sample_weights, bool include_last_offset, int? padding_idx) -> (Tensor, Tensor, Tensor, Tensor)

- func: _embedding_bag(Tensor weight, Tensor indices, Tensor offsets, bool scale_grad_by_freq=False, int mode=0, bool sparse=False, Tensor? per_sample_weights=None, bool include_last_offset=False, int padding_idx=-1) -> (Tensor, Tensor, Tensor, Tensor)
  dispatch:
    CPU: _embedding_bag_cpu
    CUDA: _embedding_bag_cuda

- func: _embedding_bag_backward(Tensor grad, Tensor indices, Tensor offsets, Tensor offset2bag, Tensor bag_size, Tensor maximum_indices, int num_weights, bool scale_grad_by_freq, int mode, bool sparse, Tensor? per_sample_weights, int padding_idx=-1) -> Tensor

- func: _embedding_bag_sparse_backward(Tensor grad, Tensor indices, Tensor offsets, Tensor offset2bag, Tensor bag_size, int num_weights, bool scale_grad_by_freq, int mode, Tensor? per_sample_weights, int padding_idx=-1) -> Tensor

- func: _embedding_bag_dense_backward(Tensor grad, Tensor indices, Tensor offset2bag, Tensor bag_size, Tensor maximum_indices, int num_weights, bool scale_grad_by_freq, int mode, Tensor? per_sample_weights, int padding_idx=-1) -> Tensor
  dispatch:
    CPU: _embedding_bag_dense_backward_cpu
    CUDA: _embedding_bag_dense_backward_cuda

- func: _embedding_bag_per_sample_weights_backward(Tensor grad, Tensor weight, Tensor indices, Tensor offsets, Tensor offset2bag, int mode, int padding_idx=-1) -> Tensor
  dispatch:
    CPU: _embedding_bag_per_sample_weights_backward_cpu
    CUDA: _embedding_bag_per_sample_weights_backward_cuda

- func: empty.names(int[] size, *, Dimname[]? names, ScalarType? dtype=None, Layout? layout=None, Device? device=None, bool? pin_memory=None, MemoryFormat? memory_format=None) -> Tensor
  common_device_guard: False

- func: empty.memory_format(int[] size, *, ScalarType? dtype=None, Layout? layout=None, Device? device=None, bool? pin_memory=None, MemoryFormat? memory_format=None) -> Tensor
  dispatch:
    CPU: empty_cpu
    CUDA: empty_cuda
    Meta: empty_meta
    MkldnnCPU: empty_mkldnn
    SparseCPU, SparseCUDA: empty_sparse

- func: new_empty(Tensor self, int[] size, *, ScalarType? dtype=None, Layout? layout=None, Device? device=None, bool? pin_memory=None) -> Tensor
  variants: method

- func: new_empty_strided(Tensor self, int[] size, int[] stride, *, ScalarType? dtype=None, Layout? layout=None, Device? device=None, bool? pin_memory=None) -> Tensor
  variants: method

- func: new_full(Tensor self, int[] size, Scalar fill_value, *, ScalarType? dtype=None, Layout? layout=None, Device? device=None, bool? pin_memory=None) -> Tensor
  variants: method

- func: new_zeros(Tensor self, int[] size, *, ScalarType? dtype=None, Layout? layout=None, Device? device=None, bool? pin_memory=None) -> Tensor
  variants: method

# other overrides are to provide a more helpful error message that dtype is required
- func: _empty_affine_quantized(int[] size, *, ScalarType? dtype=None, Layout? layout=None, Device? device=None, bool? pin_memory=None, float scale=1, int zero_point=0, MemoryFormat? memory_format=contiguous_format) -> Tensor
  dispatch:
    CPU: empty_affine_quantized_other_backends_stub
    QuantizedCPU, QuantizedCUDA: empty_affine_quantized

# it's a factory function receiving a tensor argument, thus overriding explicitly
# other overrides are to provide a more helpful error message that dtype is required
- func: _empty_per_channel_affine_quantized(int[] size, *, Tensor scales, Tensor zero_points, int axis, ScalarType? dtype=None, Layout? layout=None, Device? device=None, bool? pin_memory=None, MemoryFormat? memory_format=contiguous_format) -> Tensor
  category_override: factory
  dispatch:
    CPU: empty_per_channel_affine_quantized_other_backends_stub
    QuantizedCPU, QuantizedCUDA: empty_per_channel_affine_quantized

- func: resize_(Tensor(a!) self, int[] size, *, MemoryFormat? memory_format=None) -> Tensor(a!)
  variants: method
  common_device_guard: False
  dispatch:
    CPU, Meta: resize_
    CUDA: resize_cuda_
    QuantizedCPU: quantized_resize_cpu_

- func: empty_quantized(int[] size, Tensor qtensor) -> Tensor
  variants: function
  dispatch:
    QuantizedCPU, QuantizedCUDA: empty_quantized

- func: empty.out(int[] size, *, MemoryFormat? memory_format=None, Tensor(a!) out) -> Tensor(a!)
  common_device_guard: False

- func: empty_like(Tensor self, *, ScalarType? dtype=None, Layout? layout=None, Device? device=None, bool? pin_memory=None, MemoryFormat? memory_format=None) -> Tensor
  common_device_guard: False

- func: empty_strided(int[] size, int[] stride, *, ScalarType? dtype=None, Layout? layout=None, Device? device=None, bool? pin_memory=None) -> Tensor
  dispatch:
    CPU: empty_strided_cpu
    CUDA: empty_strided_cuda
    Meta: empty_strided_meta

- func: erf(Tensor self) -> Tensor
  common_device_guard: False   # TensorIterator
  structured_delegate: erf.out
  variants: function, method

- func: erf_(Tensor(a!) self) -> Tensor(a!)
  common_device_guard: False   # TensorIterator
  structured_delegate: erf.out
  variants: function, method

- func: erf.out(Tensor self, *, Tensor(a!) out) -> Tensor(a!)
  common_device_guard: False   # TensorIterator
  structured: True
  structured_inherits: TensorIteratorBase
  dispatch:
    CPU, CUDA: erf_out

- func: erfc(Tensor self) -> Tensor
  common_device_guard: False   # TensorIterator
  structured_delegate: erfc.out
  variants: function, method

- func: erfc_(Tensor(a!) self) -> Tensor(a!)
  common_device_guard: False   # TensorIterator
  structured_delegate: erfc.out
  variants: function, method

- func: erfc.out(Tensor self, *, Tensor(a!) out) -> Tensor(a!)
  common_device_guard: False   # TensorIterator
  structured: True
  structured_inherits: TensorIteratorBase
  dispatch:
    CPU, CUDA: erfc_out

- func: exp(Tensor self) -> Tensor
  common_device_guard: False   # TensorIterator
  structured_delegate: exp.out
  variants: function, method

- func: exp_(Tensor(a!) self) -> Tensor(a!)
  common_device_guard: False   # TensorIterator
  structured_delegate: exp.out
  variants: function, method

- func: exp.out(Tensor self, *, Tensor(a!) out) -> Tensor(a!)
  common_device_guard: False   # TensorIterator
  structured: True
  structured_inherits: TensorIteratorBase
  dispatch:
    CPU, CUDA: exp_out

- func: exp2(Tensor self) -> Tensor
  structured_delegate: exp2.out
  variants: function, method

- func: exp2_(Tensor(a!) self) -> Tensor(a!)
  structured_delegate: exp2.out
  variants: function, method

- func: exp2.out(Tensor self, *, Tensor(a!) out) -> Tensor(a!)
  structured: True
  structured_inherits: TensorIteratorBase
  dispatch:
    CPU, CUDA: exp2_out

- func: expm1(Tensor self) -> Tensor
  common_device_guard: False   # TensorIterator
  structured_delegate: expm1.out
  variants: function, method

- func: expm1_(Tensor(a!) self) -> Tensor(a!)
  common_device_guard: False   # TensorIterator
  structured_delegate: expm1.out
  variants: function, method

- func: expm1.out(Tensor self, *, Tensor(a!) out) -> Tensor(a!)
  common_device_guard: False   # TensorIterator
  structured: True
  structured_inherits: TensorIteratorBase
  dispatch:
    CPU, CUDA: expm1_out

- func: expand(Tensor(a) self, int[] size, *, bool implicit=False) -> Tensor(a)
  variants: method  # This is method-only to match the previous tensor API. In the future we could make this a function too.
  common_device_guard: False
  dispatch:
    CompositeExplicitAutograd: expand

- func: expand_as(Tensor(a) self, Tensor other) -> Tensor(a)
  variants: method  # This is method-only to match the previous tensor API. In the future we could make this a function too.
  common_device_guard: False

- func: eye(int n, *, ScalarType? dtype=None, Layout? layout=None, Device? device=None, bool? pin_memory=None) -> Tensor

- func: eye.m(int n, int m, *, ScalarType? dtype=None, Layout? layout=None, Device? device=None, bool? pin_memory=None) -> Tensor

- func: eye.out(int n, *, Tensor(a!) out) -> Tensor(a!)
  dispatch:
    CPU: eye_out_cpu
    CUDA: eye_out_cuda

- func: eye.m_out(int n, int m, *, Tensor(a!) out) -> Tensor(a!)
  dispatch:
    CPU: eye_out_cpu
    CUDA: eye_out_cuda

- func: flatten.using_ints(Tensor(a) self, int start_dim=0, int end_dim=-1) -> Tensor(a)
  variants: function, method

- func: flatten.named_out_dim(Tensor(a) self, int start_dim, int end_dim, Dimname out_dim) -> Tensor(a)
  variants: function, method

- func: flatten.using_names(Tensor(a) self, Dimname start_dim, Dimname end_dim, Dimname out_dim) -> Tensor(a)
  variants: function, method

- func: flatten.DimnameList(Tensor(a) self, Dimname[] dims, Dimname out_dim) -> Tensor(a)
  variants: function, method

- func: unflatten.int(Tensor(a) self, int dim, int[] sizes, Dimname[]? names=None) -> Tensor(a)
  variants: method

- func: unflatten.Dimname(Tensor(a) self, Dimname dim, int[] sizes, Dimname[] names) -> Tensor(a)
  variants: method

- func: fill_.Scalar(Tensor(a!) self, Scalar value) -> Tensor(a!)
  common_device_guard: False   # TensorIterator
  variants: function, method
  dispatch:
    CPU, CUDA, QuantizedCPU, QuantizedCUDA: fill_
    Meta: fill_meta_

- func: fill_.Tensor(Tensor(a!) self, Tensor value) -> Tensor(a!)
  common_device_guard: False   # TensorIterator
  variants: function, method
  dispatch:
    CPU, CUDA, QuantizedCPU, QuantizedCUDA: fill_
    Meta: fill_meta_

- func: floor(Tensor self) -> Tensor
  common_device_guard: False   # TensorIterator
  variants: function, method
  dispatch:
    CompositeExplicitAutograd: floor

- func: floor_(Tensor(a!) self) -> Tensor(a!)
  common_device_guard: False   # TensorIterator
  variants: function, method
  dispatch:
    CompositeExplicitAutograd: floor_

- func: floor.out(Tensor self, *, Tensor(a!) out) -> Tensor(a!)
  common_device_guard: False   # TensorIterator
  dispatch:
    CPU, CUDA: floor_out

- func: floor_divide(Tensor self, Tensor other) -> Tensor
  common_device_guard: False   # TensorIterator
  variants: function, method
  dispatch:
    CPU, CUDA: floor_divide
    SparseCPU, SparseCUDA: floor_divide_sparse

- func: floor_divide_.Tensor(Tensor(a!) self, Tensor other) -> Tensor(a!)
  common_device_guard: False   # TensorIterator
  variants: method
  dispatch:
    CPU, CUDA: floor_divide_
    SparseCPU, SparseCUDA: floor_divide_sparse_

- func: floor_divide.out(Tensor self, Tensor other, *, Tensor(a!) out) -> Tensor(a!)
  common_device_guard: False   # TensorIterator
  dispatch:
    CPU, CUDA: floor_divide_out
    SparseCPU, SparseCUDA: floor_divide_out_sparse_zerodim

- func: floor_divide.Scalar(Tensor self, Scalar other) -> Tensor
  common_device_guard: False   # TensorIterator
  variants: function, method

- func: floor_divide_.Scalar(Tensor(a!) self, Scalar other) -> Tensor(a!)
  common_device_guard: False   # TensorIterator
  variants: method

- func: frac(Tensor self) -> Tensor
  common_device_guard: False   # TensorIterator
  variants: function, method
  dispatch:
    CompositeExplicitAutograd: frac

- func: frac_(Tensor(a!) self) -> Tensor(a!)
  common_device_guard: False   # TensorIterator
  variants: function, method
  dispatch:
    CompositeExplicitAutograd: frac_

- func: frac.out(Tensor self, *, Tensor(a!) out) -> Tensor(a!)
  common_device_guard: False   # TensorIterator
  dispatch:
    CPU, CUDA: frac_out

- func: full.names(int[] size, Scalar fill_value, *, Dimname[]? names, ScalarType? dtype=None, Layout? layout=None, Device? device=None, bool? pin_memory=None) -> Tensor
  common_device_guard: False

- func: full(int[] size, Scalar fill_value, *, ScalarType? dtype=None, Layout? layout=None, Device? device=None, bool? pin_memory=None) -> Tensor

- func: full.out(int[] size, Scalar fill_value, *, Tensor(a!) out) -> Tensor(a!)

- func: full_like(Tensor self, Scalar fill_value, *, ScalarType? dtype=None, Layout? layout=None, Device? device=None, bool? pin_memory=None, MemoryFormat? memory_format=None) -> Tensor

- func: from_file(str filename, bool? shared=None, int? size=0, *, ScalarType? dtype=None, Layout? layout=None, Device? device=None, bool? pin_memory=None) -> Tensor
  dispatch:
    CPU: from_file

- func: gcd.out(Tensor self, Tensor other, *, Tensor(a!) out) -> Tensor(a!)
  dispatch:
    CPU, CUDA: gcd_out

- func: gcd(Tensor self, Tensor other) -> Tensor
  variants: function, method

- func: gcd_(Tensor(a!) self, Tensor other) -> Tensor(a!)
  variants: function, method

- func: lcm.out(Tensor self, Tensor other, *, Tensor(a!) out) -> Tensor(a!)
  dispatch:
    CPU, CUDA: lcm_out

- func: lcm(Tensor self, Tensor other) -> Tensor
  variants: function, method

- func: lcm_(Tensor(a!) self, Tensor other) -> Tensor(a!)
  variants: function, method

# NOTE [ grid_sampler Native Functions ]
# `grid_sampler` does all the shape checking and then dispatches to one of
# `cudnn_grid_sampler`, `grid_sampler_2d`, or `grid_sampler_3d`, each of which
# has the corresponding backward defined as native functions as well. Therefore,
# in these functions and their backwards, no more shape checking is done.
#
# There is also _grid_sampler_2d_backward_cpu_fallback which is an
# implementation detail of grid_sampler_2d and is only exposed here for testing
# purposes.
#
# Additionally, arguments `padding_mode` and `interpolation_mode` are cast to
# enums defined in `native/GridSampler.h`. `cudnn_grid_sampler` doesn't take in
# `interpolation_mode` because it only supports Bilinear interpolation mode.
# Nor does it take in `align_corners` because it only supports the mode
# `align_corners = True`.
- func: grid_sampler(Tensor input, Tensor grid, int interpolation_mode, int padding_mode, bool align_corners) -> Tensor

- func: grid_sampler_2d(Tensor input, Tensor grid, int interpolation_mode, int padding_mode, bool align_corners) -> Tensor
  dispatch:
    CPU: grid_sampler_2d_cpu
    CUDA: grid_sampler_2d_cuda

- func: grid_sampler_2d_backward(Tensor grad_output, Tensor input, Tensor grid, int interpolation_mode, int padding_mode, bool align_corners) -> (Tensor, Tensor)
  dispatch:
    CPU: grid_sampler_2d_backward_cpu
    CUDA: grid_sampler_2d_backward_cuda

# See NOTE [ grid_sample CPU fallback ]
- func: _grid_sampler_2d_cpu_fallback(Tensor input, Tensor grid, int interpolation_mode, int padding_mode, bool align_corners) -> Tensor
  dispatch:
    CompositeExplicitAutograd: _grid_sampler_2d_cpu_fallback

- func: _grid_sampler_2d_cpu_fallback_backward(Tensor grad_output, Tensor input, Tensor grid, int interpolation_mode, int padding_mode, bool align_corners) -> (Tensor, Tensor)

- func: grid_sampler_3d(Tensor input, Tensor grid, int interpolation_mode, int padding_mode, bool align_corners) -> Tensor
  dispatch:
    CPU: grid_sampler_3d_cpu
    CUDA: grid_sampler_3d_cuda

- func: grid_sampler_3d_backward(Tensor grad_output, Tensor input, Tensor grid, int interpolation_mode, int padding_mode, bool align_corners) -> (Tensor, Tensor)
  dispatch:
    CPU: grid_sampler_3d_backward_cpu
    CUDA: grid_sampler_3d_backward_cuda

- func: hann_window(int window_length, *, ScalarType? dtype=None, Layout? layout=None, Device? device=None, bool? pin_memory=None) -> Tensor

- func: hann_window.periodic(int window_length, bool periodic, *, ScalarType? dtype=None, Layout? layout=None, Device? device=None, bool? pin_memory=None) -> Tensor

- func: hamming_window(int window_length, *, ScalarType? dtype=None, Layout? layout=None, Device? device=None, bool? pin_memory=None) -> Tensor

- func: hamming_window.periodic(int window_length, bool periodic, *, ScalarType? dtype=None, Layout? layout=None, Device? device=None, bool? pin_memory=None) -> Tensor

- func: hamming_window.periodic_alpha(int window_length, bool periodic, float alpha, *, ScalarType? dtype=None, Layout? layout=None, Device? device=None, bool? pin_memory=None) -> Tensor

- func: hamming_window.periodic_alpha_beta(int window_length, bool periodic, float alpha, float beta, *, ScalarType? dtype=None, Layout? layout=None, Device? device=None, bool? pin_memory=None) -> Tensor

- func: kaiser_window(int window_length, *, ScalarType? dtype=None, Layout? layout=None, Device? device=None, bool? pin_memory=None) -> Tensor

- func: kaiser_window.periodic(int window_length, bool periodic, *, ScalarType? dtype=None, Layout? layout=None, Device? device=None, bool? pin_memory=None) -> Tensor

- func: kaiser_window.beta(int window_length, bool periodic, float beta, *, ScalarType? dtype=None, Layout? layout=None, Device? device=None, bool? pin_memory=None) -> Tensor

- func: hinge_embedding_loss(Tensor self, Tensor target, float margin=1.0, int reduction=Mean) -> Tensor

- func: group_norm(Tensor input, int num_groups, Tensor? weight=None, Tensor? bias=None, float eps=1e-05, bool cudnn_enabled=True) -> Tensor

- func: native_group_norm(Tensor input, Tensor? weight, Tensor? bias, int N, int C, int HxW, int group, float eps) -> (Tensor, Tensor, Tensor)
  dispatch:
    CPU, CUDA: native_group_norm
    CompositeImplicitAutograd: math_group_norm

- func: native_group_norm_backward(Tensor grad_out, Tensor input, Tensor mean, Tensor rstd, Tensor? weight, int N, int C, int HxW, int group, bool[3] output_mask) -> (Tensor, Tensor, Tensor)
  dispatch:
    CPU, CUDA: native_group_norm_backward

# Real to complex forward FFT
- func: _fft_r2c(Tensor self, int[] dim, int normalization, bool onesided) -> Tensor
  variants: function
  dispatch:
    CPU: _fft_r2c_mkl
    CUDA: _fft_r2c_cufft

- func: _fft_r2c.out(Tensor self, int[] dim, int normalization, bool onesided, *, Tensor(a!) out) -> Tensor(a!)
  variants: function
  dispatch:
    CPU: _fft_r2c_mkl_out
    CUDA: _fft_r2c_cufft_out

# Complex to real inverse FFT
- func: _fft_c2r(Tensor self, int[] dim, int normalization, int last_dim_size) -> Tensor
  variants: function
  dispatch:
    CPU: _fft_c2r_mkl
    CUDA: _fft_c2r_cufft

- func: _fft_c2r.out(Tensor self, int[] dim, int normalization, int last_dim_size, *, Tensor(a!) out) -> Tensor(a!)
  variants: function
  dispatch:
    CPU: _fft_c2r_mkl_out
    CUDA: _fft_c2r_cufft_out

# Standard complex to complex FFT (forward or backward)
- func: _fft_c2c(Tensor self, int[] dim, int normalization, bool forward) -> Tensor
  variants: function
  dispatch:
    CPU: _fft_c2c_mkl
    CUDA: _fft_c2c_cufft

- func: _fft_c2c.out(Tensor self, int[] dim, int normalization, bool forward, *, Tensor(a!) out) -> Tensor(a!)
  variants: function
  dispatch:
    CPU: _fft_c2c_mkl_out
    CUDA: _fft_c2c_cufft_out

- func: _cufft_get_plan_cache_size(int device_index) -> int

- func: _cufft_get_plan_cache_max_size(int device_index) -> int

- func: _cufft_set_plan_cache_max_size(int device_index, int max_size) -> ()

- func: _cufft_clear_plan_cache(int device_index) -> ()

- func: index.Tensor(Tensor self, Tensor?[] indices) -> Tensor
  variants: function, method
  dispatch:
    CPU, CUDA: index
    QuantizedCPU: quantized_index
  # NB: This function is special-cased in tools/autograd/gen_variable_type.py
  # NB: The following functions are declared in aten/src/ATen/templates/TensorBody.h and defined in aten/src/ATen/TensorIndexing.cpp:
  # - Tensor Tensor::index(ArrayRef<TensorIndex> indices)
  # - Tensor Tensor::index(std::initializer_list<TensorIndex> indices)

- func: index_copy_(Tensor(a!) self, int dim, Tensor index, Tensor source) -> Tensor(a!)
  variants: method
  dispatch:
    CompositeExplicitAutograd: index_copy_

- func: index_copy(Tensor self, int dim, Tensor index, Tensor source) -> Tensor
  variants: function, method

- func: index_copy_.dimname(Tensor(a!) self, Dimname dim, Tensor index, Tensor source) -> Tensor(a!)
  variants: method

- func: index_copy.dimname(Tensor self, Dimname dim, Tensor index, Tensor source) -> Tensor
  variants: function, method

- func: index_put_(Tensor(a!) self, Tensor?[] indices, Tensor values, bool accumulate=False) -> Tensor(a!)
  variants: function, method
  dispatch:
    CompositeExplicitAutograd: index_put_
  # NB: The following functions are declared in aten/src/ATen/templates/TensorBody.h and defined in aten/src/ATen/TensorIndexing.cpp:
  # - Tensor & Tensor::index_put_(ArrayRef<TensorIndex> indices, Tensor const & rhs)
  # - Tensor & Tensor::index_put_(ArrayRef<TensorIndex> indices, Scalar v)
  # - Tensor & Tensor::index_put_(std::initializer_list<TensorIndex> indices, Tensor const & rhs)
  # - Tensor & Tensor::index_put_(std::initializer_list<TensorIndex> indices, Scalar v)

- func: index_put(Tensor self, Tensor?[] indices, Tensor values, bool accumulate=False) -> Tensor
  variants: function, method

- func: _index_put_impl_(Tensor(a!) self, Tensor?[] indices, Tensor values, bool accumulate=False, bool unsafe=False) -> Tensor(a!)
  variants: function
  common_device_guard: False
  dispatch:
    CPU, CUDA: _index_put_impl_

- func: instance_norm(Tensor input, Tensor? weight, Tensor? bias, Tensor? running_mean, Tensor? running_var, bool use_input_stats, float momentum, float eps, bool cudnn_enabled) -> Tensor
  variants: function

- func: inverse(Tensor self) -> Tensor
  variants: function, method
  dispatch:
    CompositeExplicitAutograd: inverse

- func: inverse.out(Tensor self, *, Tensor(a!) out) -> Tensor(a!)
  dispatch:
    CompositeExplicitAutograd: inverse_out

- func: _inverse_helper(Tensor self) -> Tensor
  variants: function
  dispatch:
    CPU: _inverse_helper_cpu
    CUDA: _inverse_helper_cuda

- func: isclose(Tensor self, Tensor other, float rtol=1e-05, float atol=1e-08, bool equal_nan=False) -> Tensor
  variants: function, method

- func: isnan(Tensor self) -> Tensor
  variants: function, method
  common_device_guard: False
  dispatch:
    CPU, CUDA: isnan
    SparseCPU, SparseCUDA: isnan_sparse

- func: is_distributed(Tensor self) -> bool
  variants: function, method
  common_device_guard: False

- func: is_floating_point(Tensor self) -> bool
  variants: function, method
  common_device_guard: False
  manual_cpp_binding: True

- func: is_complex(Tensor self) -> bool
  variants: function, method
  common_device_guard: False
  manual_cpp_binding: True

- func: isreal(Tensor self) -> Tensor
  variants: function, method

- func: is_nonzero(Tensor self) -> bool
  variants: function, method
  common_device_guard: False

- func: is_same_size(Tensor self, Tensor other) -> bool
  variants: function, method
  common_device_guard: False

- func: is_signed(Tensor self) -> bool
  variants: function, method
  common_device_guard: False
  manual_cpp_binding: True

- func: kl_div(Tensor self, Tensor target, int reduction=Mean, *, bool log_target=False) -> Tensor
  dispatch:
    CompositeExplicitAutograd: kl_div

- func: kl_div_backward(Tensor grad_output, Tensor self, Tensor target, int reduction=Mean, *, bool log_target=False) -> Tensor
  dispatch:
    CPU: kl_div_backward_cpu
    CUDA: kl_div_backward_cuda

- func: kron(Tensor self, Tensor other) -> Tensor
  variants: function, method

- func: kron.out(Tensor self, Tensor other, *, Tensor(a!) out) -> Tensor(a!)

- func: kthvalue(Tensor self, int k, int dim=-1, bool keepdim=False) -> (Tensor values, Tensor indices)
  variants: function, method
  dispatch:
    CompositeExplicitAutograd: kthvalue

- func: kthvalue.values(Tensor self, int k, int dim=-1, bool keepdim=False, *, Tensor(a!) values, Tensor(b!) indices) -> (Tensor(a!) values, Tensor(b!) indices)
  dispatch:
    CPU: kthvalue_out_cpu
    CUDA: kthvalue_out_cuda

- func: kthvalue.dimname(Tensor self, int k, Dimname dim, bool keepdim=False) -> (Tensor values, Tensor indices)
  variants: function, method

- func: kthvalue.dimname_out(Tensor self, int k, Dimname dim, bool keepdim=False, *, Tensor(a!) values, Tensor(b!) indices) -> (Tensor(a!) values, Tensor(b!) indices)

- func: layer_norm(Tensor input, int[] normalized_shape, Tensor? weight=None, Tensor? bias=None, float eps=1e-05, bool cudnn_enable=True) -> Tensor

- func: native_layer_norm(Tensor input, int[] normalized_shape, Tensor? weight, Tensor? bias, float eps) -> (Tensor, Tensor, Tensor)
  dispatch:
    CPU: layer_norm_cpu
    CUDA: layer_norm_cuda
    CompositeImplicitAutograd: math_native_layer_norm

- func: native_layer_norm_backward(Tensor grad_out, Tensor input, int[] normalized_shape, Tensor mean, Tensor rstd, Tensor? weight, Tensor? bias, bool[3] output_mask) -> (Tensor, Tensor, Tensor)
  dispatch:
    CPU: layer_norm_backward_cpu
    CUDA: layer_norm_backward_cuda

- func: nan_to_num(Tensor self, float? nan=None, float? posinf=None, float? neginf=None) -> Tensor
  variants: function, method
  dispatch:
    CompositeExplicitAutograd: nan_to_num

- func: nan_to_num_(Tensor(a!) self, float? nan=None, float? posinf=None, float? neginf=None) -> Tensor(a!)
  variants: function, method
  dispatch:
    CompositeExplicitAutograd: nan_to_num_

- func: nan_to_num.out(Tensor self, float? nan=None, float? posinf=None, float? neginf=None, *, Tensor(a!) out) -> Tensor(a!)
  dispatch:
    CPU, CUDA: nan_to_num_out

- func: linear(Tensor input, Tensor weight, Tensor? bias=None) -> Tensor
  python_module: nn

- func: mkldnn_linear(Tensor self, Tensor weight, Tensor? bias=None) -> Tensor
  python_module: nn
  dispatch:
    MkldnnCPU: mkldnn_linear

- func: mkldnn_linear_backward_input(int[] input_size, Tensor grad_output, Tensor weight) -> Tensor
  dispatch:
    MkldnnCPU: mkldnn_linear_backward_input

- func: mkldnn_linear_backward_weights(Tensor grad_output, Tensor input, Tensor weight, bool bias_defined) -> (Tensor, Tensor)
  dispatch:
    MkldnnCPU: mkldnn_linear_backward_weights

- func: mkldnn_linear_backward(Tensor self, Tensor grad_output, Tensor weight, bool[3] output_mask) -> (Tensor, Tensor, Tensor)
  dispatch:
    MkldnnCPU: mkldnn_linear_backward

- func: fbgemm_linear_int8_weight_fp32_activation(Tensor input, Tensor weight, Tensor packed, Tensor col_offsets, Scalar weight_scale, Scalar weight_zero_point, Tensor bias) -> Tensor

- func: fbgemm_linear_int8_weight(Tensor input, Tensor weight, Tensor packed, Tensor col_offsets, Scalar weight_scale, Scalar weight_zero_point, Tensor bias) -> Tensor

- func: fbgemm_linear_quantize_weight(Tensor input) -> (Tensor, Tensor, float, int)

- func: fbgemm_pack_gemm_matrix_fp16(Tensor input) -> Tensor

- func: fbgemm_linear_fp16_weight_fp32_activation(Tensor input, Tensor packed_weight, Tensor bias) -> Tensor

- func: fbgemm_linear_fp16_weight(Tensor input, Tensor packed_weight, Tensor bias) -> Tensor

- func: fbgemm_pack_quantized_matrix(Tensor input) -> Tensor

- func: fbgemm_pack_quantized_matrix.KN(Tensor input, int K, int N) -> Tensor

- func: ldexp.Tensor(Tensor self, Tensor other) -> Tensor
  variants: function, method

- func: ldexp_(Tensor(a!) self, Tensor other) -> Tensor(a!)
  variants: function, method

- func: ldexp.out(Tensor self, Tensor other, *, Tensor(a!) out) -> Tensor(a!)

- func: linspace(Scalar start, Scalar end, int? steps=None, *, ScalarType? dtype=None, Layout? layout=None, Device? device=None, bool? pin_memory=None) -> Tensor

- func: linspace.out(Scalar start, Scalar end, int? steps=None, *, Tensor(a!) out) -> Tensor(a!)
  dispatch:
    CPU: linspace_cpu_out
    CUDA: linspace_cuda_out

- func: log(Tensor self) -> Tensor
  common_device_guard: False   # TensorIterator
  structured_delegate: log.out
  variants: function, method

- func: log_(Tensor(a!) self) -> Tensor(a!)
  common_device_guard: False   # TensorIterator
  structured_delegate: log.out
  variants: function, method

- func: log.out(Tensor self, *, Tensor(a!) out) -> Tensor(a!)
  common_device_guard: False   # TensorIterator
  structured: True
  structured_inherits: TensorIteratorBase
  dispatch:
    CPU, CUDA: log_out

- func: log10(Tensor self) -> Tensor
  common_device_guard: False   # TensorIterator
  structured_delegate: log10.out
  variants: function, method

- func: log10_(Tensor(a!) self) -> Tensor(a!)
  common_device_guard: False   # TensorIterator
  structured_delegate: log10.out
  variants: function, method

- func: log10.out(Tensor self, *, Tensor(a!) out) -> Tensor(a!)
  common_device_guard: False   # TensorIterator
  structured: True
  structured_inherits: TensorIteratorBase
  dispatch:
    CPU, CUDA: log10_out

- func: log1p(Tensor self) -> Tensor
  common_device_guard: False   # TensorIterator
  structured_delegate: log1p.out
  variants: function, method
  dispatch:
    SparseCPU, SparseCUDA: log1p_sparse

- func: log1p_(Tensor(a!) self) -> Tensor(a!)
  common_device_guard: False   # TensorIterator
  structured_delegate: log1p.out
  variants: function, method
  dispatch:
    SparseCPU, SparseCUDA: log1p_sparse_

- func: log1p.out(Tensor self, *, Tensor(a!) out) -> Tensor(a!)
  common_device_guard: False   # TensorIterator
  structured: True
  structured_inherits: TensorIteratorBase
  dispatch:
    CPU, CUDA: log1p_out
    SparseCPU, SparseCUDA: log1p_out_sparse

- func: log2(Tensor self) -> Tensor
  common_device_guard: False   # TensorIterator
  structured_delegate: log2.out
  variants: function, method

- func: log2_(Tensor(a!) self) -> Tensor(a!)
  common_device_guard: False   # TensorIterator
  structured_delegate: log2.out
  variants: function, method

- func: log2.out(Tensor self, *, Tensor(a!) out) -> Tensor(a!)
  common_device_guard: False   # TensorIterator
  structured: True
  structured_inherits: TensorIteratorBase
  dispatch:
    CPU, CUDA: log2_out

- func: logaddexp.out(Tensor self, Tensor other, *, Tensor(a!) out) -> Tensor(a!)
  dispatch:
    CPU, CUDA: logaddexp_out

- func: logaddexp(Tensor self, Tensor other) -> Tensor
  variants: method, function
  dispatch:
    CompositeExplicitAutograd: logaddexp

- func: logaddexp2.out(Tensor self, Tensor other, *, Tensor(a!) out) -> Tensor(a!)
  dispatch:
    CPU, CUDA: logaddexp2_out

- func: logaddexp2(Tensor self, Tensor other) -> Tensor
  variants: method, function
  dispatch:
    CompositeExplicitAutograd: logaddexp2

- func: xlogy.Tensor(Tensor self, Tensor other) -> Tensor
  variants: function, method
  dispatch:
    CPU, CUDA: xlogy

- func: xlogy.Scalar_Self(Scalar self, Tensor other) -> Tensor
  variants: function
  dispatch:
    CPU, CUDA: xlogy

- func: xlogy.Scalar_Other(Tensor self, Scalar other) -> Tensor
  variants: function, method
  dispatch:
    CPU, CUDA: xlogy

# xlogy: inplace variant
- func: xlogy_.Tensor(Tensor(a!) self, Tensor other) -> Tensor(a!)
  variants: function, method
  dispatch:
    CPU, CUDA: xlogy_

- func: xlogy_.Scalar_Other(Tensor(a!) self, Scalar other) -> Tensor(a!)
  variants: function, method
  dispatch:
    CPU, CUDA: xlogy_

# xlogy: out variant
- func: xlogy.OutTensor(Tensor self, Tensor other, *, Tensor(a!) out) -> Tensor(a!)
  variants: function
  dispatch:
    CPU, CUDA: xlogy_out

- func: xlogy.OutScalar_Self(Scalar self, Tensor other, *, Tensor(a!) out) -> Tensor(a!)
  variants: function
  dispatch:
    CPU, CUDA: xlogy_out

- func: xlogy.OutScalar_Other(Tensor self, Scalar other, *, Tensor(a!) out) -> Tensor(a!)
  variants: function
  dispatch:
    CPU, CUDA: xlogy_out

- func: logdet(Tensor self) -> Tensor
  variants: function, method
  dispatch:
    CompositeExplicitAutograd: logdet

- func: logspace(Scalar start, Scalar end, int? steps=None, float base=10.0, *, ScalarType? dtype=None, Layout? layout=None, Device? device=None, bool? pin_memory=None) -> Tensor

- func: logspace.out(Scalar start, Scalar end, int? steps=None, float base=10.0, *, Tensor(a!) out) -> Tensor(a!)
  dispatch:
    CPU: logspace_cpu_out
    CUDA: logspace_cuda_out

# log_softmax allows positional dtype, unlike most operators, because kwonly is BC-breaking when loading jit models.
- func: log_softmax.int(Tensor self, int dim, ScalarType? dtype=None) -> Tensor
  variants: function, method

- func: log_softmax.Dimname(Tensor self, Dimname dim, *, ScalarType? dtype=None) -> Tensor
  variants: function, method

- func: _log_softmax(Tensor self, int dim, bool half_to_float) -> Tensor
  dispatch:
    CPU: log_softmax_cpu
    CUDA: log_softmax_cuda

- func: _log_softmax_backward_data(Tensor grad_output, Tensor output, int dim, Tensor self) -> Tensor
  dispatch:
    CPU: log_softmax_backward_cpu
    CUDA: log_softmax_backward_cuda

- func: _logcumsumexp(Tensor self, int dim) -> Tensor
  dispatch:
    CPU: _logcumsumexp_cpu
    CUDA: _logcumsumexp_cuda

- func: _logcumsumexp.out(Tensor self, int dim, *, Tensor(a!) out) -> Tensor(a!)
  dispatch:
    CPU: _logcumsumexp_out_cpu
    CUDA: _logcumsumexp_out_cuda

- func: logcumsumexp(Tensor self, int dim) -> Tensor
  variants: function, method
  dispatch:
    CompositeExplicitAutograd: logcumsumexp

- func: logcumsumexp.out(Tensor self, int dim, *, Tensor(a!) out) -> Tensor(a!)
  dispatch:
    CompositeExplicitAutograd: logcumsumexp_out

- func: logcumsumexp.dimname(Tensor self, Dimname dim) -> Tensor
  variants: function, method

- func: logcumsumexp.dimname_out(Tensor self, Dimname dim, *, Tensor(a!) out) -> Tensor(a!)

- func: logsumexp(Tensor self, int[1] dim, bool keepdim=False) -> Tensor
  common_device_guard: False   # TensorIterator
  variants: function, method
  dispatch:
    CompositeExplicitAutograd: logsumexp

- func: logsumexp.out(Tensor self, int[1] dim, bool keepdim=False, *, Tensor(a!) out) -> Tensor(a!)
  common_device_guard: False   # TensorIterator
  dispatch:
    CompositeExplicitAutograd: logsumexp_out

- func: logsumexp.names(Tensor self, Dimname[1] dim, bool keepdim=False) -> Tensor
  common_device_guard: False   # TensorIterator
  variants: function, method

- func: logsumexp.names_out(Tensor self, Dimname[1] dim, bool keepdim=False, *, Tensor(a!) out) -> Tensor(a!)
  common_device_guard: False   # TensorIterator

- func: margin_ranking_loss(Tensor input1, Tensor input2, Tensor target, float margin=0.0, int reduction=Mean) -> Tensor

- func: matmul(Tensor self, Tensor other) -> Tensor
  variants: function, method

- func: matmul.out(Tensor self, Tensor other, *, Tensor(a!) out) -> Tensor(a!)

- func: matrix_rank.tol(Tensor self, float tol, bool symmetric=False) -> Tensor

- func: matrix_rank(Tensor self, bool symmetric=False) -> Tensor

# Alias to linalg.matrix_power
- func: matrix_power(Tensor self, int n) -> Tensor
  variants: function, method

# Alias to linalg.matrix_power
- func: matrix_power.out(Tensor self, int n, *, Tensor(a!) out) -> Tensor(a!)

- func: matrix_exp(Tensor self) -> Tensor
  variants: function, method
  dispatch:
    CPU, CUDA: matrix_exp

- func: matrix_exp_backward(Tensor self, Tensor grad) -> Tensor

- func: _aminmax(Tensor self) -> (Tensor, Tensor)
  variants: function
  dispatch:
    CPU, CUDA: _aminmax_all

- func: _aminmax.dim(Tensor self, int dim, bool keepdim=False) -> (Tensor, Tensor)
  variants: function
  dispatch:
    CPU, CUDA: _aminmax

- func: _compute_linear_combination(Tensor input, Tensor coefficients) -> Tensor
  dispatch:
    CPU, CUDA: _compute_linear_combination

- func: _compute_linear_combination.out(Tensor input, Tensor coefficients, *, Tensor(a!) out) -> Tensor(a!)
  dispatch:
    CPU, CUDA: _compute_linear_combination_out

- func: max.dim(Tensor self, int dim, bool keepdim=False) -> (Tensor values, Tensor indices)
  common_device_guard: False   # TensorIterator
  variants: function, method
  dispatch:
    CPU, CUDA, QuantizedCPU, QuantizedCUDA: max

- func: max.dim_max(Tensor self, int dim, bool keepdim=False, *, Tensor(a!) max, Tensor(b!) max_values) -> (Tensor(a!) values, Tensor(b!) indices)
  common_device_guard: False   # TensorIterator
  dispatch:
    CPU, CUDA: max_out

- func: max.names_dim(Tensor self, Dimname dim, bool keepdim=False) -> (Tensor values, Tensor indices)
  common_device_guard: False   # TensorIterator
  variants: function, method

- func: max.names_dim_max(Tensor self, Dimname dim, bool keepdim=False, *, Tensor(a!) max, Tensor(b!) max_values) -> (Tensor(a!) values, Tensor(b!) indices)
  common_device_guard: False   # TensorIterator

- func: value_selecting_reduction_backward(Tensor grad, int dim, Tensor indices, int[] sizes, bool keepdim) -> Tensor
  variants: function
  common_device_guard: False

- func: amax(Tensor self, int[1] dim=[], bool keepdim=False) -> Tensor
  variants: function, method
  dispatch:
    CompositeExplicitAutograd: amax

- func: amax.out(Tensor self, int[1] dim=[], bool keepdim=False, *, Tensor(a!) out) -> Tensor(a!)
  dispatch:
    CPU, CUDA: amax_out

# Return: (Tensor output, Tensor indices)
- func: max_pool1d_with_indices(Tensor self, int[1] kernel_size, int[1] stride=[], int[1] padding=0, int[1] dilation=1, bool ceil_mode=False) -> (Tensor, Tensor)

- func: max_pool1d(Tensor self, int[1] kernel_size, int[1] stride=[], int[1] padding=0, int[1] dilation=1, bool ceil_mode=False) -> Tensor

- func: max_pool2d(Tensor self, int[2] kernel_size, int[2] stride=[], int[2] padding=0, int[2] dilation=1, bool ceil_mode=False) -> Tensor

- func: mkldnn_max_pool2d(Tensor self, int[2] kernel_size, int[2] stride=[], int[2] padding=0, int[2] dilation=1, bool ceil_mode=False) -> Tensor
  dispatch:
    MkldnnCPU: mkldnn_max_pool2d

- func: mkldnn_max_pool2d_backward(Tensor grad_output, Tensor output, Tensor input, int[2] kernel_size, int[2] stride=[], int[2] padding=0, int[2] dilation=1, bool ceil_mode=False) -> Tensor
  dispatch:
    MkldnnCPU: mkldnn_max_pool2d_backward

- func: mkldnn_max_pool3d(Tensor self, int[3] kernel_size, int[3] stride=[], int[3] padding=0, int[3] dilation=1, bool ceil_mode=False) -> Tensor
  dispatch:
    MkldnnCPU: mkldnn_max_pool3d

- func: mkldnn_max_pool3d_backward(Tensor grad_output, Tensor output, Tensor input, int[3] kernel_size, int[3] stride=[], int[3] padding=0, int[3] dilation=1, bool ceil_mode=False) -> Tensor
  dispatch:
    MkldnnCPU: mkldnn_max_pool3d_backward

- func: quantized_max_pool1d(Tensor self, int[1] kernel_size, int[1] stride=[], int[1] padding=0, int[1] dilation=1, bool ceil_mode=False) -> Tensor
  dispatch:
    QuantizedCPU: quantized_max_pool1d

- func: quantized_max_pool2d(Tensor self, int[2] kernel_size, int[2] stride=[], int[2] padding=0, int[2] dilation=1, bool ceil_mode=False) -> Tensor
  dispatch:
    QuantizedCPU: quantized_max_pool2d

- func: max_pool3d(Tensor self, int[3] kernel_size, int[3] stride=[], int[3] padding=0, int[3] dilation=1, bool ceil_mode=False) -> Tensor

# The CPU and GPU dispatch variants are named weirdly here because otherwise there
# are namespacing issues in C++
- func: mean(Tensor self, *, ScalarType? dtype=None) -> Tensor
  common_device_guard: False   # TensorIterator
  variants: function, method
  dispatch:
    CPU, CUDA: mean_cpu_gpu
    QuantizedCPU: mean_quantized_cpu

- func: mean.dim(Tensor self, int[1] dim, bool keepdim=False, *, ScalarType? dtype=None) -> Tensor
  common_device_guard: False   # TensorIterator
  variants: function, method
  dispatch:
    CPU, CUDA: mean_cpu_gpu
    QuantizedCPU: mean_quantized_cpu

- func: mean.out(Tensor self, int[1] dim, bool keepdim=False, *, ScalarType? dtype=None, Tensor(a!) out) -> Tensor(a!)
  common_device_guard: False   # TensorIterator
  dispatch:
    CPU, CUDA: mean_out_cpu_gpu
    QuantizedCPU: mean_out_quantized_cpu

- func: mean.names_dim(Tensor self, Dimname[1] dim, bool keepdim=False, *, ScalarType? dtype=None) -> Tensor
  common_device_guard: False   # TensorIterator
  variants: function, method

- func: mean.names_out(Tensor self, Dimname[1] dim, bool keepdim=False, *, ScalarType? dtype=None, Tensor(a!) out) -> Tensor(a!)
  common_device_guard: False   # TensorIterator

- func: median(Tensor self) -> Tensor
  variants: function, method
  dispatch:
    CPU: median_cpu
    CUDA: median_cuda

- func: median.dim(Tensor self, int dim, bool keepdim=False) -> (Tensor values, Tensor indices)
  variants: function, method
  dispatch:
    CompositeExplicitAutograd: median

- func: median.dim_values(Tensor self, int dim, bool keepdim=False, *, Tensor(a!) values, Tensor(b!) indices) -> (Tensor(a!) values, Tensor(b!) indices)
  dispatch:
    CPU: median_out_cpu
    CUDA: median_out_cuda

- func: median.names_dim(Tensor self, Dimname dim, bool keepdim=False) -> (Tensor values, Tensor indices)
  variants: function, method

- func: median.names_dim_values(Tensor self, Dimname dim, bool keepdim=False, *, Tensor(a!) values, Tensor(b!) indices) -> (Tensor(a!) values, Tensor(b!) indices)

- func: nanmedian(Tensor self) -> Tensor
  variants: function, method
  dispatch:
    CPU: nanmedian_cpu
    CUDA: nanmedian_cuda

- func: nanmedian.dim(Tensor self, int dim, bool keepdim=False) -> (Tensor values, Tensor indices)
  variants: function, method
  dispatch:
    CompositeExplicitAutograd: nanmedian

- func: nanmedian.dim_values(Tensor self, int dim, bool keepdim=False, *, Tensor(a!) values, Tensor(b!) indices) -> (Tensor(a!) values, Tensor(b!) indices)
  dispatch:
    CPU: nanmedian_out_cpu
    CUDA: nanmedian_out_cuda

- func: nanmedian.names_dim(Tensor self, Dimname dim, bool keepdim=False) -> (Tensor values, Tensor indices)
  variants: function, method

- func: nanmedian.names_dim_values(Tensor self, Dimname dim, bool keepdim=False, *, Tensor(a!) values, Tensor(b!) indices) -> (Tensor(a!) values, Tensor(b!) indices)

- func: min.dim(Tensor self, int dim, bool keepdim=False) -> (Tensor values, Tensor indices)
  common_device_guard: False   # TensorIterator
  variants: function, method
  dispatch:
    CPU, CUDA, QuantizedCPU, QuantizedCUDA: min

- func: min.dim_min(Tensor self, int dim, bool keepdim=False, *, Tensor(a!) min, Tensor(b!) min_indices) -> (Tensor(a!) values, Tensor(b!) indices)
  common_device_guard: False   # TensorIterator
  dispatch:
    CPU, CUDA: min_out

- func: min.names_dim(Tensor self, Dimname dim, bool keepdim=False) -> (Tensor values, Tensor indices)
  common_device_guard: False   # TensorIterator
  variants: function, method

- func: min.names_dim_min(Tensor self, Dimname dim, bool keepdim=False, *, Tensor(a!) min, Tensor(b!) min_indices) -> (Tensor(a!) values, Tensor(b!) indices)
  common_device_guard: False   # TensorIterator

- func: amin(Tensor self, int[1] dim=[], bool keepdim=False) -> Tensor
  variants: function, method
  dispatch:
    CompositeExplicitAutograd: amin

- func: amin.out(Tensor self, int[1] dim=[], bool keepdim=False, *, Tensor(a!) out) -> Tensor(a!)
  dispatch:
    CPU, CUDA: amin_out

- func: mkldnn_convolution(Tensor self, Tensor weight, Tensor? bias, int[] padding, int[] stride, int[] dilation, int groups) -> Tensor
  dispatch:
    CompositeExplicitAutograd: mkldnn_convolution

- func: mkldnn_convolution_backward_input(int[] self_size, Tensor grad_output, Tensor weight, int[] padding, int[] stride, int[] dilation, int groups, bool bias_defined) -> Tensor

- func: mkldnn_convolution_backward_weights(int[] weight_size, Tensor grad_output, Tensor self, int[] padding, int[] stride, int[] dilation, int groups, bool bias_defined) -> (Tensor, Tensor)

- func: mkldnn_convolution_backward(Tensor self, Tensor grad_output, Tensor weight, int[] padding, int[] stride, int[] dilation, int groups, bool[3] output_mask) -> (Tensor, Tensor, Tensor)
  dispatch:
    CompositeExplicitAutograd: mkldnn_convolution_backward

- func: miopen_batch_norm(Tensor input, Tensor weight, Tensor? bias, Tensor? running_mean, Tensor? running_var, bool training, float exponential_average_factor, float epsilon) -> (Tensor, Tensor, Tensor)
  dispatch:
    CUDA: miopen_batch_norm

- func: miopen_batch_norm_backward(Tensor input, Tensor grad_output, Tensor weight, Tensor? running_mean, Tensor? running_var, Tensor? save_mean, Tensor? save_var, float epsilon) -> (Tensor, Tensor, Tensor)
  dispatch:
    CUDA: miopen_batch_norm_backward

- func: miopen_convolution(Tensor self, Tensor weight, Tensor? bias, int[] padding, int[] stride, int[] dilation, int groups, bool benchmark, bool deterministic) -> Tensor
  dispatch:
    CUDA: miopen_convolution

- func: miopen_convolution_backward_input(int[] self_size, Tensor grad_output, Tensor weight, int[] padding, int[] stride, int[] dilation, int groups, bool benchmark, bool deterministic) -> Tensor
  dispatch:
    CUDA: miopen_convolution_backward_input

- func: miopen_convolution_backward(Tensor self, Tensor grad_output, Tensor weight, int[] padding, int[] stride, int[] dilation, int groups, bool benchmark, bool deterministic, bool[3] output_mask) -> (Tensor, Tensor, Tensor)
  dispatch:
    CUDA: miopen_convolution_backward

- func: miopen_convolution_backward_bias(Tensor grad_output) -> Tensor
  dispatch:
    CUDA: miopen_convolution_backward_bias

- func: miopen_convolution_backward_weight(int[] weight_size, Tensor grad_output, Tensor self, int[] padding, int[] stride, int[] dilation, int groups, bool benchmark, bool deterministic) -> Tensor
  dispatch:
    CUDA: miopen_convolution_backward_weight

- func: miopen_convolution_transpose(Tensor self, Tensor weight, Tensor? bias, int[] padding, int[] output_padding, int[] stride, int[] dilation, int groups, bool benchmark, bool deterministic) -> Tensor
  dispatch:
    CUDA: miopen_convolution_transpose

# NB: output_padding not strictly needed here, but it's helpful for the float
# backwards
- func: miopen_convolution_transpose_backward(Tensor self, Tensor grad_output, Tensor weight, int[] padding, int[] output_padding, int[] stride, int[] dilation, int groups, bool benchmark, bool deterministic, bool[3] output_mask) -> (Tensor, Tensor, Tensor)
  dispatch:
    CUDA: miopen_convolution_transpose_backward

- func: miopen_convolution_transpose_backward_input(Tensor grad_output, Tensor weight, int[] padding, int[] stride, int[] dilation, int groups, bool benchmark, bool deterministic) -> Tensor
  dispatch:
    CUDA: miopen_convolution_transpose_backward_input

- func: miopen_convolution_transpose_backward_weight(int[] weight_size, Tensor grad_output, Tensor self, int[] padding, int[] stride, int[] dilation, int groups, bool benchmark, bool deterministic) -> Tensor
  dispatch:
    CUDA: miopen_convolution_transpose_backward_weight

- func: miopen_depthwise_convolution(Tensor self, Tensor weight, Tensor? bias, int[] padding, int[] stride, int[] dilation, int groups, bool benchmark, bool deterministic) -> Tensor
  dispatch:
    CUDA: miopen_depthwise_convolution

- func: miopen_depthwise_convolution_backward_input(int[] self_size, Tensor grad_output, Tensor weight, int[] padding, int[] stride, int[] dilation, int groups, bool benchmark, bool deterministic) -> Tensor
  dispatch:
    CUDA: miopen_depthwise_convolution_backward_input

- func: miopen_depthwise_convolution_backward(Tensor self, Tensor grad_output, Tensor weight, int[] padding, int[] stride, int[] dilation, int groups, bool benchmark, bool deterministic, bool[3] output_mask) -> (Tensor, Tensor, Tensor)
  dispatch:
    CUDA: miopen_depthwise_convolution_backward

- func: miopen_depthwise_convolution_backward_weight(int[] weight_size, Tensor grad_output, Tensor self, int[] padding, int[] stride, int[] dilation, int groups, bool benchmark, bool deterministic) -> Tensor
  dispatch:
    CUDA: miopen_depthwise_convolution_backward_weight

- func: miopen_rnn(Tensor input, Tensor[] weight, int weight_stride0, Tensor hx, Tensor? cx, int mode, int hidden_size, int num_layers, bool batch_first, float dropout, bool train, bool bidirectional, int[] batch_sizes, Tensor? dropout_state) -> (Tensor, Tensor, Tensor, Tensor, Tensor)
  dispatch:
    CUDA: miopen_rnn

- func: miopen_rnn_backward(Tensor input, Tensor[] weight, int weight_stride0, Tensor weight_buf, Tensor hx, Tensor? cx, Tensor output, Tensor? grad_output, Tensor? grad_hy, Tensor? grad_cy, int mode, int hidden_size, int num_layers, bool batch_first, float dropout, bool train, bool bidirectional, int[] batch_sizes, Tensor? dropout_state, Tensor reserve, bool[4] output_mask) -> (Tensor, Tensor, Tensor, Tensor[])
  dispatch:
    CUDA: miopen_rnn_backward

- func: mm(Tensor self, Tensor mat2) -> Tensor
  variants: function, method
  dispatch:
    CPU: mm_cpu
    CUDA: mm_cuda
    SparseCPU, SparseCUDA, SparseCsrCPU: _sparse_mm

- func: mm.out(Tensor self, Tensor mat2, *, Tensor(a!) out) -> Tensor(a!)
  dispatch:
    CPU: mm_cpu_out
    CUDA: mm_out_cuda
    SparseCPU, SparseCUDA: _sparse_mm_out
    SparseCsrCPU: _sparse_csr_mm_out

- func: _sparse_mm(Tensor sparse, Tensor dense) -> Tensor

- func: _sparse_sparse_matmul(Tensor self, Tensor other) -> Tensor
  dispatch:
    SparseCPU: sparse_sparse_matmul_cpu
    SparseCUDA: sparse_sparse_matmul_cuda

- func: _sparse_mask_helper(Tensor t, Tensor mask_indices) -> Tensor
  dispatch:
    SparseCPU: sparse_mask_helper_cpu
    SparseCUDA: sparse_mask_helper_cuda

- func: mode(Tensor self, int dim=-1, bool keepdim=False) -> (Tensor values, Tensor indices)
  variants: function, method
  dispatch:
    CPU, CUDA: mode

- func: mode.values(Tensor self, int dim=-1, bool keepdim=False, *, Tensor(a!) values, Tensor(b!) indices) -> (Tensor(a!) values, Tensor(b!) indices)
  dispatch:
    CompositeExplicitAutograd: mode_out

- func: mode.dimname(Tensor self, Dimname dim, bool keepdim=False) -> (Tensor values, Tensor indices)
  variants: function, method

- func: mode.dimname_out(Tensor self, Dimname dim, bool keepdim=False, *, Tensor(a!) values, Tensor(b!) indices) -> (Tensor(a!) values, Tensor(b!) indices)

- func: mul.Tensor(Tensor self, Tensor other) -> Tensor
  common_device_guard: False   # TensorIterator
  structured_delegate: mul.out
  variants: function, method
  dispatch:
    SparseCPU, SparseCUDA: mul_sparse
    MkldnnCPU: mkldnn_mul

- func: mul_.Tensor(Tensor(a!) self, Tensor other) -> Tensor(a!)
  common_device_guard: False   # TensorIterator
  structured_delegate: mul.out
  variants: method
  dispatch:
    SparseCPU, SparseCUDA: mul_sparse_
    MkldnnCPU: mkldnn_mul_

- func: mul.out(Tensor self, Tensor other, *, Tensor(a!) out) -> Tensor(a!)
  common_device_guard: False   # TensorIterator
  structured: True
  structured_inherits: TensorIteratorBase
  dispatch:
    CPU, CUDA: mul_out
    SparseCPU: mul_out_sparse_cpu
    SparseCUDA: mul_out_sparse_cuda
    MkldnnCPU: mkldnn_mul_out

  # For C++ only, until we have conversion from C++ numbers to Tensor
- func: mul.Scalar(Tensor self, Scalar other) -> Tensor
  common_device_guard: False   # TensorIterator
  variants: function, method
  dispatch:
    CompositeExplicitAutograd: mul

- func: mul_.Scalar(Tensor(a!) self, Scalar other) -> Tensor(a!)
  common_device_guard: False   # TensorIterator
  variants: method
  dispatch:
    CompositeExplicitAutograd: mul_

# multiply, alias for mul
- func: multiply.Tensor(Tensor self, Tensor other) -> Tensor
  variants: function, method

- func: multiply_.Tensor(Tensor(a!) self, Tensor other) -> Tensor(a!)
  variants: method

- func: multiply.out(Tensor self, Tensor other, *, Tensor(a!) out) -> Tensor(a!)

- func: multiply.Scalar(Tensor self, Scalar other) -> Tensor
  variants: function, method

- func: multiply_.Scalar(Tensor(a!) self, Scalar other) -> Tensor(a!)
  variants: method

- func: mv(Tensor self, Tensor vec) -> Tensor
  variants: function, method
  dispatch:
    CPU, CUDA: mv
    SparseCPU, SparseCUDA, SparseCsrCPU: mv_sparse

- func: mv.out(Tensor self, Tensor vec, *, Tensor(a!) out) -> Tensor(a!)
  dispatch:
    CompositeExplicitAutograd: mv_out

- func: mvlgamma(Tensor self, int p) -> Tensor
  common_device_guard: False   # TensorIterator
  variants: function, method
  dispatch:
    CompositeExplicitAutograd: mvlgamma

- func: mvlgamma_(Tensor(a!) self, int p) -> Tensor(a!)
  common_device_guard: False   # TensorIterator
  variants: method
  dispatch:
    CompositeExplicitAutograd: mvlgamma_

- func: narrow_copy(Tensor self, int dim, int start, int length) -> Tensor
  variants: function, method
  dispatch:
    CPU: narrow_copy_dense_cpu
    SparseCPU, SparseCUDA: narrow_copy_sparse
    CompositeExplicitAutograd: narrow_copy_dense

- func: narrow_copy.out(Tensor self, int dim, int start, int length, *, Tensor(a!) out) -> Tensor(a!)
  dispatch:
    CPU: narrow_copy_dense_cpu_out

- func: narrow(Tensor(a) self, int dim, int start, int length) -> Tensor(a)
  variants: function, method
  common_device_guard: False

- func: narrow.Tensor(Tensor(a) self, int dim, Tensor start, int length) -> Tensor(a)
  variants: function, method
  common_device_guard: False

- func: native_batch_norm(Tensor input, Tensor? weight, Tensor? bias, Tensor? running_mean, Tensor? running_var, bool training, float momentum, float eps) -> (Tensor, Tensor, Tensor)
  dispatch:
    CPU: batch_norm_cpu
    CUDA: batch_norm_cuda
    MkldnnCPU: mkldnn_batch_norm

- func: native_batch_norm.out(Tensor input, Tensor? weight, Tensor? bias, Tensor? running_mean, Tensor? running_var, bool training, float momentum, float eps, *, Tensor(a!) out, Tensor(b!) save_mean, Tensor(c!) save_invstd) -> (Tensor(a!), Tensor(b!), Tensor(c!))
  dispatch:
    CUDA: batch_norm_cuda_out

- func: batch_norm_stats(Tensor input, float eps) -> (Tensor, Tensor)
  dispatch:
    CUDA: batch_norm_stats_cuda

- func: batch_norm_elemt(Tensor input, Tensor? weight, Tensor? bias, Tensor mean, Tensor invstd, float eps) -> Tensor
  dispatch:
    CUDA: batch_norm_elemt_cuda

- func: batch_norm_elemt.out(Tensor input, Tensor? weight, Tensor? bias, Tensor mean, Tensor invstd, float eps, *, Tensor(a!) out) -> Tensor(a!)
  dispatch:
    CUDA: batch_norm_elemt_cuda_out

# for backward compatibility
- func: batch_norm_gather_stats(Tensor input, Tensor mean, Tensor invstd, Tensor? running_mean, Tensor? running_var, float momentum, float eps, int count) -> (Tensor, Tensor)
  dispatch:
    CUDA: batch_norm_gather_stats_cuda

- func: batch_norm_gather_stats_with_counts(Tensor input, Tensor mean, Tensor invstd, Tensor? running_mean, Tensor? running_var, float momentum, float eps, Tensor counts) -> (Tensor, Tensor)
  dispatch:
    CUDA: batch_norm_gather_stats_with_counts_cuda

- func: native_batch_norm_backward(Tensor grad_out, Tensor input, Tensor? weight, Tensor? running_mean, Tensor? running_var, Tensor? save_mean, Tensor? save_invstd, bool train, float eps, bool[3] output_mask) -> (Tensor, Tensor, Tensor)
  dispatch:
    CPU: batch_norm_backward_cpu
    CUDA: batch_norm_backward_cuda
    MkldnnCPU: mkldnn_batch_norm_backward

- func: batch_norm_backward_reduce(Tensor grad_out, Tensor input, Tensor mean, Tensor invstd, Tensor? weight, bool input_g, bool weight_g, bool bias_g) -> (Tensor, Tensor, Tensor, Tensor)
  dispatch:
    CUDA: batch_norm_backward_reduce_cuda

- func: batch_norm_backward_elemt(Tensor grad_out, Tensor input, Tensor mean, Tensor invstd, Tensor? weight, Tensor mean_dy, Tensor mean_dy_xmu, Tensor count) -> Tensor
  dispatch:
    CUDA: batch_norm_backward_elemt_cuda

- func: batch_norm_update_stats(Tensor input, Tensor? running_mean, Tensor? running_var, float momentum) -> (Tensor, Tensor)
  dispatch:
    CPU: batch_norm_update_stats_cpu
    CUDA: batch_norm_update_stats_cuda

- func: is_vulkan_available() -> bool

- func: _nnpack_available() -> bool

- func: _nnpack_spatial_convolution(Tensor input, Tensor weight, Tensor? bias, int[2] padding, int[2] stride=1) -> Tensor
  variants: function
  dispatch:
    CompositeExplicitAutograd: _nnpack_spatial_convolution

- func: _nnpack_spatial_convolution_backward(Tensor input, Tensor grad_output, Tensor weight, int[2] padding, bool[3] output_mask) -> (Tensor, Tensor, Tensor)
  variants: function

- func: _nnpack_spatial_convolution_backward_input(Tensor input, Tensor grad_output, Tensor weight, int[2] padding) -> Tensor
  variants: function

- func: _nnpack_spatial_convolution_backward_weight(Tensor input, int[] weightsize, Tensor grad_output, int[2] padding) -> Tensor
  variants: function

- func: ones.names(int[] size, *, Dimname[]? names, ScalarType? dtype=None, Layout? layout=None, Device? device=None, bool? pin_memory=None) -> Tensor
  common_device_guard: False

- func: ones(int[] size, *, ScalarType? dtype=None, Layout? layout=None, Device? device=None, bool? pin_memory=None) -> Tensor

- func: ones.out(int[] size, *, Tensor(a!) out) -> Tensor(a!)

- func: ones_like(Tensor self, *, ScalarType? dtype=None, Layout? layout=None, Device? device=None, bool? pin_memory=None, MemoryFormat? memory_format=None) -> Tensor

- func: pairwise_distance(Tensor x1, Tensor x2, float p=2, float eps=1e-06, bool keepdim=False) -> Tensor

- func: cdist(Tensor x1, Tensor x2, float p=2, int? compute_mode=None) -> Tensor

- func: _euclidean_dist(Tensor x1, Tensor x2) -> Tensor
  dispatch:
    CompositeExplicitAutograd: _euclidean_dist

- func: _cdist_forward(Tensor x1, Tensor x2, float p, int? compute_mode) -> Tensor
  dispatch:
    CPU, CUDA: _cdist_forward

- func: _cdist_backward(Tensor grad, Tensor x1, Tensor x2, float p, Tensor cdist) -> Tensor
  dispatch:
    CPU, CUDA: _cdist_backward

- func: pdist(Tensor self, float p=2) -> Tensor

- func: _pdist_forward(Tensor self, float p=2) -> Tensor
  dispatch:
    CPU, CUDA: _pdist_forward

- func: _pdist_backward(Tensor grad, Tensor self, float p, Tensor pdist) -> Tensor
  dispatch:
    CPU, CUDA: _pdist_backward

- func: cosine_similarity(Tensor x1, Tensor x2, int dim=1, float eps=1e-08) -> Tensor
  variants: function

- func: permute(Tensor(a) self, int[] dims) -> Tensor(a)
  variants: method  # This is method-only to match the previous tensor API. In the future we could make this a function too.
  dispatch:
    CompositeExplicitAutograd: permute

- func: movedim.intlist(Tensor(a) self, int[] source, int[] destination) -> Tensor(a)
  variants: function, method

- func: movedim.int(Tensor(a) self, int source, int destination) -> Tensor(a)
  variants: function, method

# moveaxis, alias for movedim
- func: moveaxis.intlist(Tensor(a) self, int[] source, int[] destination) -> Tensor(a)
  variants: function, method

- func: moveaxis.int(Tensor(a) self, int source, int destination) -> Tensor(a)
  variants: function, method

# Only exposed from C++ -- in Python,
# we expose it as an attribute `T`, not a function.
#
# I'd like to name this "T" in C++ too, but
# calling a native function "T" causes undefined
# behavior on Windows, for reasons I don't understand
# (maybe related to capital letter collation somehow...)
- func: numpy_T(Tensor(a) self) -> Tensor(a)
  variants: method

- func: pixel_shuffle(Tensor self, int upscale_factor) -> Tensor

- func: pixel_unshuffle(Tensor self, int downscale_factor) -> Tensor

- func: channel_shuffle(Tensor self, int groups) -> Tensor
  dispatch:
    CPU: channel_shuffle
    QuantizedCPU: channel_shuffle_quantized_cpu

- func: is_pinned(Tensor self) -> bool
  variants: method

- func: pin_memory(Tensor(a) self) -> Tensor(a)
  variants: method

- func: pinverse(Tensor self, float rcond=1e-15) -> Tensor
  variants: function, method

- func: poisson_nll_loss(Tensor input, Tensor target, bool log_input, bool full, float eps, int reduction) -> Tensor
  variants: function

- func: rad2deg(Tensor self) -> Tensor
  variants: function, method
  dispatch:
    CompositeExplicitAutograd: rad2deg

- func: rad2deg_(Tensor(a!) self) -> Tensor(a!)
  variants: function, method
  dispatch:
    CompositeExplicitAutograd: rad2deg_

- func: rad2deg.out(Tensor self, *, Tensor(a!) out) -> Tensor(a!)
  dispatch:
    CompositeExplicitAutograd: rad2deg_out

- func: deg2rad(Tensor self) -> Tensor
  variants: function, method
  dispatch:
    CompositeExplicitAutograd: deg2rad

- func: deg2rad_(Tensor(a!) self) -> Tensor(a!)
  variants: function, method
  dispatch:
    CompositeExplicitAutograd: deg2rad_

- func: deg2rad.out(Tensor self, *, Tensor(a!) out) -> Tensor(a!)
  dispatch:
    CompositeExplicitAutograd: deg2rad_out

- func: scalar_tensor(Scalar s, *, ScalarType? dtype=None, Layout? layout=None, Device? device=None, bool? pin_memory=None) -> Tensor

- func: rand.names(int[] size, *, Dimname[]? names, ScalarType? dtype=None, Layout? layout=None, Device? device=None, bool? pin_memory=None) -> Tensor
  common_device_guard: False

- func: rand.generator_with_names(int[] size, *, Generator? generator, Dimname[]? names, ScalarType? dtype=None, Layout? layout=None, Device? device=None, bool? pin_memory=None) -> Tensor
  common_device_guard: False

- func: rand(int[] size, *, ScalarType? dtype=None, Layout? layout=None, Device? device=None, bool? pin_memory=None) -> Tensor

- func: rand.generator(int[] size, *, Generator? generator, ScalarType? dtype=None, Layout? layout=None, Device? device=None, bool? pin_memory=None) -> Tensor

- func: rand.out(int[] size, *, Tensor(a!) out) -> Tensor(a!)

- func: rand.generator_out(int[] size, *, Generator? generator, Tensor(a!) out) -> Tensor(a!)

- func: rand_like(Tensor self, *, ScalarType? dtype=None, Layout? layout=None, Device? device=None, bool? pin_memory=None, MemoryFormat? memory_format=None) -> Tensor

- func: randint(int high, int[] size, *, ScalarType? dtype=None, Layout? layout=None, Device? device=None, bool? pin_memory=None) -> Tensor

- func: randint.generator(int high, int[] size, *, Generator? generator, ScalarType? dtype=None, Layout? layout=None, Device? device=None, bool? pin_memory=None) -> Tensor

- func: randint.low(int low, int high, int[] size, *, ScalarType? dtype=None, Layout? layout=None, Device? device=None, bool? pin_memory=None) -> Tensor

- func: randint.low_generator(int low, int high, int[] size, *, Generator? generator, ScalarType? dtype=None, Layout? layout=None, Device? device=None, bool? pin_memory=None) -> Tensor

- func: randint.out(int high, int[] size, *, Tensor(a!) out) -> Tensor(a!)

- func: randint.generator_out(int high, int[] size, *, Generator? generator, Tensor(a!) out) -> Tensor(a!)

- func: randint.low_out(int low, int high, int[] size, *, Tensor(a!) out) -> Tensor(a!)

- func: randint.low_generator_out(int low, int high, int[] size, *, Generator? generator, Tensor(a!) out) -> Tensor(a!)

- func: randint_like(Tensor self, int high, *, ScalarType? dtype=None, Layout? layout=None, Device? device=None, bool? pin_memory=None, MemoryFormat? memory_format=None) -> Tensor

- func: randint_like.low_dtype(Tensor self, int low, int high, *, ScalarType? dtype=None, Layout? layout=None, Device? device=None, bool? pin_memory=None, MemoryFormat? memory_format=None) -> Tensor

- func: randn(int[] size, *, ScalarType? dtype=None, Layout? layout=None, Device? device=None, bool? pin_memory=None) -> Tensor

- func: randn.generator(int[] size, *, Generator? generator, ScalarType? dtype=None, Layout? layout=None, Device? device=None, bool? pin_memory=None) -> Tensor

- func: randn.names(int[] size, *, Dimname[]? names, ScalarType? dtype=None, Layout? layout=None, Device? device=None, bool? pin_memory=None) -> Tensor
  common_device_guard: False

- func: randn.generator_with_names(int[] size, *, Generator? generator, Dimname[]? names, ScalarType? dtype=None, Layout? layout=None, Device? device=None, bool? pin_memory=None) -> Tensor
  common_device_guard: False

- func: randn.out(int[] size, *, Tensor(a!) out) -> Tensor(a!)

- func: randn.generator_out(int[] size, *, Generator? generator, Tensor(a!) out) -> Tensor(a!)

- func: randn_like(Tensor self, *, ScalarType? dtype=None, Layout? layout=None, Device? device=None, bool? pin_memory=None, MemoryFormat? memory_format=None) -> Tensor

- func: randperm(int n, *, ScalarType? dtype=None, Layout? layout=None, Device? device=None, bool? pin_memory=None) -> Tensor

- func: randperm.generator(int n, *, Generator? generator, ScalarType? dtype=None, Layout? layout=None, Device? device=None, bool? pin_memory=None) -> Tensor

- func: randperm.out(int n, *, Tensor(a!) out) -> Tensor(a!)

- func: randperm.generator_out(int n, *, Generator? generator, Tensor(a!) out) -> Tensor(a!)
  dispatch:
    CPU: randperm_out_cpu
    CUDA: randperm_out_cuda

- func: range.step(Scalar start, Scalar end, Scalar step=1, *, ScalarType? dtype=None, Layout? layout=None, Device? device=None, bool? pin_memory=None) -> Tensor

- func: range(Scalar start, Scalar end, *, ScalarType? dtype=None, Layout? layout=None, Device? device=None, bool? pin_memory=None) -> Tensor

- func: range.out(Scalar start, Scalar end, Scalar step=1, *, Tensor(a!) out) -> Tensor(a!)
  dispatch:
    CPU: range_cpu_out
    CUDA: range_cuda_out

- func: ravel(Tensor(a) self) -> Tensor(a)
  variants: function, method

- func: reciprocal(Tensor self) -> Tensor
  common_device_guard: False   # TensorIterator
  structured_delegate: reciprocal.out
  variants: function, method

- func: reciprocal_(Tensor(a!) self) -> Tensor(a!)
  common_device_guard: False   # TensorIterator
  structured_delegate: reciprocal.out
  variants: function, method

- func: reciprocal.out(Tensor self, *, Tensor(a!) out) -> Tensor(a!)
  common_device_guard: False   # TensorIterator
  structured: True
  structured_inherits: TensorIteratorBase
  dispatch:
    CPU, CUDA: reciprocal_out

- func: neg(Tensor self) -> Tensor
  common_device_guard: False   # TensorIterator
  variants: function, method
  dispatch:
    CPU, CUDA, SparseCPU, SparseCUDA: neg

- func: neg_(Tensor(a!) self) -> Tensor(a!)
  common_device_guard: False   # TensorIterator
  variants: function, method
  dispatch:
    CPU, CUDA: neg_
    SparseCPU, SparseCUDA: neg_sparse_

- func: neg.out(Tensor self, *, Tensor(a!) out) -> Tensor(a!)
  common_device_guard: False   # TensorIterator
  dispatch:
    CPU, CUDA: neg_out
    SparseCPU, SparseCUDA: neg_out_sparse

# Alias for neg
- func: negative(Tensor self) -> Tensor
  variants: function, method

- func: negative_(Tensor(a!) self) -> Tensor(a!)
  variants: function, method

- func: negative.out(Tensor self, *, Tensor(a!) out) -> Tensor(a!)

- func: repeat(Tensor self, int[] repeats) -> Tensor
  variants: method  # This is method-only to match the previous tensor API. In the future we could make this a function too.
  dispatch:
    CompositeExplicitAutograd: repeat

- func: repeat_interleave.Tensor(Tensor repeats) -> Tensor
  variants: function
  dispatch:
    CPU: repeat_interleave_cpu
    CUDA: repeat_interleave_cuda

- func: repeat_interleave.self_Tensor(Tensor self, Tensor repeats, int? dim=None) -> Tensor
  variants: function, method

- func: repeat_interleave.self_int(Tensor self, int repeats, int? dim=None) -> Tensor
  variants: function, method

- func: reshape(Tensor(a) self, int[] shape) -> Tensor(a)
  variants: function, method
  common_device_guard: False

- func: _mkldnn_reshape(Tensor self, int[] shape) -> Tensor
  common_device_guard: False
  dispatch:
    MkldnnCPU: mkldnn_reshape

- func: reshape_as(Tensor(a) self, Tensor other) -> Tensor(a)
  variants: method
  common_device_guard: False

- func: round(Tensor self) -> Tensor
  common_device_guard: False   # TensorIterator
  variants: function, method
  dispatch:
    CompositeExplicitAutograd: round

- func: round_(Tensor(a!) self) -> Tensor(a!)
  common_device_guard: False   # TensorIterator
  variants: function, method
  dispatch:
    CompositeExplicitAutograd: round_

- func: round.out(Tensor self, *, Tensor(a!) out) -> Tensor(a!)
  common_device_guard: False   # TensorIterator
  dispatch:
    CPU: round_out
    CUDA: round_out

- func: rrelu(Tensor self, Scalar lower=0.125, Scalar upper=0.3333333333333333, bool training=False, Generator? generator=None) -> Tensor
  common_device_guard: False   # TensorIterator

- func: rrelu_(Tensor(a!) self, Scalar lower=0.125, Scalar upper=0.3333333333333333, bool training=False, Generator? generator=None) -> Tensor(a!)
  common_device_guard: False   # TensorIterator

- func: relu(Tensor self) -> Tensor
  common_device_guard: False   # TensorIterator
  variants: function, method
  dispatch:
    CPU, CUDA: relu
    MkldnnCPU: mkldnn_relu
    QuantizedCPU: relu_quantized_cpu

- func: relu_(Tensor(a!) self) -> Tensor(a!)
  common_device_guard: False   # TensorIterator
  variants: function, method
  dispatch:
    CPU, CUDA: relu_
    MkldnnCPU: mkldnn_relu_
    QuantizedCPU: relu_quantized_cpu_

- func: relu6(Tensor self) -> Tensor
  python_module: nn

- func: relu6_(Tensor(a!) self) -> Tensor(a!)
  python_module: nn

- func: prelu(Tensor self, Tensor weight) -> Tensor
  variants: function, method
  dispatch:
    CPU: prelu_cpu
    CUDA: prelu_cuda

- func: prelu_backward(Tensor grad_output, Tensor self, Tensor weight) -> (Tensor, Tensor)
  variants: function, method
  dispatch:
    CPU: prelu_backward_cpu
    CUDA: prelu_backward_cuda

- func: gelu(Tensor self) -> Tensor
  common_device_guard: False   # TensorIterator
  python_module: nn
  dispatch:
    CPU: gelu_cpu
    CUDA: gelu_cuda

- func: gelu_backward(Tensor grad, Tensor self) -> Tensor
  python_module: nn
  dispatch:
    CPU: gelu_backward_cpu
    CUDA: gelu_backward_cuda

- func: infinitely_differentiable_gelu_backward(Tensor grad, Tensor self) -> Tensor
  variants: function
  python_module: nn
  common_device_guard: False

- func: hardshrink(Tensor self, Scalar lambd=0.5) -> Tensor
  common_device_guard: False   # TensorIterator
  variants: function, method
  dispatch:
    CPU, CUDA: hardshrink

- func: hardshrink_backward(Tensor grad_out, Tensor self, Scalar lambd) -> Tensor
  variants: function, method
  dispatch:
    CPU, CUDA: hardshrink_backward

- func: rsqrt(Tensor self) -> Tensor
  common_device_guard: False   # TensorIterator
  variants: function, method
  dispatch:
    CPU, CUDA: rsqrt

- func: rsqrt_(Tensor(a!) self) -> Tensor(a!)
  common_device_guard: False   # TensorIterator
  variants: function, method
  dispatch:
    CompositeExplicitAutograd: rsqrt_

- func: rsqrt.out(Tensor self, *, Tensor(a!) out) -> Tensor(a!)
  common_device_guard: False   # TensorIterator
  dispatch:
    CPU, CUDA: rsqrt_out

- func: select.Dimname(Tensor(a) self, Dimname dim, int index) -> Tensor(a)
  variants: function, method
  common_device_guard: False

- func: select.int(Tensor(a) self, int dim, int index) -> Tensor(a)
  variants: function, method
  common_device_guard: False
  dispatch:
    CompositeExplicitAutograd: select

- func: select_backward(Tensor grad, int[] input_sizes, int dim, int index) -> Tensor
  variants: function
  common_device_guard: False

- func: selu(Tensor self) -> Tensor
  common_device_guard: False   # TensorIterator

- func: selu_(Tensor(a!) self) -> Tensor(a!)
  common_device_guard: False   # TensorIterator

- func: celu(Tensor self, Scalar alpha=1.0) -> Tensor
  common_device_guard: False   # TensorIterator
  dispatch:
    CompositeExplicitAutograd: celu

- func: celu_(Tensor(a!) self, Scalar alpha=1.0) -> Tensor(a!)
  common_device_guard: False   # TensorIterator
  dispatch:
    CompositeExplicitAutograd: celu_

- func: silu(Tensor self) -> Tensor
  python_module: nn
  dispatch:
    CompositeExplicitAutograd: silu

- func: silu_(Tensor(a!) self) -> Tensor(a!)
  python_module: nn
  dispatch:
    CompositeExplicitAutograd: silu_

- func: silu.out(Tensor self, *, Tensor(a!) out) -> Tensor(a!)
  python_module: nn
  dispatch:
    CPU, CUDA: silu_out

- func: silu_backward(Tensor grad_output, Tensor self) -> Tensor
  python_module: nn
  dispatch:
    CPU, CUDA: silu_backward
    CompositeImplicitAutograd: math_silu_backward

- func: sigmoid(Tensor self) -> Tensor
  common_device_guard: False   # TensorIterator
  structured_delegate: sigmoid.out
  variants: function, method
  dispatch:
    QuantizedCPU: sigmoid_quantized_cpu
    MkldnnCPU: mkldnn_sigmoid

- func: sigmoid_(Tensor(a!) self) -> Tensor(a!)
  common_device_guard: False   # TensorIterator
  structured_delegate: sigmoid.out
  variants: function, method
  dispatch:
    MkldnnCPU: mkldnn_sigmoid_

- func: sigmoid.out(Tensor self, *, Tensor(a!) out) -> Tensor(a!)
  common_device_guard: False   # TensorIterator
  structured: True
  structured_inherits: TensorIteratorBase
  dispatch:
    CPU, CUDA: sigmoid_out

- func: logit(Tensor self, float? eps=None) -> Tensor
  variants: function, method
  dispatch:
    CPU, CUDA: logit

- func: logit_(Tensor(a!) self, float? eps=None) -> Tensor(a!)
  variants: function, method
  dispatch:
    CPU, CUDA: logit_

- func: logit.out(Tensor self, float? eps=None, *, Tensor(a!) out) -> Tensor(a!)
  dispatch:
    CPU, CUDA: logit_out

- func: sin(Tensor self) -> Tensor
  common_device_guard: False   # TensorIterator
  structured_delegate: sin.out
  variants: function, method

- func: sin_(Tensor(a!) self) -> Tensor(a!)
  common_device_guard: False   # TensorIterator
  structured_delegate: sin.out
  variants: function, method

- func: sin.out(Tensor self, *, Tensor(a!) out) -> Tensor(a!)
  common_device_guard: False   # TensorIterator
  structured: True
  structured_inherits: TensorIteratorBase
  dispatch:
    CPU, CUDA: sin_out

- func: sinc(Tensor self) -> Tensor
  structured_delegate: sinc.out
  variants: function, method

- func: sinc_(Tensor(a!) self) -> Tensor(a!)
  structured_delegate: sinc.out
  variants: function, method

- func: sinc.out(Tensor self, *, Tensor(a!) out) -> Tensor(a!)
  structured: True
  structured_inherits: TensorIteratorBase
  dispatch:
    CPU, CUDA: sinc_out

- func: sinh(Tensor self) -> Tensor
  common_device_guard: False   # TensorIterator
  structured_delegate: sinh.out
  variants: function, method

- func: sinh_(Tensor(a!) self) -> Tensor(a!)
  common_device_guard: False   # TensorIterator
  structured_delegate: sinh.out
  variants: function, method

- func: sinh.out(Tensor self, *, Tensor(a!) out) -> Tensor(a!)
  common_device_guard: False   # TensorIterator
  structured: True
  structured_inherits: TensorIteratorBase
  dispatch:
    CPU, CUDA: sinh_out

# Returns a copy of this `Variable` that is detached from its autograd graph.
# This method is OK to call if the `Variable` is a view.
#
# NOTE: Previously, if we change the tensor metadata (e.g. sizes / strides /
# storage / storage_offset) of a tensor created from `detach()`, those metadata
# in the original tensor will also be updated. However, the new behavior is that
# those metadata changes to the detached tensor will not update the original tensor
# anymore, and in the `detach()` function we need to set `allow_tensor_metadata_change_`
# to false to make such changes explicitly illegal, in order to prevent users from
# changing metadata of the detached tensor and expecting the original tensor to also
# be updated.
- func: detach(Tensor(a) self) -> Tensor(a)
  variants: function, method
  dispatch:
    CompositeExplicitAutograd: detach

# Like `detach()`, but modifies this `Variable` in-place. This method may
# only be called on non-view `Variable`s. You can use `is_view()` to check
# this. If this `Variable` is a view, throws an `std::runtime_error()`.
- func: detach_(Tensor(a!) self) -> Tensor(a!)
  variants: function, method
  dispatch:
    CompositeExplicitAutograd: detach_

- func: size.int(Tensor self, int dim) -> int
  variants: function
  common_device_guard: False
  manual_cpp_binding: True

- func: size.Dimname(Tensor self, Dimname dim) -> int
  variants: function, method
  common_device_guard: False

- func: slice.Tensor(Tensor(a) self, int dim=0, int? start=0, int? end=9223372036854775807, int step=1) -> Tensor(a)
  variants: function, method
  common_device_guard: False
  dispatch:
    CompositeExplicitAutograd: slice

- func: slice_backward(Tensor grad, int[] input_sizes, int dim, int start, int end, int step) -> Tensor
  variants: function
  common_device_guard: False

- func: slogdet(Tensor self) -> (Tensor sign, Tensor logabsdet)
  variants: function, method
  dispatch:
    CompositeExplicitAutograd: slogdet

- func: smm(Tensor self, Tensor mat2) -> Tensor
  variants: function, method

# softmax allows positional dtype, unlike most operators, because kwonly is BC-breaking when loading jit models.
- func: softmax.int(Tensor self, int dim, ScalarType? dtype=None) -> Tensor
  variants: function, method

- func: softmax.Dimname(Tensor self, Dimname dim, *, ScalarType? dtype=None) -> Tensor
  variants: function, method

- func: _softmax(Tensor self, int dim, bool half_to_float) -> Tensor
  dispatch:
    CPU: softmax_cpu
    CUDA: softmax_cuda
    MkldnnCPU: mkldnn_softmax

- func: _softmax_backward_data(Tensor grad_output, Tensor output, int dim, Tensor self) -> Tensor
  dispatch:
    CPU: softmax_backward_cpu
    CUDA: softmax_backward_cuda

- func: unsafe_split.Tensor(Tensor self, int split_size, int dim=0) -> Tensor[]
  variants: function, method
  common_device_guard: False
  dispatch:
    CompositeExplicitAutograd: unsafe_split

- func: split.Tensor(Tensor(a) self, int split_size, int dim=0) -> Tensor(a)[]
  variants: function, method
  common_device_guard: False
  dispatch:
    CompositeExplicitAutograd: split

- func: unsafe_split_with_sizes(Tensor self, int[] split_sizes, int dim=0) -> Tensor[]
  variants: function, method
  common_device_guard: False
  dispatch:
    CompositeExplicitAutograd: unsafe_split_with_sizes

- func: split_with_sizes(Tensor(a) self, int[] split_sizes, int dim=0) -> Tensor(a)[]
  variants: function, method
  common_device_guard: False
  dispatch:
    CompositeExplicitAutograd: split_with_sizes

- func: squeeze(Tensor(a) self) -> Tensor(a)
  variants: function, method
  common_device_guard: False
  dispatch:
    CompositeExplicitAutograd: squeeze

- func: squeeze.dim(Tensor(a) self, int dim) -> Tensor(a)
  variants: function, method
  common_device_guard: False
  dispatch:
    CompositeExplicitAutograd: squeeze

- func: squeeze.dimname(Tensor(a) self, Dimname dim) -> Tensor(a)
  variants: function, method
  common_device_guard: False

- func: squeeze_(Tensor(a!) self) -> Tensor(a!)
  variants: method
  common_device_guard: False
  dispatch:
    CompositeExplicitAutograd: squeeze_

- func: squeeze_.dim(Tensor(a!) self, int dim) -> Tensor(a!)
  variants: method
  common_device_guard: False
  dispatch:
    CompositeExplicitAutograd: squeeze_

- func: squeeze_.dimname(Tensor(a!) self, Dimname dim) -> Tensor(a!)
  variants: method
  common_device_guard: False

- func: sspaddmm(Tensor self, Tensor mat1, Tensor mat2, *, Scalar beta=1, Scalar alpha=1) -> Tensor
  variants: function, method

- func: sspaddmm.out(Tensor self, Tensor mat1, Tensor mat2, *, Scalar beta=1, Scalar alpha=1, Tensor(a!) out) -> Tensor(a!)
  dispatch:
    CPU: _sspaddmm_out_only_sparse
    CUDA: _sspaddmm_out_only_sparse_cuda
    SparseCPU: _sspaddmm_out_cpu
    SparseCUDA: _sspaddmm_out_cuda

- func: stack(Tensor[] tensors, int dim=0) -> Tensor
  dispatch:
    CompositeExplicitAutograd: stack

- func: stack.out(Tensor[] tensors, int dim=0, *, Tensor(a!) out) -> Tensor(a!)
  dispatch:
    CompositeExplicitAutograd: stack_out

- func: _stack(Tensor[] tensors, int dim=0) -> Tensor
  dispatch: # match the backends supported by _cat
    CPU: _stack_cpu
    CompositeExplicitAutograd: _stack

- func: _stack.out(Tensor[] tensors, int dim=0, *, Tensor(a!) out) -> Tensor(a!)
  dispatch: # match the backends supported by _cat_out
    CPU: _stack_out_cpu
    CompositeExplicitAutograd: _stack_out

- func: hstack(Tensor[] tensors) -> Tensor

- func: hstack.out(Tensor[] tensors, *, Tensor(a!) out) -> Tensor(a!)

- func: vstack(Tensor[] tensors) -> Tensor

- func: vstack.out(Tensor[] tensors, *, Tensor(a!) out) -> Tensor(a!)

- func: dstack(Tensor[] tensors) -> Tensor

- func: dstack.out(Tensor[] tensors, *, Tensor(a!) out) -> Tensor(a!)

# The signature is designed to be consistent with librosa except that it is
# missing the `pad_mode` and `center` arguments, which are taken care of at
# `torch.functional.py`. They shall be moved here once we have mapping between
# Python strings and C++ Enum in codegen.
- func: stft(Tensor self, int n_fft, int? hop_length=None, int? win_length=None, Tensor? window=None, bool normalized=False, bool? onesided=None, bool? return_complex=None) -> Tensor
  variants: function, method

- func: istft(Tensor self, int n_fft, int? hop_length=None, int? win_length=None, Tensor? window=None, bool center=True, bool normalized=False, bool? onesided=None, int? length=None, bool return_complex=False) -> Tensor
  variants: function, method

- func: stride.int(Tensor self, int dim) -> int
  variants: function
  common_device_guard: False
  manual_cpp_binding: True

- func: stride.Dimname(Tensor self, Dimname dim) -> int
  variants: function, method
  common_device_guard: False

- func: sum(Tensor self, *, ScalarType? dtype=None) -> Tensor
  common_device_guard: False   # TensorIterator
  variants: function, method
  dispatch:
    CPU, CUDA: sum

- func: sum.dim_IntList(Tensor self, int[1] dim, bool keepdim=False, *, ScalarType? dtype=None) -> Tensor
  common_device_guard: False   # TensorIterator
  variants: function, method
  dispatch:
    CPU, CUDA: sum

- func: sum.dim_DimnameList(Tensor self, Dimname[1] dim, bool keepdim=False, *, ScalarType? dtype=None) -> Tensor
  common_device_guard: False   # TensorIterator
  variants: function, method

- func: sum.IntList_out(Tensor self, int[1] dim, bool keepdim=False, *, ScalarType? dtype=None, Tensor(a!) out) -> Tensor(a!)
  common_device_guard: False   # TensorIterator
  dispatch:
    CPU, CUDA: sum_out

- func: sum.DimnameList_out(Tensor self, Dimname[1] dim, bool keepdim=False, *, ScalarType? dtype=None, Tensor(a!) out) -> Tensor(a!)
  common_device_guard: False   # TensorIterator

- func: nansum(Tensor self, *, ScalarType? dtype=None) -> Tensor
  variants: function, method
  dispatch:
    CPU, CUDA: nansum

- func: nansum.dim_IntList(Tensor self, int[1] dim, bool keepdim=False, *, ScalarType? dtype=None) -> Tensor
  variants: function, method
  dispatch:
    CPU, CUDA: nansum

- func: nansum.IntList_out(Tensor self, int[1] dim, bool keepdim=False, *, ScalarType? dtype=None, Tensor(a!) out) -> Tensor(a!)
  dispatch:
    CPU, CUDA: nansum_out

- func: sum_to_size(Tensor self, int[] size) -> Tensor
  variants: method
  common_device_guard: False

- func: sqrt(Tensor self) -> Tensor
  common_device_guard: False   # TensorIterator
  structured_delegate: sqrt.out
  variants: function, method
  dispatch:
    SparseCPU, SparseCUDA: sqrt_sparse

- func: sqrt_(Tensor(a!) self) -> Tensor(a!)
  common_device_guard: False   # TensorIterator
  structured_delegate: sqrt.out
  variants: function, method

- func: sqrt.out(Tensor self, *, Tensor(a!) out) -> Tensor(a!)
  common_device_guard: False   # TensorIterator
  structured: True
  structured_inherits: TensorIteratorBase
  dispatch:
    CPU, CUDA: sqrt_out
    SparseCPU, SparseCUDA: sqrt_out_sparse

- func: square(Tensor self) -> Tensor
  common_device_guard: False   # TensorIterator
  variants: function, method

- func: square_(Tensor(a!) self) -> Tensor(a!)
  common_device_guard: False   # TensorIterator
  variants: function, method

- func: square.out(Tensor self, *, Tensor(a!) out) -> Tensor(a!)
  dispatch:
    CPU, CUDA: square_out

- func: std(Tensor self, bool unbiased=True) -> Tensor
  common_device_guard: False   # TensorIterator
  variants: function, method
  dispatch:
    CPU, CUDA: std

- func: std.dim(Tensor self, int[1] dim, bool unbiased=True, bool keepdim=False) -> Tensor
  common_device_guard: False   # TensorIterator
  variants: function, method
  dispatch:
    CPU, CUDA: std

- func: std_mean(Tensor self, bool unbiased=True) -> (Tensor, Tensor)
  common_device_guard: False   # TensorIterator
  variants: function
  dispatch:
    CPU, CUDA: std_mean

- func: std_mean.dim(Tensor self, int[1] dim, bool unbiased=True, bool keepdim=False) -> (Tensor, Tensor)
  common_device_guard: False   # TensorIterator
  variants: function
  dispatch:
    CPU, CUDA: std_mean

- func: std_mean.names_dim(Tensor self, Dimname[1] dim, bool unbiased=True, bool keepdim=False) -> (Tensor, Tensor)
  common_device_guard: False   # TensorIterator
  variants: function

- func: std.out(Tensor self, int[1] dim, bool unbiased=True, bool keepdim=False, *, Tensor(a!) out) -> Tensor(a!)
  common_device_guard: False   # TensorIterator
  dispatch:
    CPU, CUDA: std_out

- func: std.names_dim(Tensor self, Dimname[1] dim, bool unbiased=True, bool keepdim=False) -> Tensor
  common_device_guard: False   # TensorIterator
  variants: function, method

- func: std.names_out(Tensor self, Dimname[1] dim, bool unbiased=True, bool keepdim=False, *, Tensor(a!) out) -> Tensor(a!)
  common_device_guard: False   # TensorIterator

- func: prod(Tensor self, *, ScalarType? dtype=None) -> Tensor
  common_device_guard: False   # TensorIterator
  variants: function, method
  dispatch:
    CPU, CUDA: prod

- func: prod.dim_int(Tensor self, int dim, bool keepdim=False, *, ScalarType? dtype=None) -> Tensor
  common_device_guard: False   # TensorIterator
  variants: function, method
  dispatch:
    CPU, CUDA: prod

- func: prod.int_out(Tensor self, int dim, bool keepdim=False, *, ScalarType? dtype=None, Tensor(a!) out) -> Tensor(a!)
  common_device_guard: False   # TensorIterator
  dispatch:
    CPU, CUDA: prod_out

- func: prod.dim_Dimname(Tensor self, Dimname dim, bool keepdim=False, *, ScalarType? dtype=None) -> Tensor
  common_device_guard: False   # TensorIterator
  variants: function, method

- func: prod.Dimname_out(Tensor self, Dimname dim, bool keepdim=False, *, ScalarType? dtype=None, Tensor(a!) out) -> Tensor(a!)
  common_device_guard: False   # TensorIterator

- func: t(Tensor(a) self) -> Tensor(a)
  common_device_guard: False
  variants: function, method
  dispatch:
    CompositeExplicitAutograd: t

- func: t_(Tensor(a!) self) -> Tensor(a!)
  common_device_guard: False
  variants: method
  dispatch:
    CompositeExplicitAutograd: t_

- func: tan(Tensor self) -> Tensor
  common_device_guard: False   # TensorIterator
  structured_delegate: tan.out
  variants: function, method

- func: tan_(Tensor(a!) self) -> Tensor(a!)
  common_device_guard: False   # TensorIterator
  structured_delegate: tan.out
  variants: function, method

- func: tan.out(Tensor self, *, Tensor(a!) out) -> Tensor(a!)
  common_device_guard: False   # TensorIterator
  structured: True
  structured_inherits: TensorIteratorBase
  dispatch:
    CPU, CUDA: tan_out

- func: tanh(Tensor self) -> Tensor
  common_device_guard: False   # TensorIterator
  structured_delegate: tanh.out
  variants: function, method
  dispatch:
    QuantizedCPU: tanh_quantized_cpu
    MkldnnCPU: mkldnn_tanh

- func: tanh_(Tensor(a!) self) -> Tensor(a!)
  common_device_guard: False   # TensorIterator
  structured_delegate: tanh.out
  variants: function, method
  dispatch:
    MkldnnCPU: mkldnn_tanh_
- func: tanh.out(Tensor self, *, Tensor(a!) out) -> Tensor(a!)
  common_device_guard: False   # TensorIterator
  structured: True
  structured_inherits: TensorIteratorBase
  dispatch:
    CPU, CUDA: tanh_out

- func: tensordot(Tensor self, Tensor other, int[] dims_self, int[] dims_other) -> Tensor
  variants: function

- func: tensordot.out(Tensor self, Tensor other, int[] dims_self, int[] dims_other, *, Tensor(a!) out) -> Tensor(a!)
  variants: function
  dispatch:
    CPU, CUDA: tensordot_out

# TODO: namespace threshold in 'nn'
- func: threshold(Tensor self, Scalar threshold, Scalar value) -> Tensor
  common_device_guard: False   # TensorIterator
  variants: function
  dispatch:
    CPU: threshold
    CUDA: threshold_cuda
    QuantizedCPU: threshold_quantized_cpu

- func: threshold_(Tensor(a!) self, Scalar threshold, Scalar value) -> Tensor(a!)
  common_device_guard: False   # TensorIterator
  variants: function
  dispatch:
    CPU: threshold_
    CUDA: threshold__cuda

- func: threshold.out(Tensor self, Scalar threshold, Scalar value, *, Tensor(a!) out) -> Tensor(a!)
  common_device_guard: False   # TensorIterator
  dispatch:
    CPU: threshold_out
    CUDA: threshold_out_cuda

- func: threshold_backward(Tensor grad_output, Tensor self, Scalar threshold) -> Tensor
  variants: function
  dispatch:
    CPU: threshold_backward
    CUDA: threshold_backward_cuda
    MkldnnCPU: mkldnn_relu_backward

- func: tile(Tensor self, int[] dims) -> Tensor
  variants: function, method

- func: transpose.int(Tensor(a) self, int dim0, int dim1) -> Tensor(a)
  variants: function, method
  common_device_guard: False
  dispatch:
    CompositeExplicitAutograd: transpose

- func: transpose.Dimname(Tensor(a) self, Dimname dim0, Dimname dim1) -> Tensor(a)
  variants: function, method
  common_device_guard: False

- func: _mkldnn_transpose(Tensor self, int dim0, int dim1) -> Tensor
  common_device_guard: False
  dispatch:
    MkldnnCPU: mkldnn_transpose

- func: transpose_(Tensor(a!) self, int dim0, int dim1) -> Tensor(a!)
  variants: method
  common_device_guard: False
  dispatch:
    CompositeExplicitAutograd: transpose_

- func: _mkldnn_transpose_(Tensor(a!) self, int dim0, int dim1) -> Tensor(a!)
  common_device_guard: False
  dispatch:
    MkldnnCPU: mkldnn_transpose_

- func: one_hot(Tensor self, int num_classes=-1) -> Tensor
  python_module: nn
  variants: function

- func: flip(Tensor self, int[] dims) -> Tensor
  variants: function, method
  dispatch:
    CPU, QuantizedCPU: flip_cpu
    CUDA: flip_cuda

- func: fliplr(Tensor self) -> Tensor
  variants: function, method

- func: flipud(Tensor self) -> Tensor
  variants: function, method

- func: roll(Tensor self, int[1] shifts, int[1] dims=[]) -> Tensor
  variants: function, method
  dispatch:
    CPU: roll_cpu
    CUDA: roll_cuda

# default int[] value [0,1] should not add space after comma, since codegen parser uses ', ' to split args

- func: rot90(Tensor self, int k=1, int[] dims=[0,1]) -> Tensor
  variants: function, method
  dispatch:
    CompositeExplicitAutograd: rot90

- func: trapz.x(Tensor y, Tensor x, *, int dim=-1) -> Tensor

- func: trapz.dx(Tensor y, *, float dx=1, int dim=-1) -> Tensor

- func: _trilinear(Tensor i1, Tensor i2, Tensor i3, int[] expand1, int[] expand2, int[] expand3, int[] sumdim, int unroll_dim=1) -> Tensor
  dispatch:
    CompositeExplicitAutograd: _trilinear

- func: triplet_margin_loss(Tensor anchor, Tensor positive, Tensor negative, float margin=1.0, float p=2, float eps=1e-06, bool swap=False, int reduction=Mean) -> Tensor

- func: trunc(Tensor self) -> Tensor
  common_device_guard: False   # TensorIterator
  variants: function, method
  dispatch:
    CompositeExplicitAutograd: trunc

- func: trunc_(Tensor(a!) self) -> Tensor(a!)
  common_device_guard: False   # TensorIterator
  variants: function, method
  dispatch:
    CompositeExplicitAutograd: trunc_

- func: trunc.out(Tensor self, *, Tensor(a!) out) -> Tensor(a!)
  common_device_guard: False   # TensorIterator
  dispatch:
    CPU, CUDA: trunc_out

# Alias for trunc
- func: fix(Tensor self) -> Tensor
  variants: function, method

- func: fix_(Tensor(a!) self) -> Tensor(a!)
  variants: function, method

- func: fix.out(Tensor self, *, Tensor(a!) out) -> Tensor(a!)

- func: type_as(Tensor self, Tensor other) -> Tensor
  variants: method

- func: _has_compatible_shallow_copy_type(Tensor self, Tensor from) -> bool
  variants: function

- func: _unique(Tensor self, bool sorted=True, bool return_inverse=False) -> (Tensor, Tensor)
  variants: function
  dispatch:
    CPU: _unique_cpu
    CUDA: _unique_cuda

- func: unique_dim(Tensor self, int dim, bool sorted=True, bool return_inverse=False, bool return_counts=False) -> (Tensor, Tensor, Tensor)
  variants: function
  dispatch:
    CPU: unique_dim_cpu
    CUDA: unique_dim_cuda

- func: unique_consecutive(Tensor self, bool return_inverse=False, bool return_counts=False, int? dim=None) -> (Tensor, Tensor, Tensor)
  variants: function
  dispatch:
    CPU: unique_consecutive_cpu
    CUDA: unique_consecutive_cuda

- func: unique_dim_consecutive(Tensor self, int dim, bool return_inverse=False, bool return_counts=False) -> (Tensor, Tensor, Tensor)
  variants: function
  dispatch:
    CPU: unique_dim_consecutive_cpu
    CUDA: unique_dim_consecutive_cuda

# _unique and _unique_dim are fragile and modifying them easily cause internal break
# the below operator is a temporary hack for adding return_counts support
# Please don't rely on these two operators, they will be removed soon

- func: _unique2(Tensor self, bool sorted=True, bool return_inverse=False, bool return_counts=False) -> (Tensor, Tensor, Tensor)
  variants: function
  dispatch:
    CPU: _unique2_cpu
    CUDA: _unique2_cuda

- func: _unsafe_view(Tensor self, int[] size) -> Tensor
  dispatch:
    CompositeExplicitAutograd: _unsafe_view

- func: unsqueeze(Tensor(a) self, int dim) -> Tensor(a)
  variants: function, method
  common_device_guard: False
  dispatch:
    CompositeExplicitAutograd: unsqueeze

- func: unsqueeze_(Tensor(a!) self, int dim) -> Tensor(a!)
  variants: method
  common_device_guard: False
  dispatch:
    CompositeExplicitAutograd: unsqueeze_

- func: vander(Tensor x, int? N=None, bool increasing=False) -> Tensor

- func: var(Tensor self, bool unbiased=True) -> Tensor
  common_device_guard: False   # TensorIterator
  variants: function, method
  dispatch:
    CPU, CUDA: var

- func: var.dim(Tensor self, int[1] dim, bool unbiased=True, bool keepdim=False) -> Tensor
  common_device_guard: False   # TensorIterator
  variants: function, method
  dispatch:
    CPU, CUDA: var

- func: var.out(Tensor self, int[1] dim, bool unbiased=True, bool keepdim=False, *, Tensor(a!) out) -> Tensor(a!)
  common_device_guard: False   # TensorIterator
  dispatch:
    CPU, CUDA: var_out

- func: var.names_dim(Tensor self, Dimname[1] dim, bool unbiased=True, bool keepdim=False) -> Tensor
  common_device_guard: False   # TensorIterator
  variants: function, method

- func: var.names_out(Tensor self, Dimname[1] dim, bool unbiased=True, bool keepdim=False, *, Tensor(a!) out) -> Tensor(a!)
  common_device_guard: False   # TensorIterator

- func: var_mean(Tensor self, bool unbiased=True) -> (Tensor, Tensor)
  common_device_guard: False   # TensorIterator
  variants: function
  dispatch:
    CPU, CUDA: var_mean

- func: var_mean.dim(Tensor self, int[1] dim, bool unbiased=True, bool keepdim=False) -> (Tensor, Tensor)
  common_device_guard: False   # TensorIterator
  variants: function
  dispatch:
    CPU, CUDA: var_mean

- func: var_mean.names_dim(Tensor self, Dimname[1] dim, bool unbiased=True, bool keepdim=False) -> (Tensor, Tensor)
  common_device_guard: False   # TensorIterator
  variants: function

- func: view_as(Tensor(a) self, Tensor other) -> Tensor(a)
  variants: method
  common_device_guard: False

# we define both of these because 'where' does the broadcast and '_s_where' doesn't;
# this allows us to implicitly calculate the broadcast derivative, while only dealing with the
# _s_where derivative.
- func: where.self(Tensor condition, Tensor self, Tensor other) -> Tensor
  common_device_guard: False   # TensorIterator
  variants: function, method

- func: where.ScalarSelf(Tensor condition, Scalar self, Tensor other) -> Tensor
  variants: function

- func: where.ScalarOther(Tensor condition, Tensor self, Scalar other) -> Tensor
  variants: function

- func: where.Scalar(Tensor condition, Scalar self, Scalar other) -> Tensor
  variants: function

- func: where(Tensor condition) -> Tensor[]
  common_device_guard: False   # TensorIterator
  variants: function

- func: _s_where(Tensor condition, Tensor self, Tensor other) -> Tensor
  variants: function
  dispatch:
    CPU, CUDA: _s_where

- func: norm_except_dim(Tensor v, int pow=2, int dim=0) -> Tensor
  variants: function

# VariableType::_weight_norm does not want to be given a gap in the autograd graph,
# so we don't define "dispatch" variants for it.
- func: _weight_norm(Tensor v, Tensor g, int dim=0) -> Tensor
  variants: function

- func: _weight_norm_cuda_interface(Tensor v, Tensor g, int dim=0) -> (Tensor, Tensor)
  variants: function
  dispatch:
    CUDA: weight_norm_cuda

- func: _weight_norm_cuda_interface_backward(Tensor grad_w, Tensor saved_v, Tensor saved_g, Tensor saved_norms, int dim) -> (Tensor, Tensor)
  variants: function
  dispatch:
    CUDA: weight_norm_cuda_backward

- func: _weight_norm_differentiable_backward(Tensor grad_w, Tensor saved_v, Tensor saved_g, Tensor saved_norms, int dim) -> (Tensor, Tensor)
  variants: function

- func: zeros.names(int[] size, *, Dimname[]? names, ScalarType? dtype=None, Layout? layout=None, Device? device=None, bool? pin_memory=None) -> Tensor
  common_device_guard: False

- func: zeros(int[] size, *, ScalarType? dtype=None, Layout? layout=None, Device? device=None, bool? pin_memory=None) -> Tensor

- func: zeros.out(int[] size, *, Tensor(a!) out) -> Tensor(a!)

- func: zeros_like(Tensor self, *, ScalarType? dtype=None, Layout? layout=None, Device? device=None, bool? pin_memory=None, MemoryFormat? memory_format=None) -> Tensor

- func: _standard_gamma_grad(Tensor self, Tensor output) -> Tensor
  variants: function
  dispatch:
    CPU: _standard_gamma_grad_cpu
    CUDA: _standard_gamma_grad_cuda

- func: _standard_gamma(Tensor self, Generator? generator=None) -> Tensor
  variants: function
  dispatch:
    CPU: _s_gamma_cpu
    CUDA: _s_gamma_cuda

- func: _dirichlet_grad(Tensor x, Tensor alpha, Tensor total) -> Tensor
  dispatch:
    CPU: _dirichlet_grad_cpu
    CUDA: _dirichlet_grad_cuda

- func: _sample_dirichlet(Tensor self, Generator? generator=None) -> Tensor
  variants: function
  dispatch:
    CPU: _s_dirichlet_cpu
    CUDA: _s_dirichlet_cuda

- func: poisson(Tensor self, Generator? generator=None) -> Tensor
  common_device_guard: False   # TensorIterator
  dispatch:
    CPU: _s_poisson_cpu
    CUDA: _s_poisson_cuda

- func: binomial(Tensor count, Tensor prob, Generator? generator=None) -> Tensor
  common_device_guard: False   # TensorIterator
  dispatch:
    CPU: _s_binomial_cpu
    CUDA: _s_binomial_cuda

# When more variants get ported to native, this dispatch will get more
# complicated

- func: native_norm(Tensor self, Scalar p=2) -> Tensor
  dispatch:
    SparseCPU, SparseCUDA: norm_sparse

- func: native_norm.ScalarOpt_dim_dtype(Tensor self, Scalar? p, int[1] dim, bool keepdim, ScalarType? dtype) -> Tensor
  dispatch:
    SparseCPU, SparseCUDA: norm_sparse

# TODO: reduce signatures down to one when optional args is available
- func: _sparse_sum(Tensor self) -> Tensor

- func: _sparse_sum.dtype(Tensor self, *, ScalarType dtype) -> Tensor

- func: _sparse_sum.dim(Tensor self, int[1] dim) -> Tensor
  dispatch:
    CompositeExplicitAutograd: _sparse_sum

- func: _sparse_sum.dim_dtype(Tensor self, int[1] dim, *, ScalarType dtype) -> Tensor

- func: _sparse_sum_backward(Tensor grad, Tensor self, int[] dim) -> Tensor
  dispatch:
    SparseCPU: _sparse_sum_backward_cpu
    SparseCUDA: _sparse_sum_backward_cuda

- func: _sparse_softmax.int(Tensor self, int dim, ScalarType? dtype=None) -> Tensor
  variants: function

- func: _sparse_softmax.Dimname(Tensor self, Dimname dim, *, ScalarType? dtype=None) -> Tensor
  variants: function

- func: _sparse_softmax(Tensor self, int dim, bool half_to_float) -> Tensor
  dispatch:
    SparseCPU: softmax_sparse_cpu
    SparseCUDA: softmax_sparse_cuda

- func: _sparse_softmax_backward_data(Tensor grad_output, Tensor output, int dim, Tensor self) -> Tensor
  dispatch:
    SparseCPU: softmax_backward_sparse_cpu
    SparseCUDA: softmax_backward_sparse_cuda

- func: _sparse_log_softmax.int(Tensor self, int dim, ScalarType? dtype=None) -> Tensor
  variants: function

- func: _sparse_log_softmax.Dimname(Tensor self, Dimname dim, *, ScalarType? dtype=None) -> Tensor
  variants: function

- func: _sparse_log_softmax(Tensor self, int dim, bool half_to_float) -> Tensor
  dispatch:
    SparseCPU: log_softmax_sparse_cpu
    SparseCUDA: log_softmax_sparse_cuda

- func: _sparse_log_softmax_backward_data(Tensor grad_output, Tensor output, int dim, Tensor self) -> Tensor
  dispatch:
    SparseCPU: log_softmax_backward_sparse_cpu
    SparseCUDA: log_softmax_backward_sparse_cuda

- func: norm.ScalarOpt_dtype(Tensor self, Scalar? p, *, ScalarType dtype) -> Tensor
  common_device_guard: False   # TensorIterator
  variants: function, method
  dispatch:
    CPU, CUDA, SparseCPU, SparseCUDA: norm

- func: norm.Scalar(Tensor self, Scalar p=2) -> Tensor
  common_device_guard: False   # TensorIterator
  variants: function, method
  dispatch:
    CPU, CUDA, SparseCPU, SparseCUDA: norm

- func: norm.ScalarOpt_dim_dtype(Tensor self, Scalar? p, int[1] dim, bool keepdim, *, ScalarType dtype) -> Tensor
  common_device_guard: False   # TensorIterator
  variants: function, method
  dispatch:
    CPU, CUDA, SparseCPU, SparseCUDA: norm

- func: norm.ScalarOpt_dim(Tensor self, Scalar? p, int[1] dim, bool keepdim=False) -> Tensor
  common_device_guard: False   # TensorIterator
  variants: function, method
  dispatch:
    CPU, CUDA, SparseCPU, SparseCUDA: norm

- func: norm.dtype_out(Tensor self, Scalar? p, int[1] dim, bool keepdim, *, ScalarType dtype, Tensor(a!) out) -> Tensor(a!)
  common_device_guard: False   # TensorIterator
  dispatch:
    CPU, CUDA: norm_out

- func: norm.out(Tensor self, Scalar? p, int[1] dim, bool keepdim=False, *, Tensor(a!) out) -> Tensor(a!)
  common_device_guard: False   # TensorIterator
  dispatch:
    CPU, CUDA: norm_out

# These four redispatch in their implementation, so OK to be CompositeImplicitAutograd
- func: norm.names_ScalarOpt_dim_dtype(Tensor self, Scalar? p, Dimname[1] dim, bool keepdim, *, ScalarType dtype) -> Tensor
  common_device_guard: False   # TensorIterator
  variants: function, method

- func: norm.names_ScalarOpt_dim(Tensor self, Scalar? p, Dimname[1] dim, bool keepdim=False) -> Tensor
  common_device_guard: False   # TensorIterator
  variants: function, method

- func: norm.names_dtype_out(Tensor self, Scalar? p, Dimname[1] dim, bool keepdim, *, ScalarType dtype, Tensor(a!) out) -> Tensor(a!)
  common_device_guard: False   # TensorIterator

- func: norm.names_out(Tensor self, Scalar? p, Dimname[1] dim, bool keepdim=False, *, Tensor(a!) out) -> Tensor(a!)
  common_device_guard: False   # TensorIterator

- func: frexp.Tensor(Tensor self) -> (Tensor mantissa, Tensor exponent)
  variants: method, function
  dispatch:
    CompositeExplicitAutograd: frexp

- func: frexp.Tensor_out(Tensor self, *, Tensor(a!) mantissa, Tensor(b!) exponent) -> (Tensor(a!) mantissa, Tensor(b!) exponent)
  dispatch:
    CPU, CUDA: frexp_out

- func: frobenius_norm(Tensor self) -> Tensor
  variants: function

- func: frobenius_norm.dim(Tensor self, int[1] dim, bool keepdim=False) -> Tensor
  variants: function

- func: frobenius_norm.out(Tensor self, int[1] dim, bool keepdim=False, *, Tensor(a!) out) -> Tensor(a!)
  variants: function

- func: nuclear_norm(Tensor self, bool keepdim=False) -> Tensor
  variants: function

- func: nuclear_norm.out(Tensor self, bool keepdim=False, *, Tensor(a!) out) -> Tensor(a!)
  variants: function

- func: nuclear_norm.dim(Tensor self, int[2] dim, bool keepdim=False) -> Tensor
  variants: function

- func: nuclear_norm.dim_out(Tensor self, int[2] dim, bool keepdim=False, *, Tensor(a!) out) -> Tensor(a!)
  variants: function

- func: clone(Tensor self, *, MemoryFormat? memory_format=None) -> Tensor
  variants: function, method
  dispatch:
    CompositeExplicitAutograd: clone
    SparseCPU, SparseCUDA: clone_sparse
    MkldnnCPU: mkldnn_clone
    QuantizedCPU, QuantizedCUDA: quantized_clone

- func: resize_as_(Tensor(a!) self, Tensor the_template, *, MemoryFormat? memory_format=None) -> Tensor(a!)
  variants: function, method
  dispatch:
    CompositeExplicitAutograd: resize_as_

- func: resize_as_sparse_(Tensor(a!) self, Tensor the_template) -> Tensor(a!)
  variants: function
  dispatch:
    SparseCPU, SparseCUDA: resize_as_sparse_
    SparseCsrCPU: resize_as_sparse_csr_

- func: zero_(Tensor(a!) self) -> Tensor(a!)
  common_device_guard: False   # TensorIterator
  variants: method, function
  dispatch:
    CPU, CUDA: zero_
    Meta: zero_meta_
    SparseCPU, SparseCUDA: zero_sparse_
    MkldnnCPU: mkldnn_zero_

- func: sub.out(Tensor self, Tensor other, *, Scalar alpha=1, Tensor(a!) out) -> Tensor(a!)
  common_device_guard: False   # TensorIterator
  structured: True
  structured_inherits: TensorIteratorBase
  dispatch:
    CPU, CUDA: sub_out
    SparseCPU, SparseCUDA: sub_out_sparse

- func: sub.Tensor(Tensor self, Tensor other, *, Scalar alpha=1) -> Tensor
  common_device_guard: False   # TensorIterator
  variants: function, method
  structured_delegate: sub.out
  dispatch:
    SparseCPU, SparseCUDA: sub_sparse

- func: sub_.Tensor(Tensor(a!) self, Tensor other, *, Scalar alpha=1) -> Tensor(a!)
  common_device_guard: False   # TensorIterator
  variants: method
  structured_delegate: sub.out
  dispatch:
    SparseCPU, SparseCUDA: sub_sparse_

# For C++ only, until we have conversion from C++ numbers to Tensor
- func: sub.Scalar(Tensor self, Scalar other, Scalar alpha=1) -> Tensor
  common_device_guard: False   # TensorIterator
  variants: function, method
  dispatch:
    CompositeExplicitAutograd: sub

- func: sub_.Scalar(Tensor(a!) self, Scalar other, Scalar alpha=1) -> Tensor(a!)
  common_device_guard: False   # TensorIterator
  variants: method
  dispatch:
    CompositeExplicitAutograd: sub_

# subtract, alias for sub
- func: subtract.out(Tensor self, Tensor other, *, Scalar alpha=1, Tensor(a!) out) -> Tensor(a!)

- func: subtract.Tensor(Tensor self, Tensor other, *, Scalar alpha=1) -> Tensor
  variants: function, method

- func: subtract_.Tensor(Tensor(a!) self, Tensor other, *, Scalar alpha=1) -> Tensor(a!)
  variants: method

# For C++ only, until we have conversion from C++ numbers to Tensor
- func: subtract.Scalar(Tensor self, Scalar other, Scalar alpha=1) -> Tensor
  variants: function, method

- func: subtract_.Scalar(Tensor(a!) self, Scalar other, Scalar alpha=1) -> Tensor(a!)
  variants: method

- func: rsub.Tensor(Tensor self, Tensor other, *, Scalar alpha=1) -> Tensor
  common_device_guard: False   # TensorIterator
  variants: function
  dispatch:
    CPU, CUDA: rsub

- func: heaviside.out(Tensor self, Tensor values, *, Tensor(a!) out) -> Tensor(a!)
  dispatch:
    CPU, CUDA: heaviside_out

- func: heaviside(Tensor self, Tensor values) -> Tensor
  variants: function, method

- func: heaviside_(Tensor(a!) self, Tensor values) -> Tensor(a!)
  variants: method

# For C++ only, until we have conversion from C++ numbers to Tensor
- func: rsub.Scalar(Tensor self, Scalar other, Scalar alpha=1) -> Tensor
  common_device_guard: False   # TensorIterator
  variants: function
  dispatch:
    CompositeExplicitAutograd: rsub

# Functionally the same as addmm, but we give it a different derivative formula
# that doesn't propagate gradients to non-present entries on sparse.
- func: _sparse_addmm(Tensor self, Tensor sparse, Tensor dense, *, Scalar beta=1, Scalar alpha=1) -> Tensor
  dispatch:
    CompositeExplicitAutograd: _sparse_addmm

- func: addmm.out(Tensor self, Tensor mat1, Tensor mat2, *, Scalar beta=1, Scalar alpha=1, Tensor(a!) out) -> Tensor(a!)
  dispatch:
    CPU: addmm_cpu_out
    CUDA: addmm_out_cuda
    SparseCPU: addmm_out_sparse_dense_cpu
    SparseCUDA: addmm_out_sparse_dense_cuda
    SparseCsrCPU: addmm_out_sparse_csr_dense_cpu

- func: addmm(Tensor self, Tensor mat1, Tensor mat2, *, Scalar beta=1, Scalar alpha=1) -> Tensor
  variants: function, method
  dispatch:
    CPU: addmm_cpu
    CUDA: addmm_cuda
    SparseCPU: addmm_sparse_dense_cpu
    SparseCUDA: addmm_sparse_dense_cuda
    SparseCsrCPU: addmm_sparse_csr_dense_cpu

- func: addmm_(Tensor(a!) self, Tensor mat1, Tensor mat2, *, Scalar beta=1, Scalar alpha=1) -> Tensor(a!)
  variants: method
  dispatch:
    CPU: addmm_cpu_
    CUDA: addmm__cuda
    # Warning!  For whatever reason, the inplace sparse addmm is NON
    # broadcasting
    SparseCPU: s_addmm_sparse_dense_cpu_
    SparseCUDA: s_addmm_sparse_dense_cuda_

# NOTE [ Sparse: autograd and API ]
#
#
# Sparse Tensor Constructors
# ~~~~~~~~~~~~~~~~~~~~~~~~~~
#
# The API entry points to sparse tensor construction should be
# `sparse_coo tensor` and `_sparse_coo_tensor_unsafe`. Depending on whether the
# indices and values tensors are given, they eventually dispatch to either
# `sparse_coo_tensor_with_dims` or `sparse_coo_tensor_with_dims_and_tensors`.
#
# The autograd support for ctor is implement on `sparse_coo_tensor_with_dims_and_tensors`.
#
# The API methods `sparse_coo tensor` and `_sparse_coo_tensor_unsafe`
# **must not** have specific type dispatches because otherwise codegen will
# consider them as abstract methods (see Note [Abstract ATen methods]), dispatch
# using **Tensor** type, and thus lose autograd tracking on the actual method
# they dispatch to, e.g., `sparse_coo_tensor_with_dims_and_tensors`.
#
#
# Sparse Methods API Design
# ~~~~~~~~~~~~~~~~~~~~~~~~~
#
# Goals: 1. Flexible API for users to write custom sparse ops
#        2. ctor and member accessor with autograd support
#
# To achieve 1, we need to provide a set of *dangerous* APIs (dangerous in the
# sense that misusing them will break sparse tensor invariant and may out in
# unexpected behavior, e.g., crash). These methods are all prefixed with
# underscore "_" to indicate that they should be used with care. We provide:
#
#   + `_indices()`: returns the *raw* indices within the sparse tensor (not just
#                   sharing storage). Any inplace operation will change the
#                   actual indices, including t_, set_, as_strided_, resize_,
#                   etc.
#   + `_values()`: returns the *raw* values within the sparse tensor. Similar
#                  semantics as `_indices()`
#   + `_nnz()`: returns the number of non-zero entries. This will always be
#               determined by the shapes of indices and values.
#   + `_coalesced_(bool)`: inplace sets whether the tensor is coalesced, and
#                          returns itself.
#
# These methods are very useful in writing new operations, e.g., a custom
# autograd Function.
#
# We also provide other public *safe* APIs:
#   + `indices()`: returns a **view** of the indices tensor if the sparse tensor
#                  is **coalesced**.
#   + `values()`: returns a **view** of the values tensor if the containing
#                 sparse tensor is **coalesced**.
#   + `sparse_dim()`: number of sparse dimensions
#   + `dense_dim()`: number of dense dimensions
#   + `is_coalesced()`: whether the sparse tensor is coalesced
#
# `_indices()` and `_values()` should returns the raw indices and values dense
# tensors within a sparse tensor. They can be quite unsafe with inplace
# operations like `t_()`, and exposes uncoalesced indices and values. The public
# recommended API is `indices()` and `values()`, both of which first check that
# the tensor is coalesced and return views on those tensors.
#
#
# Autograd Support
# ~~~~~~~~~~~~~~~~
#
# Autograd is supported on `values()` and sparse tensor ctor with indices and
# values tensors. E.g., `torch.sparse_coo_tensor(i, v).values().sum()` is
# differentiable w.r.t. `v`.
#
# NB: The `values()` and `_values()` operators are special in that they are
# layout-aware, i.e., the output depends not just on the data it represents, but
# also on the input layout details (in this case, the `indices` tensor). See
# NOTE [ as_strided Backward and layout-aware/agnostic autograd ] in Functions.cpp
# for discussion on layout-aware vs layout-agnostic autograd. Since PyTorch ops
# operate in the layout-agnostic mode, similar to `as_strided`, backward of
# these two operators need to consider them in a layout-agnostic way:
#   + `values()`:
#     Input is coalesced.
#     We just pretend having `input.indices()` as an additional argument
#     `input_indices`, then forward is similar to
#     `input.to(kStrided).index_select(input_indices)` regardless of the layout.
#     Note that `values()` normally is layout-aware even if we constrain
#     ourselves on sparse inputs since it may include all zeros values entries
#     as "present" entries.
#   + `_values()`:
#     Input may be uncoalesced.
#     It is not straightforward to construct a layout-agnostic version because
#     duplicate indices entries may exist and additional parameterization is
#     needed to distribute the value into different values entries. Furthermore,
#     this op is intended to provide ways to write custom sparse ops, rather
#     than being used in autograd graph, so it is marked as *non-differentiable*
#     in derivatives.yaml.
#
# Before reading the following, see NOTE [ Autograd Variable Views ] in
# variable.h for details on views that are tracked by autograd, and views that
# are not.
#
# Moreover, these methods return tensors that share storage with inputs, so we
# mark these methods as view ops to support autograd history tracking.
# The sparse tensor ctor output should technically be view of both input indices
# and values tensors, but currently we only support setting as view of a single
# Variable, so it is only view of the values tensor.
# TODO: clone indices in sparse tensor ctor.
#
# For other methods that return outputs that share storage with inputs, i.e.,
# `indices()` and `_indices()`. We mark their outputs as non-differentiable, so
# the view relation is not tracked by autograd, but the version counter is still
# shared. In other words, their outputs are non-differentiable views of the
# sparse tensor.
# FIXME: would be nicer if TensorOptions was optional based; not adding default arguments for options given
# the default would never make sense.

- func: sparse_csr_tensor.crow_col_value_size(Tensor crow_indices, Tensor col_indices, Tensor values, int[] size, *, ScalarType? dtype=None, Layout? layout=None, Device? device=None, bool? pin_memory=False) -> Tensor

- func: sparse_csr_tensor.crow_col_value(Tensor crow_indices, Tensor col_indices, Tensor values, *, ScalarType? dtype=None, Layout? layout=None, Device? device=None, bool? pin_memory=False) -> Tensor

- func: sparse_coo_tensor.size(int[] size, *, ScalarType? dtype=None, Layout? layout=None, Device? device=None, bool? pin_memory=False) -> Tensor

- func: sparse_coo_tensor.indices(Tensor indices, Tensor values, *, ScalarType? dtype=None, Layout? layout=None, Device? device=None, bool? pin_memory=None) -> Tensor

- func: sparse_coo_tensor.indices_size(Tensor indices, Tensor values, int[] size, *, ScalarType? dtype=None, Layout? layout=None, Device? device=None, bool? pin_memory=None) -> Tensor

- func: _sparse_coo_tensor_unsafe(Tensor indices, Tensor values, int[] size, *, ScalarType? dtype=None, Layout? layout=None, Device? device=None, bool? pin_memory=None) -> Tensor

- func: _validate_sparse_coo_tensor_args(Tensor indices, Tensor values, int[] size) -> ()

- func: _sparse_coo_tensor_with_dims(int sparse_dim, int dense_dim, int[] size, *, ScalarType? dtype=None, Layout? layout=None, Device? device=None, bool? pin_memory=False) -> Tensor
  dispatch:
    SparseCPU, SparseCUDA: new_with_dims_sparse

- func: _sparse_coo_tensor_with_dims_and_tensors(int sparse_dim, int dense_dim, int[] size, Tensor indices, Tensor values, *, ScalarType? dtype=None, Layout? layout=None, Device? device=None, bool? pin_memory=False) -> Tensor
  dispatch:
    SparseCPU, SparseCUDA: new_with_dims_and_tensor_sparse

- func: sparse_resize_(Tensor(a!) self, int[] size, int sparse_dim, int dense_dim) -> Tensor(a!)
  variants: method
  dispatch:
    SparseCPU, SparseCUDA: sparse_resize_

- func: sparse_resize_and_clear_(Tensor(a!) self, int[] size, int sparse_dim, int dense_dim) -> Tensor(a!)
  variants: method
  dispatch:
    SparseCPU, SparseCUDA: sparse_resize_and_clear_

- func: sparse_mask(Tensor self, Tensor mask) -> Tensor
  variants: method
  dispatch:
    SparseCPU: sparse_mask_cpu
    SparseCUDA: sparse_mask_cuda

- func: to_dense(Tensor self, ScalarType? dtype=None) -> Tensor
  variants: method
  dispatch:
    SparseCPU, SparseCUDA, SparseCsrCPU: sparse_to_dense
    MkldnnCPU: mkldnn_to_dense

- func: to_dense_backward(Tensor grad, Tensor input) -> Tensor

- func: sparse_dim(Tensor self) -> int
  variants: method
  dispatch:
    SparseCPU, SparseCUDA: sparse_dim_sparse
  common_device_guard: False

# legacy method
- func: _dimI(Tensor self) -> int
  variants: method
  dispatch:
    SparseCPU, SparseCUDA: sparse_dim_sparse
  common_device_guard: False

- func: dense_dim(Tensor self) -> int
  variants: method
  dispatch:
    SparseCPU, SparseCUDA: dense_dim_sparse
  common_device_guard: False

# legacy method
- func: _dimV(Tensor self) -> int
  variants: method
  dispatch:
    SparseCPU, SparseCUDA: dense_dim_sparse
  common_device_guard: False

- func: _nnz(Tensor self) -> int
  variants: method
  dispatch:
    SparseCPU, SparseCUDA: _nnz_sparse
    SparseCsrCPU: _nnz_sparse_csr
  common_device_guard: False

# NOTE: [ coalesce autograd ]
# coalesce returns self directly for already coalesced sparse tensors.
# This means coalesce cannot have a derivative registered, otherwise it creates
# circular references in the autograd graph (see gh-52874).
# Instead, the derivative is registered on the slow-path "_coalesce"
- func: coalesce(Tensor(a) self) -> Tensor(a)
  variants: method

- func: _coalesce(Tensor self) -> Tensor
  dispatch:
    SparseCPU: _coalesce_sparse_cpu
    SparseCUDA: _coalesce_sparse_cuda

- func: is_coalesced(Tensor self) -> bool
  variants: method
  dispatch:
    SparseCPU, SparseCUDA: is_coalesced_sparse
  common_device_guard: False

- func: _indices(Tensor(a) self) -> Tensor(a)
  variants: method
  dispatch:
    SparseCPU, SparseCUDA: _indices_sparse
  common_device_guard: False

- func: _values(Tensor(a) self) -> Tensor(a)
  variants: method
  dispatch:
    SparseCPU, SparseCUDA: _values_sparse
  common_device_guard: False

# This method doesn't do any check but only directly sets the flag. So it can be
# a bit unsafe. Similar to _indices and _values, this is useful for implementing
# custom sparse operations in Python/C++ extension.
- func: _coalesced_(Tensor(a!) self, bool coalesced) -> Tensor(a!)
  variants: method
  dispatch:
    SparseCPU, SparseCUDA: _coalesced_sparse_
  common_device_guard: False

- func: indices(Tensor(a) self) -> Tensor(a)
  variants: method
  dispatch:
    SparseCPU, SparseCUDA: indices_sparse
  common_device_guard: False

- func: values(Tensor(a) self) -> Tensor(a)
  variants: method
  dispatch:
    SparseCPU, SparseCUDA: values_sparse
    SparseCsrCPU: values_sparse_csr
  common_device_guard: False

- func: crow_indices(Tensor(a) self) -> Tensor(a)
  variants: method
  dispatch:
    SparseCsrCPU: crow_indices_sparse_csr
  common_device_guard: False

- func: col_indices(Tensor(a) self) -> Tensor(a)
  variants: method
  dispatch:
    SparseCsrCPU: col_indices_sparse_csr
  common_device_guard: False

- func: hspmm.out(Tensor mat1, Tensor mat2, *, Tensor(a!) out) -> Tensor(a!)
  dispatch:
    SparseCPU: hspmm_out_sparse_cpu
    SparseCUDA: hspmm_out_sparse_cuda

- func: hspmm(Tensor mat1, Tensor mat2) -> Tensor
  dispatch:
    SparseCPU: hspmm_sparse_cpu
    SparseCUDA: hspmm_sparse_cuda

- func: copy_sparse_to_sparse_(Tensor(a!) self, Tensor src, bool non_blocking=False) -> Tensor(a!)
  common_device_guard: False
  variants: function
  dispatch:
    SparseCPU, SparseCUDA: copy_sparse_

- func: unbind.int(Tensor(a) self, int dim=0) -> Tensor(a)[]
  variants: function, method
  dispatch:
    CompositeExplicitAutograd: unbind

- func: unbind.Dimname(Tensor(a) self, Dimname dim) -> Tensor(a)[]
  variants: function, method

- func: to_sparse.sparse_dim(Tensor self, int sparse_dim) -> Tensor
  variants: method
  dispatch:
    CPU, CUDA: dense_to_sparse

- func: to_sparse(Tensor self) -> Tensor
  variants: method
  dispatch:
    CPU, CUDA: dense_to_sparse

- func: to_mkldnn(Tensor self, ScalarType? dtype=None) -> Tensor
  variants: method
  dispatch:
    CPU: dense_to_mkldnn

- func: mkldnn_reorder_conv2d_weight(Tensor self, int[2] padding=0, int[2] stride=1, int[2] dilation=1, int groups=1) -> Tensor
  variants: function
  python_module: nn
  dispatch:
    MkldnnCPU: mkldnn_reorder_conv2d_weight

- func: mkldnn_reorder_conv3d_weight(Tensor self, int[3] padding=0, int[3] stride=1, int[3] dilation=1, int groups=1) -> Tensor
  variants: function
  python_module: nn
  dispatch:
    MkldnnCPU: mkldnn_reorder_conv3d_weight

- func: to_mkldnn_backward(Tensor grad, Tensor input) -> Tensor

- func: quantize_per_tensor(Tensor self, float scale, int zero_point, ScalarType dtype) -> Tensor
  variants: function
  dispatch:
    CPU, CUDA: quantize_per_tensor

- func: quantize_per_tensor.tensors(Tensor[] tensors, Tensor scales, Tensor zero_points, ScalarType dtype) -> Tensor[]
  variants: function
  dispatch:
    CPU: quantize_per_tensor_list_cpu

- func: quantize_per_channel(Tensor self, Tensor scales, Tensor zero_points, int axis, ScalarType dtype) -> Tensor
  variants: function
  dispatch:
    CPU: quantize_per_channel_cpu

- func: dequantize.self(Tensor self) -> Tensor
  variants: function, method
  dispatch:
    CPU: dequantize_cpu
    QuantizedCPU, QuantizedCUDA: dequantize_quantized_cpu

- func: dequantize.tensors(Tensor[] tensors) -> Tensor[]
  variants: function
  dispatch:
    QuantizedCPU: dequantize_tensors_quantized_cpu

- func: q_scale(Tensor self) -> float
  variants: function, method
  dispatch:
    QuantizedCPU, QuantizedCUDA: q_scale_quant

- func: q_zero_point(Tensor self) -> int
  variants: function, method
  dispatch:
    QuantizedCPU, QuantizedCUDA: q_zero_point_quant

- func: q_per_channel_scales(Tensor self) -> Tensor
  variants: function, method
  dispatch:
    QuantizedCPU, QuantizedCUDA: q_per_channel_scales

- func: q_per_channel_zero_points(Tensor self) -> Tensor
  variants: function, method
  dispatch:
    QuantizedCPU, QuantizedCUDA: q_per_channel_zero_points

- func: q_per_channel_axis(Tensor self) -> int
  variants: function, method
  dispatch:
    QuantizedCPU, QuantizedCUDA: q_per_channel_axis

- func: int_repr(Tensor self) -> Tensor
  common_device_guard: False   # TensorIterator
  variants: function, method
  dispatch:
    QuantizedCPU: int_repr_quantized_cpu
    QuantizedCUDA: int_repr_quantized_cuda

- func: _make_per_tensor_quantized_tensor(Tensor self, float scale, int zero_point) -> Tensor
  dispatch:
    CPU: make_per_tensor_quantized_tensor_cpu
    CUDA: make_per_tensor_quantized_tensor_cuda

- func: _make_per_channel_quantized_tensor(Tensor self, Tensor scale, Tensor zero_point, int axis) -> Tensor
  dispatch:
    CPU: make_per_channel_quantized_tensor_cpu

- func: qscheme(Tensor self) -> QScheme
  variants: method
  dispatch:
    QuantizedCPU, QuantizedCUDA: qscheme_quant

- func: fake_quantize_per_tensor_affine(Tensor self, float scale, int zero_point, int quant_min, int quant_max) -> Tensor
  common_device_guard: False   # TensorIterator
  variants: function

- func: fake_quantize_per_tensor_affine_cachemask(Tensor self, float scale, int zero_point, int quant_min, int quant_max) -> (Tensor output, Tensor mask)
  variants: function
  dispatch:
    CPU, CUDA: fake_quantize_per_tensor_affine_cachemask

- func: fake_quantize_per_tensor_affine_cachemask_backward(Tensor grad, Tensor mask) -> Tensor
  variants: function

- func: _fake_quantize_learnable_per_tensor_affine(Tensor self, Tensor scale, Tensor zero_point, int quant_min, int quant_max, float grad_factor=1.0) -> Tensor
  variants: function
  dispatch:
    CPU, CUDA: _fake_quantize_learnable_per_tensor_affine

- func: _fake_quantize_learnable_per_tensor_affine_backward(Tensor grad, Tensor self, Tensor scale, Tensor zero_point, int quant_min, int quant_max, float grad_factor=1.0) -> (Tensor, Tensor, Tensor)
  variants: function

- func: fake_quantize_per_channel_affine(Tensor self, Tensor scale, Tensor zero_point, int axis, int quant_min, int quant_max) -> Tensor
  common_device_guard: False   # TensorIterator
  variants: function

- func: fake_quantize_per_channel_affine_cachemask(Tensor self, Tensor scale, Tensor zero_point, int axis, int quant_min, int quant_max) -> (Tensor output, Tensor mask)
  variants: function
  dispatch:
    CPU, CUDA: fake_quantize_per_channel_affine_cachemask

- func: fake_quantize_per_channel_affine_cachemask_backward(Tensor grad, Tensor mask) -> Tensor
  variants: function

- func: _fake_quantize_learnable_per_channel_affine(Tensor self, Tensor scale, Tensor zero_point, int axis, int quant_min, int quant_max, float grad_factor=1.0) -> Tensor
  variants: function
  dispatch:
    CPU, CUDA: _fake_quantize_learnable_per_channel_affine

- func: _fake_quantize_learnable_per_channel_affine_backward(Tensor grad, Tensor self, Tensor scale, Tensor zero_point, int axis, int quant_min, int quant_max, float grad_factor=1.0) -> (Tensor, Tensor, Tensor)
  variants: function

- func: _choose_qparams_per_tensor(Tensor self, bool reduce_range=False) -> (float, int)
  variants: function

- func: _saturate_weight_to_fp16(Tensor weight) -> Tensor
  variants: function

- func: choose_qparams_optimized(Tensor input, int numel, int n_bins, float ratio, int bit_width) -> (Tensor, Tensor)
  variants: function

# to(Device) must not exist because all constructors of Device also works for
# TensorOptions. Otherwise, an ambiguity error is thrown.
# See NOTE [ TensorOptions Constructors ].
- func: to.dtype_layout(Tensor self, *, ScalarType? dtype=None, Layout? layout=None, Device? device=None, bool? pin_memory=None, bool non_blocking=False, bool copy=False, MemoryFormat? memory_format=None) -> Tensor
  variants: method
  common_device_guard: False

- func: to.device(Tensor self, Device device, ScalarType dtype, bool non_blocking=False, bool copy=False, MemoryFormat? memory_format=None) -> Tensor
  variants: method
  common_device_guard: False

- func: to.dtype(Tensor self, ScalarType dtype, bool non_blocking=False, bool copy=False, MemoryFormat? memory_format=None) -> Tensor
  variants: method
  common_device_guard: False

- func: to.other(Tensor self, Tensor other, bool non_blocking=False, bool copy=False, MemoryFormat? memory_format=None) -> Tensor
  variants: method
  common_device_guard: False

- func: meshgrid(Tensor[] tensors) -> Tensor[]

- func: cartesian_prod(Tensor[] tensors) -> Tensor
  variants: function

- func: combinations(Tensor self, int r=2, bool with_replacement=False) -> Tensor
  variants: function

- func: item(Tensor self) -> Scalar
  variants: method

- func: result_type.Tensor(Tensor tensor, Tensor other) -> ScalarType
  variants: function

- func: result_type.Scalar(Tensor tensor, Scalar other) -> ScalarType
  variants: function

- func: result_type.Scalar_Tensor(Scalar scalar, Tensor tensor) -> ScalarType
  variants: function

- func: result_type.Scalar_Scalar(Scalar scalar1, Scalar scalar2) -> ScalarType

- func: can_cast(ScalarType from, ScalarType to) -> bool
  variants: function

- func: promote_types(ScalarType type1, ScalarType type2) -> ScalarType
  variants: function

# NB: Does NOT check precondition that numel == 1
- func: _local_scalar_dense(Tensor self) -> Scalar
  dispatch:
    CPU: _local_scalar_dense_cpu
    CUDA: _local_scalar_dense_cuda
  variants: function

# Fused RNN kernels
- func: _thnn_fused_lstm_cell(Tensor input_gates, Tensor hidden_gates, Tensor cx, Tensor? input_bias=None, Tensor? hidden_bias=None) -> (Tensor, Tensor, Tensor)
  dispatch:
    CUDA: _thnn_fused_lstm_cell_cuda

- func: _thnn_fused_lstm_cell_backward(Tensor? grad_hy, Tensor? grad_cy, Tensor cx, Tensor cy, Tensor workspace, bool has_bias) -> (Tensor, Tensor, Tensor, Tensor, Tensor)
  dispatch:
    CUDA: _thnn_fused_lstm_cell_backward_cuda

- func: _thnn_differentiable_lstm_cell_backward(Tensor? grad_hy, Tensor? grad_cy, Tensor input_gates, Tensor hidden_gates, Tensor? input_bias, Tensor? hidden_bias, Tensor cx, Tensor cy) -> (Tensor, Tensor, Tensor, Tensor, Tensor)

- func: _thnn_fused_gru_cell(Tensor input_gates, Tensor hidden_gates, Tensor hx, Tensor? input_bias=None, Tensor? hidden_bias=None) -> (Tensor, Tensor)
  dispatch:
    CUDA: _thnn_fused_gru_cell_cuda

- func: _thnn_fused_gru_cell_backward(Tensor grad_hy, Tensor workspace, bool has_bias) -> (Tensor, Tensor, Tensor, Tensor, Tensor)
  dispatch:
    CUDA: _thnn_fused_gru_cell_backward_cuda

- func: _thnn_differentiable_gru_cell_backward(Tensor grad_hy, Tensor input_gates, Tensor hidden_gates, Tensor hx, Tensor? input_bias, Tensor? hidden_bias) -> (Tensor, Tensor, Tensor, Tensor, Tensor)

# RNN cells and layers
- func: lstm.input(Tensor input, Tensor[] hx, Tensor[] params, bool has_biases, int num_layers, float dropout, bool train, bool bidirectional, bool batch_first) -> (Tensor, Tensor, Tensor)

- func: lstm.data(Tensor data, Tensor batch_sizes, Tensor[] hx, Tensor[] params, bool has_biases, int num_layers, float dropout, bool train, bool bidirectional) -> (Tensor, Tensor, Tensor)

- func: gru.input(Tensor input, Tensor hx, Tensor[] params, bool has_biases, int num_layers, float dropout, bool train, bool bidirectional, bool batch_first) -> (Tensor, Tensor)

- func: gru.data(Tensor data, Tensor batch_sizes, Tensor hx, Tensor[] params, bool has_biases, int num_layers, float dropout, bool train, bool bidirectional) -> (Tensor, Tensor)

- func: rnn_tanh.input(Tensor input, Tensor hx, Tensor[] params, bool has_biases, int num_layers, float dropout, bool train, bool bidirectional, bool batch_first) -> (Tensor, Tensor)

- func: rnn_tanh.data(Tensor data, Tensor batch_sizes, Tensor hx, Tensor[] params, bool has_biases, int num_layers, float dropout, bool train, bool bidirectional) -> (Tensor, Tensor)

- func: rnn_relu.input(Tensor input, Tensor hx, Tensor[] params, bool has_biases, int num_layers, float dropout, bool train, bool bidirectional, bool batch_first) -> (Tensor, Tensor)

- func: rnn_relu.data(Tensor data, Tensor batch_sizes, Tensor hx, Tensor[] params, bool has_biases, int num_layers, float dropout, bool train, bool bidirectional) -> (Tensor, Tensor)

- func: lstm_cell(Tensor input, Tensor[] hx, Tensor w_ih, Tensor w_hh, Tensor? b_ih=None, Tensor? b_hh=None) -> (Tensor, Tensor)

- func: gru_cell(Tensor input, Tensor hx, Tensor w_ih, Tensor w_hh, Tensor? b_ih=None, Tensor? b_hh=None) -> Tensor

- func: rnn_tanh_cell(Tensor input, Tensor hx, Tensor w_ih, Tensor w_hh, Tensor? b_ih=None, Tensor? b_hh=None) -> Tensor

- func: rnn_relu_cell(Tensor input, Tensor hx, Tensor w_ih, Tensor w_hh, Tensor? b_ih=None, Tensor? b_hh=None) -> Tensor

# Quantized RNN layer registration has been moved to C10 dispatch in `RNN.cpp`

# Quantized RNN layers
# - func: quantized_lstm(Tensor input, Tensor[] hx, Tensor[] params, bool has_biases, int num_layers, float dropout, bool train, bool bidirectional, bool batch_first, *, ScalarType? dtype=None, bool use_dynamic=False) -> (Tensor, Tensor, Tensor)


# - func: quantized_lstm.data(Tensor data, Tensor batch_sizes, Tensor[] hx, Tensor[] params, bool has_biases, int num_layers, float dropout, bool train, bool bidirectional, *, ScalarType? dtype=None, bool use_dynamic=False) -> (Tensor, Tensor, Tensor)


# Quantized GRU layers

# - func: quantized_gru.input(Tensor input, Tensor hx, Tensor[] params, bool has_biases, int num_layers, float dropout, bool train, bool bidirectional, bool batch_first) -> (Tensor, Tensor)
#

# - func: quantized_gru.data(Tensor data, Tensor batch_sizes, Tensor hx, Tensor[] params, bool has_biases, int num_layers, float dropout, bool train, bool bidirectional) -> (Tensor, Tensor)
#

# Quantized RNN cells
- func: quantized_lstm_cell(Tensor input, Tensor[] hx, Tensor w_ih, Tensor w_hh, Tensor b_ih, Tensor b_hh, Tensor packed_ih, Tensor packed_hh, Tensor col_offsets_ih, Tensor col_offsets_hh, Scalar scale_ih, Scalar scale_hh, Scalar zero_point_ih, Scalar zero_point_hh) -> (Tensor, Tensor)

- func: quantized_gru_cell(Tensor input, Tensor hx, Tensor w_ih, Tensor w_hh, Tensor b_ih, Tensor b_hh, Tensor packed_ih, Tensor packed_hh, Tensor col_offsets_ih, Tensor col_offsets_hh, Scalar scale_ih, Scalar scale_hh, Scalar zero_point_ih, Scalar zero_point_hh) -> Tensor

- func: quantized_rnn_relu_cell(Tensor input, Tensor hx, Tensor w_ih, Tensor w_hh, Tensor b_ih, Tensor b_hh, Tensor packed_ih, Tensor packed_hh, Tensor col_offsets_ih, Tensor col_offsets_hh, Scalar scale_ih, Scalar scale_hh, Scalar zero_point_ih, Scalar zero_point_hh) -> Tensor

- func: quantized_rnn_tanh_cell(Tensor input, Tensor hx, Tensor w_ih, Tensor w_hh, Tensor b_ih, Tensor b_hh, Tensor packed_ih, Tensor packed_hh, Tensor col_offsets_ih, Tensor col_offsets_hh, Scalar scale_ih, Scalar scale_hh, Scalar zero_point_ih, Scalar zero_point_hh) -> Tensor

# PackedSequence utilities
- func: _pack_padded_sequence(Tensor input, Tensor lengths, bool batch_first) -> (Tensor, Tensor)
  dispatch:
    CompositeExplicitAutograd: _pack_padded_sequence

- func: _pack_padded_sequence_backward(Tensor grad, int[] input_size, Tensor batch_sizes, bool batch_first) -> Tensor

- func: _pad_packed_sequence(Tensor data, Tensor batch_sizes, bool batch_first, Scalar padding_value, int total_length) -> (Tensor, Tensor)

# wrappers for legacy TH methods

- func: set_.source_Storage(Tensor(a!) self, Storage source) -> Tensor(a!)
  variants: method
  common_device_guard: False
  dispatch:
    CPU, CUDA: set_

- func: set_.source_Storage_storage_offset(Tensor(a!) self, Storage source, int storage_offset, int[] size, int[] stride=[]) -> Tensor(a!)
  variants: method
  common_device_guard: False
  dispatch:
    CPU: set_storage_cpu_
    CUDA: set_storage_cuda_
    QuantizedCPU, QuantizedCUDA: set_storage_quantized_

- func: set_.source_Tensor(Tensor(a!) self, Tensor source) -> Tensor(a!)
  variants: method
  common_device_guard: False
  dispatch:
    CPU, CUDA: set_tensor_

- func: set_(Tensor(a!) self) -> Tensor(a!)
  variants: method
  dispatch:
    CPU: set_cpu_
    CUDA: set_cuda_

- func: is_set_to(Tensor self, Tensor tensor) -> bool
  variants: method
  common_device_guard: False
  dispatch:
    CPU, CUDA: is_set_to

- func: masked_fill_.Scalar(Tensor(a!) self, Tensor mask, Scalar value) -> Tensor(a!)
  common_device_guard: False   # TensorIterator
  variants: method
  dispatch:
    CPU: masked_fill__cpu
    CUDA: masked_fill__cuda

- func: masked_fill.Scalar(Tensor self, Tensor mask, Scalar value) -> Tensor
  common_device_guard: False   # TensorIterator
  variants: function, method

- func: masked_fill_.Tensor(Tensor(a!) self, Tensor mask, Tensor value) -> Tensor(a!)
  common_device_guard: False   # TensorIterator
  variants: method
  dispatch:
    CPU: masked_fill__cpu
    CUDA: masked_fill__cuda

- func: masked_fill.Tensor(Tensor self, Tensor mask, Tensor value) -> Tensor
  common_device_guard: False   # TensorIterator
  variants: function, method

- func: masked_scatter_(Tensor(a!) self, Tensor mask, Tensor source) -> Tensor(a!)
  variants: method
  dispatch:
    CPU: masked_scatter__cpu
    CUDA: masked_scatter__cuda

- func: masked_scatter(Tensor self, Tensor mask, Tensor source) -> Tensor
  variants: function, method

- func: view(Tensor(a) self, int[] size) -> Tensor(a)
  variants: method
  common_device_guard: False
  dispatch:
    CPU, CUDA, Meta, QuantizedCPU, QuantizedCUDA: view
    MkldnnCPU: mkldnn_view

# Warning: If you want to change the name or overload name of this
# operator, you might also want to change the `isBlockListedSchema`
# function in `torch/csrc/jit/frontend/schema_catching.cpp`.
# The name and overload name of this operator is hardcoded in that
# function in order to workaround a bug:
# https://github.com/pytorch/pytorch/issues/47964
- func: view.dtype(Tensor(a) self, ScalarType dtype) -> Tensor(a)
  variants: method
  common_device_guard: False
  dispatch:
    CompositeExplicitAutograd: view_dtype

- func: put_(Tensor(a!) self, Tensor index, Tensor source, bool accumulate=False) -> Tensor(a!)
  variants: method
  dispatch:
    CPU, CUDA: put_

- func: put(Tensor self, Tensor index, Tensor source, bool accumulate=False) -> Tensor
  variants: function, method

- func: index_add_(Tensor(a!) self, int dim, Tensor index, Tensor source) -> Tensor(a!)
  variants: method

- func: index_add_.alpha(Tensor(a!) self, int dim, Tensor index, Tensor source, *, Scalar alpha) -> Tensor(a!)
  variants: method
  dispatch:
    CPU: index_add_cpu_
    CUDA: index_add_cuda_

- func: index_add(Tensor self, int dim, Tensor index, Tensor source) -> Tensor
  variants: function, method

- func: index_add.alpha(Tensor self, int dim, Tensor index, Tensor source, *, Scalar alpha) -> Tensor
  variants: function, method

- func: index_add.dimname(Tensor self, Dimname dim, Tensor index, Tensor source, *, Scalar alpha=1) -> Tensor
  variants: function, method

- func: index_fill_.int_Scalar(Tensor(a!) self, int dim, Tensor index, Scalar value) -> Tensor(a!)
  common_device_guard: False   # TensorIterator
  variants: method
  dispatch:
    CPU: index_fill_
    CUDA: index_fill_

- func: index_fill.int_Scalar(Tensor self, int dim, Tensor index, Scalar value) -> Tensor
  common_device_guard: False   # TensorIterator
  variants: function, method

- func: index_fill_.int_Tensor(Tensor(a!) self, int dim, Tensor index, Tensor value) -> Tensor(a!)
  common_device_guard: False   # TensorIterator
  variants: method
  dispatch:
    CPU, CUDA: index_fill_

- func: index_fill.int_Tensor(Tensor self, int dim, Tensor index, Tensor value) -> Tensor
  common_device_guard: False   # TensorIterator
  variants: function, method

- func: index_fill_.Dimname_Scalar(Tensor(a!) self, Dimname dim, Tensor index, Scalar value) -> Tensor(a!)
  common_device_guard: False   # TensorIterator
  variants: method

- func: index_fill_.Dimname_Tensor(Tensor(a!) self, Dimname dim, Tensor index, Tensor value) -> Tensor(a!)
  common_device_guard: False   # TensorIterator
  variants: method

- func: index_fill.Dimname_Scalar(Tensor self, Dimname dim, Tensor index, Scalar value) -> Tensor
  common_device_guard: False   # TensorIterator
  variants: function, method

- func: index_fill.Dimname_Tensor(Tensor self, Dimname dim, Tensor index, Tensor value) -> Tensor
  common_device_guard: False   # TensorIterator
  variants: function, method

- func: scatter_.src(Tensor(a!) self, int dim, Tensor index, Tensor src) -> Tensor(a!)
  variants: method
  dispatch:
    CPU, CUDA: scatter_

- func: scatter.src(Tensor self, int dim, Tensor index, Tensor src) -> Tensor
  variants: function, method

- func: scatter_.value(Tensor(a!) self, int dim, Tensor index, Scalar value) -> Tensor(a!)
  variants: method
  dispatch:
    CPU, CUDA: scatter_fill_

- func: scatter.value(Tensor self, int dim, Tensor index, Scalar value) -> Tensor
  variants: function, method

- func: scatter.dimname_src(Tensor self, Dimname dim, Tensor index, Tensor src) -> Tensor
  variants: function, method

- func: scatter.dimname_value(Tensor self, Dimname dim, Tensor index, Scalar value) -> Tensor
  variants: function, method

- func: scatter_.reduce(Tensor(a!) self, int dim, Tensor index, Tensor src, *, str reduce) -> Tensor(a!)
  variants: method
  dispatch:
    CPU, CUDA: scatter_reduce_

- func: scatter_.value_reduce(Tensor(a!) self, int dim, Tensor index, Scalar value, *, str reduce) -> Tensor(a!)
  variants: method
  dispatch:
    CPU, CUDA: scatter_scalar_reduce_

- func: scatter_add_(Tensor(a!) self, int dim, Tensor index, Tensor src) -> Tensor(a!)
  variants: method
  dispatch:
    CPU, CUDA: scatter_add_

- func: scatter_add(Tensor self, int dim, Tensor index, Tensor src) -> Tensor
  variants: function, method

- func: scatter_add.dimname(Tensor self, Dimname dim, Tensor index, Tensor src) -> Tensor
  variants: function, method

- func: eq_.Scalar(Tensor(a!) self, Scalar other) -> Tensor(a!)
  common_device_guard: False   # TensorIterator
  variants: method
  dispatch:
    CompositeExplicitAutograd: eq_

- func: eq_.Tensor(Tensor(a!) self, Tensor other) -> Tensor(a!)
  common_device_guard: False   # TensorIterator
  variants: method
  dispatch:
    CompositeExplicitAutograd: eq_

- func: bitwise_and.Tensor_out(Tensor self, Tensor other, *, Tensor(a!) out) -> Tensor(a!)
  common_device_guard: False   # TensorIterator
  variants: function
  dispatch:
    CPU, CUDA: bitwise_and_out

- func: bitwise_and.Scalar_out(Tensor self, Scalar other, *, Tensor(a!) out) -> Tensor(a!)
  common_device_guard: False   # TensorIterator
  variants: function
  dispatch:
    CPU, CUDA: bitwise_and_out

- func: bitwise_and.Scalar(Tensor self, Scalar other) -> Tensor
  common_device_guard: False   # TensorIterator
  variants: method, function

- func: bitwise_and.Tensor(Tensor self, Tensor other) -> Tensor
  common_device_guard: False   # TensorIterator
  variants: method, function

- func: bitwise_and_.Scalar(Tensor(a!) self, Scalar other) -> Tensor(a!)
  common_device_guard: False   # TensorIterator
  variants: method

- func: bitwise_and_.Tensor(Tensor(a!) self, Tensor other) -> Tensor(a!)
  common_device_guard: False   # TensorIterator
  variants: method

- func: __and__.Scalar(Tensor self, Scalar other) -> Tensor
  common_device_guard: False   # TensorIterator
  variants: method, function

- func: __and__.Tensor(Tensor self, Tensor other) -> Tensor
  common_device_guard: False   # TensorIterator
  variants: method, function

- func: __iand__.Scalar(Tensor(a!) self, Scalar other) -> Tensor(a!)
  common_device_guard: False   # TensorIterator
  variants: method

- func: __iand__.Tensor(Tensor(a!) self, Tensor other) -> Tensor(a!)
  common_device_guard: False   # TensorIterator
  variants: method

- func: bitwise_or.Tensor_out(Tensor self, Tensor other, *, Tensor(a!) out) -> Tensor(a!)
  common_device_guard: False   # TensorIterator
  variants: function
  dispatch:
    CPU, CUDA: bitwise_or_out

- func: bitwise_or.Scalar_out(Tensor self, Scalar other, *, Tensor(a!) out) -> Tensor(a!)
  common_device_guard: False   # TensorIterator
  variants: function
  dispatch:
    CPU, CUDA: bitwise_or_out

- func: bitwise_or.Scalar(Tensor self, Scalar other) -> Tensor
  common_device_guard: False   # TensorIterator
  variants: method, function

- func: bitwise_or.Tensor(Tensor self, Tensor other) -> Tensor
  common_device_guard: False   # TensorIterator
  variants: method, function

- func: bitwise_or_.Scalar(Tensor(a!) self, Scalar other) -> Tensor(a!)
  common_device_guard: False   # TensorIterator
  variants: method

- func: bitwise_or_.Tensor(Tensor(a!) self, Tensor other) -> Tensor(a!)
  common_device_guard: False   # TensorIterator
  variants: method

- func: __or__.Scalar(Tensor self, Scalar other) -> Tensor
  common_device_guard: False   # TensorIterator
  variants: method, function

- func: __or__.Tensor(Tensor self, Tensor other) -> Tensor
  common_device_guard: False   # TensorIterator
  variants: method, function

- func: __ior__.Scalar(Tensor(a!) self, Scalar other) -> Tensor(a!)
  common_device_guard: False   # TensorIterator
  variants: method

- func: __ior__.Tensor(Tensor(a!) self, Tensor other) -> Tensor(a!)
  common_device_guard: False   # TensorIterator
  variants: method

- func: bitwise_xor.Tensor_out(Tensor self, Tensor other, *, Tensor(a!) out) -> Tensor(a!)
  common_device_guard: False   # TensorIterator
  variants: function
  dispatch:
    CPU, CUDA: bitwise_xor_out

- func: bitwise_xor.Scalar_out(Tensor self, Scalar other, *, Tensor(a!) out) -> Tensor(a!)
  common_device_guard: False   # TensorIterator
  variants: function
  dispatch:
    CPU, CUDA: bitwise_xor_out

- func: bitwise_xor.Scalar(Tensor self, Scalar other) -> Tensor
  common_device_guard: False   # TensorIterator
  variants: method, function

- func: bitwise_xor.Tensor(Tensor self, Tensor other) -> Tensor
  common_device_guard: False   # TensorIterator
  variants: method, function

- func: bitwise_xor_.Scalar(Tensor(a!) self, Scalar other) -> Tensor(a!)
  common_device_guard: False   # TensorIterator
  variants: method

- func: bitwise_xor_.Tensor(Tensor(a!) self, Tensor other) -> Tensor(a!)
  common_device_guard: False   # TensorIterator
  variants: method

- func: __xor__.Scalar(Tensor self, Scalar other) -> Tensor
  common_device_guard: False   # TensorIterator
  variants: method, function

- func: __xor__.Tensor(Tensor self, Tensor other) -> Tensor
  common_device_guard: False   # TensorIterator
  variants: method, function

- func: __ixor__.Scalar(Tensor(a!) self, Scalar other) -> Tensor(a!)
  common_device_guard: False   # TensorIterator
  variants: method

- func: __ixor__.Tensor(Tensor(a!) self, Tensor other) -> Tensor(a!)
  common_device_guard: False   # TensorIterator
  variants: method

- func: __lshift__.Scalar(Tensor self, Scalar other) -> Tensor
  common_device_guard: False   # TensorIterator
  variants: method, function
  dispatch:
    CPU, CUDA: __lshift__

- func: __lshift__.Tensor(Tensor self, Tensor other) -> Tensor
  common_device_guard: False   # TensorIterator
  variants: method, function
  dispatch:
    CPU, CUDA: __lshift__

- func: __ilshift__.Scalar(Tensor(a!) self, Scalar other) -> Tensor(a!)
  common_device_guard: False   # TensorIterator
  variants: method
  dispatch:
    CPU, CUDA: __ilshift__

- func: __ilshift__.Tensor(Tensor(a!) self, Tensor other) -> Tensor(a!)
  common_device_guard: False   # TensorIterator
  variants: method
  dispatch:
    CPU, CUDA: __ilshift__

- func: __rshift__.Scalar(Tensor self, Scalar other) -> Tensor
  common_device_guard: False   # TensorIterator
  variants: method, function
  dispatch:
    CPU, CUDA: __rshift__

- func: __rshift__.Tensor(Tensor self, Tensor other) -> Tensor
  common_device_guard: False   # TensorIterator
  variants: method, function
  dispatch:
    CPU, CUDA: __rshift__

- func: __irshift__.Scalar(Tensor(a!) self, Scalar other) -> Tensor(a!)
  common_device_guard: False   # TensorIterator
  variants: method
  dispatch:
    CPU, CUDA: __irshift__

- func: __irshift__.Tensor(Tensor(a!) self, Tensor other) -> Tensor(a!)
  common_device_guard: False   # TensorIterator
  variants: method
  dispatch:
    CPU, CUDA: __irshift__

- func: tril_(Tensor(a!) self, int diagonal=0) -> Tensor(a!)
  variants: method
  dispatch:
    CPU: tril_cpu_
    CUDA: tril_cuda_

- func: triu_(Tensor(a!) self, int diagonal=0) -> Tensor(a!)
  variants: method
  dispatch:
    CPU: triu_cpu_
    CUDA: triu_cuda_

- func: digamma_(Tensor(a!) self) -> Tensor(a!)
  common_device_guard: False   # TensorIterator
  structured_delegate: digamma.out
  variants: method

<<<<<<< HEAD
- func: polygamma_(Tensor(a!) self, int n) -> Tensor(a!)
  common_device_guard: False   # TensorIterator
  variants: method

=======
>>>>>>> c37e4e0a
- func: renorm_(Tensor(a!) self, Scalar p, int dim, Scalar maxnorm) -> Tensor(a!)
  common_device_guard: False   # TensorIterator
  variants: method
  dispatch:
    CPU: legacy::cpu::_th_renorm_
    CUDA: legacy::cuda::_th_renorm_

- func: lerp_.Scalar(Tensor(a!) self, Tensor end, Scalar weight) -> Tensor(a!)
  common_device_guard: False   # TensorIterator
  variants: method
  dispatch:
    CPU: lerp_cpu_scalar_
    CUDA: lerp_cuda_scalar_

- func: lerp_.Tensor(Tensor(a!) self, Tensor end, Tensor weight) -> Tensor(a!)
  common_device_guard: False   # TensorIterator
  variants: method
  dispatch:
    CPU: lerp_cpu_tensor_
    CUDA: lerp_cuda_tensor_

- func: fmod_.Scalar(Tensor(a!) self, Scalar other) -> Tensor(a!)
  common_device_guard: False   # TensorIterator
  variants: method
  dispatch:
    CPU, CUDA: fmod_

- func: fmod_.Tensor(Tensor(a!) self, Tensor other) -> Tensor(a!)
  common_device_guard: False   # TensorIterator
  variants: method
  dispatch:
    CPU, CUDA: fmod_

- func: remainder_.Scalar(Tensor(a!) self, Scalar other) -> Tensor(a!)
  common_device_guard: False   # TensorIterator
  variants: method
  dispatch:
    CPU, CUDA: remainder_

- func: remainder_.Tensor(Tensor(a!) self, Tensor other) -> Tensor(a!)
  common_device_guard: False   # TensorIterator
  variants: method
  dispatch:
    CPU, CUDA: remainder_

- func: addbmm_(Tensor(a!) self, Tensor batch1, Tensor batch2, *, Scalar beta=1, Scalar alpha=1) -> Tensor(a!)
  variants: method
  dispatch:
    CPU, CUDA: addbmm_

- func: addbmm.out(Tensor self, Tensor batch1, Tensor batch2, *, Scalar beta=1, Scalar alpha=1, Tensor(a!) out) -> Tensor(a!)
  dispatch:
    CPU, CUDA: addbmm_out

- func: addbmm(Tensor self, Tensor batch1, Tensor batch2, *, Scalar beta=1, Scalar alpha=1) -> Tensor
  variants: method, function
  dispatch:
    CPU, CUDA: addbmm

- func: addcdiv_(Tensor(a!) self, Tensor tensor1, Tensor tensor2, *, Scalar value=1) -> Tensor(a!)
  common_device_guard: False   # TensorIterator
  variants: method
  dispatch:
    CompositeExplicitAutograd: addcdiv_

- func: random_.from(Tensor(a!) self, int from, int? to, *, Generator? generator=None) -> Tensor(a!)
  common_device_guard: False   # TensorIterator
  variants: method
  dispatch:
    CPU, CUDA: random_
    Meta: random_meta_

- func: random_.to(Tensor(a!) self, int to, *, Generator? generator=None) -> Tensor(a!)
  common_device_guard: False   # TensorIterator
  variants: method
  dispatch:
    CPU, CUDA: random_
    Meta: random_meta_

- func: random_(Tensor(a!) self, *, Generator? generator=None) -> Tensor(a!)
  common_device_guard: False   # TensorIterator
  variants: method
  dispatch:
    CPU, CUDA: random_
    Meta: random_meta_

- func: uniform_(Tensor(a!) self, float from=0, float to=1, *, Generator? generator=None) -> Tensor(a!)
  common_device_guard: False   # TensorIterator
  variants: method
  dispatch:
    CPU, CUDA: uniform_
    Meta: uniform_meta_

- func: cauchy_(Tensor(a!) self, float median=0, float sigma=1, *, Generator? generator=None) -> Tensor(a!)
  common_device_guard: False   # TensorIterator
  variants: method
  dispatch:
    CPU, CUDA: cauchy_

- func: log_normal_(Tensor(a!) self, float mean=1, float std=2, *, Generator? generator=None) -> Tensor(a!)
  common_device_guard: False   # TensorIterator
  variants: method
  dispatch:
    CPU, CUDA: log_normal_

- func: exponential_(Tensor(a!) self, float lambd=1, *, Generator? generator=None) -> Tensor(a!)
  common_device_guard: False   # TensorIterator
  variants: method
  dispatch:
    CPU, CUDA: exponential_

- func: geometric_(Tensor(a!) self, float p, *, Generator? generator=None) -> Tensor(a!)
  common_device_guard: False   # TensorIterator
  variants: method
  dispatch:
    CPU, CUDA: geometric_

# wrappers for TH functions

- func: diag.out(Tensor self, int diagonal=0, *, Tensor(a!) out) -> Tensor(a!)
  dispatch:
    CPU: diag_cpu_out
    CUDA: diag_cuda_out

- func: diag(Tensor self, int diagonal=0) -> Tensor
  variants: method, function
  dispatch:
    CompositeExplicitAutograd: diag

- func: diag_backward(Tensor grad, int[] input_sizes, int diagonal) -> Tensor
  variants: function
  common_device_guard: False

- func: cross.out(Tensor self, Tensor other, int? dim=None, *, Tensor(a!) out) -> Tensor(a!)
  dispatch:
    CPU, CUDA: cross_out

- func: cross(Tensor self, Tensor other, int? dim=None) -> Tensor
  variants: method, function
  dispatch:
    CPU, CUDA: cross

- func: triu.out(Tensor self, int diagonal=0, *, Tensor(a!) out) -> Tensor(a!)
  dispatch:
    CPU: triu_cpu_out
    CUDA: triu_cuda_out

- func: triu(Tensor self, int diagonal=0) -> Tensor
  variants: method, function
  dispatch:
    CompositeExplicitAutograd: triu

- func: tril.out(Tensor self, int diagonal=0, *, Tensor(a!) out) -> Tensor(a!)
  dispatch:
    CPU: tril_cpu_out
    CUDA: tril_cuda_out

- func: tril(Tensor self, int diagonal=0) -> Tensor
  variants: method, function
  dispatch:
    CompositeExplicitAutograd: tril

- func: tril_indices(int row, int col, int offset=0, *, ScalarType? dtype=long, Layout? layout=None, Device? device=None, bool? pin_memory=None) -> Tensor
  dispatch:
    CPU: tril_indices_cpu
    CUDA: tril_indices_cuda

- func: triu_indices(int row, int col, int offset=0, *, ScalarType? dtype=long, Layout? layout=None, Device? device=None, bool? pin_memory=None) -> Tensor
  dispatch:
    CPU: triu_indices_cpu
    CUDA: triu_indices_cuda

- func: trace(Tensor self) -> Tensor
  variants: method, function
  dispatch:
    CPU: trace_cpu
    CUDA: trace_cuda

- func: trace_backward(Tensor grad, int[] sizes) -> Tensor
  variants: function
  common_device_guard: False

- func: ne.Scalar_out(Tensor self, Scalar other, *, Tensor(a!) out) -> Tensor(a!)
  common_device_guard: False   # TensorIterator
  dispatch:
    CPU, CUDA: ne_out
    QuantizedCPU: ne_out_quantized_cpu

- func: ne.Scalar(Tensor self, Scalar other) -> Tensor
  common_device_guard: False   # TensorIterator
  variants: method, function
  dispatch:
    CPU, CUDA: ne
    QuantizedCPU: ne_quantized_cpu

- func: ne.Tensor_out(Tensor self, Tensor other, *, Tensor(a!) out) -> Tensor(a!)
  common_device_guard: False   # TensorIterator
  dispatch:
    CPU, CUDA: ne_out
    QuantizedCPU: ne_out_quantized_cpu

- func: ne.Tensor(Tensor self, Tensor other) -> Tensor
  common_device_guard: False   # TensorIterator
  variants: method, function
  dispatch:
    CPU, CUDA: ne
    QuantizedCPU: ne_quantized_cpu

- func: ne_.Scalar(Tensor(a!) self, Scalar other) -> Tensor(a!)
  common_device_guard: False   # TensorIterator
  variants: method
  dispatch:
    CompositeExplicitAutograd: ne_

- func: ne_.Tensor(Tensor(a!) self, Tensor other) -> Tensor(a!)
  common_device_guard: False   # TensorIterator
  variants: method
  dispatch:
    CompositeExplicitAutograd: ne_

# not_equal, alias for torch.ne
- func: not_equal.Scalar_out(Tensor self, Scalar other, *, Tensor(a!) out) -> Tensor(a!)

- func: not_equal.Scalar(Tensor self, Scalar other) -> Tensor
  variants: method, function

- func: not_equal.Tensor_out(Tensor self, Tensor other, *, Tensor(a!) out) -> Tensor(a!)

- func: not_equal.Tensor(Tensor self, Tensor other) -> Tensor
  variants: method, function

- func: not_equal_.Scalar(Tensor(a!) self, Scalar other) -> Tensor(a!)
  variants: method

- func: not_equal_.Tensor(Tensor(a!) self, Tensor other) -> Tensor(a!)
  variants: method

- func: eq.Scalar_out(Tensor self, Scalar other, *, Tensor(a!) out) -> Tensor(a!)
  common_device_guard: False   # TensorIterator
  dispatch:
    CPU, CUDA: eq_out
    QuantizedCPU: eq_out_quantized_cpu

- func: eq.Scalar(Tensor self, Scalar other) -> Tensor
  common_device_guard: False   # TensorIterator
  variants: method, function
  dispatch:
    CPU, CUDA: eq
    QuantizedCPU: eq_quantized_cpu

- func: eq.Tensor_out(Tensor self, Tensor other, *, Tensor(a!) out) -> Tensor(a!)
  common_device_guard: False   # TensorIterator
  dispatch:
    CPU, CUDA: eq_out
    QuantizedCPU: eq_out_quantized_cpu

- func: eq.Tensor(Tensor self, Tensor other) -> Tensor
  common_device_guard: False   # TensorIterator
  variants: method, function
  dispatch:
    CPU, CUDA: eq
    QuantizedCPU: eq_quantized_cpu

- func: ge.Scalar_out(Tensor self, Scalar other, *, Tensor(a!) out) -> Tensor(a!)
  common_device_guard: False   # TensorIterator
  dispatch:
    CPU, CUDA: ge_out
    QuantizedCPU: ge_out_quantized_cpu

- func: ge.Scalar(Tensor self, Scalar other) -> Tensor
  common_device_guard: False   # TensorIterator
  variants: method, function
  dispatch:
    CPU, CUDA: ge
    QuantizedCPU: ge_quantized_cpu

- func: ge.Tensor_out(Tensor self, Tensor other, *, Tensor(a!) out) -> Tensor(a!)
  common_device_guard: False   # TensorIterator
  dispatch:
    CPU, CUDA: ge_out
    QuantizedCPU: ge_out_quantized_cpu

- func: ge.Tensor(Tensor self, Tensor other) -> Tensor
  common_device_guard: False   # TensorIterator
  variants: method, function
  dispatch:
    CPU, CUDA: ge
    QuantizedCPU: ge_quantized_cpu

- func: ge_.Scalar(Tensor(a!) self, Scalar other) -> Tensor(a!)
  common_device_guard: False   # TensorIterator
  variants: method
  dispatch:
    CompositeExplicitAutograd: ge_

- func: ge_.Tensor(Tensor(a!) self, Tensor other) -> Tensor(a!)
  common_device_guard: False   # TensorIterator
  variants: method
  dispatch:
    CompositeExplicitAutograd: ge_

# greater_equal, alias for torch.ge
- func: greater_equal.Scalar_out(Tensor self, Scalar other, *, Tensor(a!) out) -> Tensor(a!)

- func: greater_equal.Scalar(Tensor self, Scalar other) -> Tensor
  variants: method, function

- func: greater_equal.Tensor_out(Tensor self, Tensor other, *, Tensor(a!) out) -> Tensor(a!)

- func: greater_equal.Tensor(Tensor self, Tensor other) -> Tensor
  variants: method, function

- func: greater_equal_.Scalar(Tensor(a!) self, Scalar other) -> Tensor(a!)
  variants: method

- func: greater_equal_.Tensor(Tensor(a!) self, Tensor other) -> Tensor(a!)
  variants: method

- func: le.Scalar_out(Tensor self, Scalar other, *, Tensor(a!) out) -> Tensor(a!)
  common_device_guard: False   # TensorIterator
  dispatch:
    CPU, CUDA: le_out
    QuantizedCPU: le_out_quantized_cpu

- func: le.Scalar(Tensor self, Scalar other) -> Tensor
  common_device_guard: False   # TensorIterator
  variants: method, function
  dispatch:
    CPU, CUDA: le
    QuantizedCPU: le_quantized_cpu

- func: le.Tensor_out(Tensor self, Tensor other, *, Tensor(a!) out) -> Tensor(a!)
  common_device_guard: False   # TensorIterator
  dispatch:
    CPU, CUDA: le_out
    QuantizedCPU: le_out_quantized_cpu

- func: le.Tensor(Tensor self, Tensor other) -> Tensor
  common_device_guard: False   # TensorIterator
  variants: method, function
  dispatch:
    CPU, CUDA: le
    QuantizedCPU: le_quantized_cpu

- func: le_.Scalar(Tensor(a!) self, Scalar other) -> Tensor(a!)
  common_device_guard: False   # TensorIterator
  variants: method
  dispatch:
    CompositeExplicitAutograd: le_

- func: le_.Tensor(Tensor(a!) self, Tensor other) -> Tensor(a!)
  common_device_guard: False   # TensorIterator
  variants: method
  dispatch:
    CompositeExplicitAutograd: le_

# less_equal, alias for torch.le
- func: less_equal.Scalar_out(Tensor self, Scalar other, *, Tensor(a!) out) -> Tensor(a!)

- func: less_equal.Scalar(Tensor self, Scalar other) -> Tensor
  variants: method, function

- func: less_equal.Tensor_out(Tensor self, Tensor other, *, Tensor(a!) out) -> Tensor(a!)

- func: less_equal.Tensor(Tensor self, Tensor other) -> Tensor
  variants: method, function

- func: less_equal_.Scalar(Tensor(a!) self, Scalar other) -> Tensor(a!)
  variants: method

- func: less_equal_.Tensor(Tensor(a!) self, Tensor other) -> Tensor(a!)
  variants: method

- func: gt.Scalar_out(Tensor self, Scalar other, *, Tensor(a!) out) -> Tensor(a!)
  common_device_guard: False   # TensorIterator
  dispatch:
    CPU, CUDA: gt_out
    QuantizedCPU: gt_out_quantized_cpu

- func: gt.Scalar(Tensor self, Scalar other) -> Tensor
  common_device_guard: False   # TensorIterator
  variants: method, function
  dispatch:
    CPU, CUDA: gt
    QuantizedCPU: gt_quantized_cpu

- func: gt.Tensor_out(Tensor self, Tensor other, *, Tensor(a!) out) -> Tensor(a!)
  common_device_guard: False   # TensorIterator
  dispatch:
    CPU, CUDA: gt_out
    QuantizedCPU: gt_out_quantized_cpu

- func: gt.Tensor(Tensor self, Tensor other) -> Tensor
  common_device_guard: False   # TensorIterator
  variants: method, function
  dispatch:
    CPU, CUDA: gt
    QuantizedCPU: gt_quantized_cpu

- func: gt_.Scalar(Tensor(a!) self, Scalar other) -> Tensor(a!)
  common_device_guard: False   # TensorIterator
  variants: method
  dispatch:
    CompositeExplicitAutograd: gt_

- func: gt_.Tensor(Tensor(a!) self, Tensor other) -> Tensor(a!)
  common_device_guard: False   # TensorIterator
  variants: method
  dispatch:
    CompositeExplicitAutograd: gt_

#  greater, alias for torch.gt
- func: greater.Scalar_out(Tensor self, Scalar other, *, Tensor(a!) out) -> Tensor(a!)

- func: greater.Scalar(Tensor self, Scalar other) -> Tensor
  variants: method, function

- func: greater.Tensor_out(Tensor self, Tensor other, *, Tensor(a!) out) -> Tensor(a!)

- func: greater.Tensor(Tensor self, Tensor other) -> Tensor
  variants: method, function

- func: greater_.Scalar(Tensor(a!) self, Scalar other) -> Tensor(a!)
  variants: method

- func: greater_.Tensor(Tensor(a!) self, Tensor other) -> Tensor(a!)
  variants: method

- func: lt.Scalar_out(Tensor self, Scalar other, *, Tensor(a!) out) -> Tensor(a!)
  common_device_guard: False   # TensorIterator
  dispatch:
    CPU, CUDA: lt_out
    QuantizedCPU: lt_out_quantized_cpu

- func: lt.Scalar(Tensor self, Scalar other) -> Tensor
  common_device_guard: False   # TensorIterator
  variants: method, function
  dispatch:
    CPU, CUDA: lt
    QuantizedCPU: lt_quantized_cpu

- func: lt.Tensor_out(Tensor self, Tensor other, *, Tensor(a!) out) -> Tensor(a!)
  common_device_guard: False   # TensorIterator
  dispatch:
    CPU, CUDA: lt_out
    QuantizedCPU: lt_out_quantized_cpu

- func: lt.Tensor(Tensor self, Tensor other) -> Tensor
  common_device_guard: False   # TensorIterator
  variants: method, function
  dispatch:
    CPU, CUDA: lt
    QuantizedCPU: lt_quantized_cpu

- func: lt_.Scalar(Tensor(a!) self, Scalar other) -> Tensor(a!)
  common_device_guard: False   # TensorIterator
  variants: method
  dispatch:
    CompositeExplicitAutograd: lt_

- func: lt_.Tensor(Tensor(a!) self, Tensor other) -> Tensor(a!)
  common_device_guard: False   # TensorIterator
  variants: method
  dispatch:
    CompositeExplicitAutograd: lt_

#  less, alias for torch.lt
- func: less.Scalar_out(Tensor self, Scalar other, *, Tensor(a!) out) -> Tensor(a!)

- func: less.Scalar(Tensor self, Scalar other) -> Tensor
  variants: method, function

- func: less.Tensor_out(Tensor self, Tensor other, *, Tensor(a!) out) -> Tensor(a!)

- func: less.Tensor(Tensor self, Tensor other) -> Tensor
  variants: method, function

- func: less_.Scalar(Tensor(a!) self, Scalar other) -> Tensor(a!)
  variants: method

- func: less_.Tensor(Tensor(a!) self, Tensor other) -> Tensor(a!)
  variants: method

- func: take.out(Tensor self, Tensor index, *, Tensor(a!) out) -> Tensor(a!)
  dispatch:
    CPU, CUDA: take_out

- func: take(Tensor self, Tensor index) -> Tensor
  variants: method, function
  dispatch:
    CPU, CUDA: take

- func: take_along_dim.out(Tensor self, Tensor indices, int? dim=None, *, Tensor(a!) out) -> Tensor(a!)

- func: take_along_dim(Tensor self, Tensor indices, int? dim=None) -> Tensor
  variants: method, function

- func: index_select.out(Tensor self, int dim, Tensor index, *, Tensor(a!) out) -> Tensor(a!)
  dispatch:
    CPU: index_select_out_cpu_
    CUDA: index_select_out_cuda

- func: index_select(Tensor self, int dim, Tensor index) -> Tensor
  variants: method, function
  dispatch:
    CPU: index_select_cpu_
    CUDA: index_select_cuda
    SparseCPU: index_select_sparse
    SparseCUDA: index_select_sparse

- func: index_select.dimname_out(Tensor self, Dimname dim, Tensor index, *, Tensor(a!) out) -> Tensor(a!)

- func: index_select.dimname(Tensor self, Dimname dim, Tensor index) -> Tensor
  variants: method, function

- func: index_select_backward(Tensor grad, int[] self_sizes, int dim, Tensor index) -> Tensor
  variants: function
  common_device_guard: False

- func: masked_select.out(Tensor self, Tensor mask, *, Tensor(a!) out) -> Tensor(a!)
  dispatch:
    CPU: masked_select_out_cpu
    CUDA: masked_select_out_cuda

- func: masked_select(Tensor self, Tensor mask) -> Tensor
  variants: method, function
  dispatch:
    CPU: masked_select_cpu
    CUDA: masked_select_cuda

- func: masked_select_backward(Tensor grad, Tensor input, Tensor mask) -> Tensor
  variants: function
  common_device_guard: False

- func: nonzero.out(Tensor self, *, Tensor(a!) out) -> Tensor(a!)
  dispatch:
    CPU: legacy::cpu::_th_nonzero_out
    CUDA: nonzero_out_cuda

- func: nonzero(Tensor self) -> Tensor
  variants: method, function
  dispatch:
    CPU: legacy::cpu::_th_nonzero
    CUDA: nonzero_cuda

- func: nonzero_numpy(Tensor self) -> Tensor[]
  variants: method, function

- func: gather.out(Tensor self, int dim, Tensor index, *, bool sparse_grad=False, Tensor(a!) out) -> Tensor(a!)
  dispatch:
    CPU: gather_out_cpu_cuda
    CUDA: gather_out_cpu_cuda

- func: gather(Tensor self, int dim, Tensor index, *, bool sparse_grad=False) -> Tensor
  variants: method, function
  dispatch:
    CPU, CUDA: gather

- func: gather_backward(Tensor grad, Tensor self, int dim, Tensor index, bool sparse_grad) -> Tensor
  variants: function
  common_device_guard: False

- func: gather.dimname_out(Tensor self, Dimname dim, Tensor index, *, bool sparse_grad=False, Tensor(a!) out) -> Tensor(a!)

- func: gather.dimname(Tensor self, Dimname dim, Tensor index, *, bool sparse_grad=False) -> Tensor
  variants: method, function

- func: _gather_sparse_backward(Tensor self, int dim, Tensor index, Tensor grad) -> Tensor

- func: addcmul.out(Tensor self, Tensor tensor1, Tensor tensor2, *, Scalar value=1, Tensor(a!) out) -> Tensor(a!)
  common_device_guard: False   # TensorIterator
  dispatch:
    CPU, CUDA: addcmul_out

- func: addcmul(Tensor self, Tensor tensor1, Tensor tensor2, *, Scalar value=1) -> Tensor
  common_device_guard: False   # TensorIterator
  variants: method, function
  dispatch:
    CompositeExplicitAutograd: addcmul

- func: addcmul_(Tensor(a!) self, Tensor tensor1, Tensor tensor2, *, Scalar value=1) -> Tensor(a!)
  common_device_guard: False   # TensorIterator
  variants: method
  dispatch:
    CompositeExplicitAutograd: addcmul_

- func: addcdiv.out(Tensor self, Tensor tensor1, Tensor tensor2, *, Scalar value=1, Tensor(a!) out) -> Tensor(a!)
  common_device_guard: False   # TensorIterator
  dispatch:
    CPU, CUDA: addcdiv_out

- func: addcdiv(Tensor self, Tensor tensor1, Tensor tensor2, *, Scalar value=1) -> Tensor
  common_device_guard: False   # TensorIterator
  variants: method, function
  dispatch:
    CompositeExplicitAutograd: addcdiv

- func: cross_entropy_loss(Tensor self, Tensor target, Tensor? weight=None, int reduction=Mean, int ignore_index=-100) -> Tensor
  python_module: nn

- func: lstsq.X(Tensor self, Tensor A, *, Tensor(a!) X, Tensor(b!) qr) -> (Tensor(a!) solution, Tensor(b!) QR)
  dispatch:
    CPU: legacy::cpu::_th_gels_out
    CUDA: legacy::cuda::_th_gels_out

- func: lstsq(Tensor self, Tensor A) -> (Tensor solution, Tensor QR)
  variants: method, function
  dispatch:
    CPU: legacy::cpu::_th_gels
    CUDA: legacy::cuda::_th_gels

- func: triangular_solve.X(Tensor self, Tensor A, bool upper=True, bool transpose=False, bool unitriangular=False, *, Tensor(a!) X, Tensor(b!) M) -> (Tensor(a!) solution, Tensor(b!) cloned_coefficient)
  dispatch:
    CPU, CUDA: triangular_solve_out

- func: triangular_solve(Tensor self, Tensor A, bool upper=True, bool transpose=False, bool unitriangular=False) -> (Tensor solution, Tensor cloned_coefficient)
  variants: method, function
  dispatch:
    CPU, CUDA: triangular_solve

- func: symeig.e(Tensor self, bool eigenvectors=False, bool upper=True, *, Tensor(a!) e, Tensor(b!) V) -> (Tensor(a!) eigenvalues, Tensor(b!) eigenvectors)
  dispatch:
    CompositeExplicitAutograd: symeig_out

- func: symeig(Tensor self, bool eigenvectors=False, bool upper=True) -> (Tensor eigenvalues, Tensor eigenvectors)
  variants: method, function
  dispatch:
    CompositeExplicitAutograd: symeig

- func: _symeig_helper(Tensor self, bool eigenvectors, bool upper) -> (Tensor, Tensor)
  variants: function
  dispatch:
    CPU: _symeig_helper_cpu
    CUDA: _symeig_helper_cuda

- func: eig.e(Tensor self, bool eigenvectors=False, *, Tensor(a!) e, Tensor(b!) v) -> (Tensor(a!) eigenvalues, Tensor(b!) eigenvectors)
  dispatch:
    CompositeExplicitAutograd: eig_out

- func: eig(Tensor self, bool eigenvectors=False) -> (Tensor eigenvalues, Tensor eigenvectors)
  variants: method, function
  dispatch:
    CompositeExplicitAutograd: eig

- func: svd.U(Tensor self, bool some=True, bool compute_uv=True, *, Tensor(a!) U, Tensor(b!) S, Tensor(c!) V) -> (Tensor(a!) U, Tensor(b!) S, Tensor(c!) V)

- func: svd(Tensor self, bool some=True, bool compute_uv=True) -> (Tensor U, Tensor S, Tensor V)
  variants: method, function

- func: _svd_helper(Tensor self, bool some, bool compute_uv) -> (Tensor U, Tensor S, Tensor V)
  variants: function
  dispatch:
    CPU: _svd_helper_cpu
    CUDA: _svd_helper_cuda

# swapaxes, alias for transpose
- func: swapaxes(Tensor(a) self, int axis0, int axis1) -> Tensor(a)
  variants: function, method
  common_device_guard: False

- func: swapaxes_(Tensor(a!) self, int axis0, int axis1) -> Tensor(a!)
  variants: method
  common_device_guard: False

# swapdims, alias for transpose
- func: swapdims(Tensor(a) self, int dim0, int dim1) -> Tensor(a)
  variants: function, method
  common_device_guard: False

- func: swapdims_(Tensor(a!) self, int dim0, int dim1) -> Tensor(a!)
  variants: method
  common_device_guard: False

- func: cholesky.out(Tensor self, bool upper=False, *, Tensor(a!) out) -> Tensor(a!)
  dispatch:
    CompositeExplicitAutograd: cholesky_out

- func: cholesky(Tensor self, bool upper=False) -> Tensor
  variants: method, function
  dispatch:
    CompositeExplicitAutograd: cholesky

- func: _cholesky_helper(Tensor self, bool upper) -> Tensor
  variants: function
  dispatch:
    CPU: _cholesky_helper_cpu
    CUDA: _cholesky_helper_cuda

- func: cholesky_solve.out(Tensor self, Tensor input2, bool upper=False, *, Tensor(a!) out) -> Tensor(a!)
  dispatch:
    CompositeExplicitAutograd: cholesky_solve_out

- func: cholesky_solve(Tensor self, Tensor input2, bool upper=False) -> Tensor
  variants: method, function
  dispatch:
    CompositeExplicitAutograd: cholesky_solve

- func: _cholesky_solve_helper(Tensor self, Tensor A, bool upper) -> Tensor
  variants: function
  dispatch:
    CPU: _cholesky_solve_helper_cpu
    CUDA: _cholesky_solve_helper_cuda

- func: solve(Tensor self, Tensor A) -> (Tensor solution, Tensor LU)
  variants: function, method
  dispatch:
    CompositeExplicitAutograd: solve

- func: solve.solution(Tensor self, Tensor A, *, Tensor(a!) solution, Tensor(b!) lu) -> (Tensor(a!) solution, Tensor(b!) LU)
  dispatch:
    CompositeExplicitAutograd: solve_out

- func: _solve_helper(Tensor self, Tensor A) -> (Tensor, Tensor)
  variants: function
  dispatch:
    CPU: _solve_helper_cpu
    CUDA: _solve_helper_cuda

- func: cholesky_inverse(Tensor self, bool upper=False) -> Tensor
  variants: method, function
  dispatch:
    CPU, CUDA: cholesky_inverse

- func: cholesky_inverse.out(Tensor self, bool upper=False, *, Tensor(a!) out) -> Tensor(a!)
  dispatch:
    CPU, CUDA: cholesky_inverse_out

- func: qr.Q(Tensor self, bool some=True, *, Tensor(a!) Q, Tensor(b!) R) -> (Tensor(a!) Q, Tensor(b!) R)

- func: qr(Tensor self, bool some=True) -> (Tensor Q, Tensor R)
  variants: method, function

- func: geqrf.a(Tensor self, *, Tensor(a!) a, Tensor(b!) tau) -> (Tensor(a!) a, Tensor(b!) tau)
  dispatch:
    CPU: legacy::cpu::_th_geqrf_out
    CUDA: legacy::cuda::_th_geqrf_out

- func: geqrf(Tensor self) -> (Tensor a, Tensor tau)
  variants: method, function
  dispatch:
    CPU: legacy::cpu::_th_geqrf
    CUDA: legacy::cuda::_th_geqrf

# orgqr, alias for linalg_householder_product
- func: orgqr(Tensor self, Tensor input2) -> Tensor
  variants: method, function

- func: orgqr.out(Tensor self, Tensor input2, *, Tensor(a!) out) -> Tensor(a!)

- func: ormqr.out(Tensor self, Tensor input2, Tensor input3, bool left=True, bool transpose=False, *, Tensor(a!) out) -> Tensor(a!)
  dispatch:
    CPU: legacy::cpu::_th_ormqr_out

- func: ormqr(Tensor self, Tensor input2, Tensor input3, bool left=True, bool transpose=False) -> Tensor
  variants: method, function
  dispatch:
    CPU: legacy::cpu::_th_ormqr

- func: _lu_with_info(Tensor self, bool pivot=True, bool check_errors=True) -> (Tensor, Tensor, Tensor)
  variants: function
  dispatch:
    CPU: _lu_with_info_cpu
    CUDA: _lu_with_info_cuda

- func: lu_solve.out(Tensor self, Tensor LU_data, Tensor LU_pivots, *, Tensor(a!) out) -> Tensor(a!)
  dispatch:
    CompositeExplicitAutograd: lu_solve_out

- func: lu_solve(Tensor self, Tensor LU_data, Tensor LU_pivots) -> Tensor
  variants: method, function
  dispatch:
    CompositeExplicitAutograd: lu_solve

- func: _lu_solve_helper(Tensor self, Tensor LU_data, Tensor LU_pivots) -> Tensor
  variants: function
  dispatch:
    CPU: _lu_solve_helper_cpu
    CUDA: _lu_solve_helper_cuda

# TODO: remove dispatch section when porting TH CUDA to ATen
- func: multinomial.out(Tensor self, int num_samples, bool replacement=False, *, Generator? generator=None, Tensor(a!) out) -> Tensor(a!)
  dispatch:
    CPU, CUDA: multinomial_out

- func: multinomial(Tensor self, int num_samples, bool replacement=False, *, Generator? generator=None) -> Tensor
  variants: method, function
  dispatch:
    CPU, CUDA: multinomial

- func: lgamma.out(Tensor self, *, Tensor(a!) out) -> Tensor(a!)
  common_device_guard: False   # TensorIterator
  structured: True
  structured_inherits: TensorIteratorBase
  dispatch:
    CPU, CUDA: lgamma_out

- func: lgamma_(Tensor(a!) self) -> Tensor(a!)
  common_device_guard: False   # TensorIterator
  structured_delegate: lgamma.out
  variants: method

- func: lgamma(Tensor self) -> Tensor
  common_device_guard: False   # TensorIterator
  structured_delegate: lgamma.out
  variants: method, function

- func: digamma.out(Tensor self, *, Tensor(a!) out) -> Tensor(a!)
  common_device_guard: False   # TensorIterator
  structured: True
  structured_inherits: TensorIteratorBase
  dispatch:
    CPU, CUDA: digamma_out

- func: digamma(Tensor self) -> Tensor
  common_device_guard: False   # TensorIterator
  structured_delegate: digamma.out
  variants: method, function

- func: polygamma.out(int n, Tensor self, *, Tensor(a!) out) -> Tensor(a!)
  common_device_guard: False   # TensorIterator
  dispatch:
    CPU, CUDA: polygamma_out

- func: polygamma(int n, Tensor self) -> Tensor
  common_device_guard: False   # TensorIterator
  variants: method, function
  dispatch:
    CompositeExplicitAutograd: polygamma

- func: polygamma_(Tensor(a!) self, int n) -> Tensor(a!)
  variants: method
  dispatch:
    CompositeExplicitAutograd: polygamma_

- func: erfinv(Tensor self) -> Tensor
  common_device_guard: False   # TensorIterator
  structured_delegate: erfinv.out
  variants: method, function

- func: erfinv_(Tensor(a!) self) -> Tensor(a!)
  common_device_guard: False   # TensorIterator
  structured_delegate: erfinv.out
  variants: method

- func: erfinv.out(Tensor self, *, Tensor(a!) out) -> Tensor(a!)
  common_device_guard: False   # TensorIterator
  structured: True
  structured_inherits: TensorIteratorBase
  dispatch:
    CPU, CUDA: erfinv_out

- func: i0(Tensor self) -> Tensor
  variants: function, method
  dispatch:
    CompositeExplicitAutograd: i0

- func: i0_(Tensor(a!) self) -> Tensor(a!)
  variants: function, method
  dispatch:
    CompositeExplicitAutograd: i0_

- func: i0.out(Tensor self, *, Tensor(a!) out) -> Tensor(a!)
  dispatch:
    CPU, CUDA: i0_out

- func: sign(Tensor self) -> Tensor
  common_device_guard: False   # TensorIterator
  variants: function, method
  dispatch:
    CompositeExplicitAutograd: sign

- func: sign_(Tensor(a!) self) -> Tensor(a!)
  common_device_guard: False   # TensorIterator
  variants: method
  dispatch:
    CompositeExplicitAutograd: sign_

- func: sign.out(Tensor self, *, Tensor(a!) out) -> Tensor(a!)
  common_device_guard: False   # TensorIterator
  dispatch:
    CPU, CUDA: sign_out

- func: signbit(Tensor self) -> Tensor
  variants: function, method

- func: signbit.out(Tensor self, *, Tensor(a!) out) -> Tensor(a!)
  dispatch:
    CPU: signbit_out
    CUDA: signbit_out

- func: dist(Tensor self, Tensor other, Scalar p=2) -> Tensor
  common_device_guard: False   # TensorIterator
  variants: method, function
  dispatch:
    CompositeExplicitAutograd: dist

- func: atan2.out(Tensor self, Tensor other, *, Tensor(a!) out) -> Tensor(a!)
  common_device_guard: False   # TensorIterator
  structured: True
  structured_inherits: TensorIteratorBase
  dispatch:
    CPU, CUDA: atan2_out

- func: atan2_(Tensor(a!) self, Tensor other) -> Tensor(a!)
  common_device_guard: False   # TensorIterator
  structured_delegate: atan2.out
  variants: method

- func: atan2(Tensor self, Tensor other) -> Tensor
  common_device_guard: False   # TensorIterator
  structured_delegate: atan2.out
  variants: method, function

- func: lerp.Scalar_out(Tensor self, Tensor end, Scalar weight, *, Tensor(a!) out) -> Tensor(a!)
  common_device_guard: False   # TensorIterator
  dispatch:
    CPU: lerp_cpu_scalar_out
    CUDA: lerp_cuda_scalar_out

- func: lerp.Tensor_out(Tensor self, Tensor end, Tensor weight, *, Tensor(a!) out) -> Tensor(a!)
  common_device_guard: False   # TensorIterator
  dispatch:
    CPU: lerp_cpu_tensor_out
    CUDA: lerp_cuda_tensor_out

- func: lerp.Scalar(Tensor self, Tensor end, Scalar weight) -> Tensor
  common_device_guard: False   # TensorIterator
  variants: method, function
  dispatch:
    CPU: lerp_cpu_scalar
    CUDA: lerp_cuda_scalar

- func: lerp.Tensor(Tensor self, Tensor end, Tensor weight) -> Tensor
  common_device_guard: False   # TensorIterator
  variants: method, function
  dispatch:
    CPU: lerp_cpu_tensor
    CUDA: lerp_cuda_tensor

- func: histc.out(Tensor self, int bins=100, Scalar min=0, Scalar max=0, *, Tensor(a!) out) -> Tensor(a!)
  dispatch:
    CPU: legacy::cpu::_th_histc_out
    CUDA: _histc_out_cuda

- func: histc(Tensor self, int bins=100, Scalar min=0, Scalar max=0) -> Tensor
  variants: method, function
  dispatch:
    CPU: legacy::cpu::_th_histc
    CUDA: _histc_cuda

- func: fmod.Scalar_out(Tensor self, Scalar other, *, Tensor(a!) out) -> Tensor(a!)
  common_device_guard: False   # TensorIterator
  dispatch:
    CPU, CUDA: fmod_out

- func: fmod.Scalar(Tensor self, Scalar other) -> Tensor
  common_device_guard: False   # TensorIterator
  variants: method, function
  dispatch:
    CPU, CUDA: fmod

- func: fmod.Tensor_out(Tensor self, Tensor other, *, Tensor(a!) out) -> Tensor(a!)
  common_device_guard: False   # TensorIterator
  dispatch:
    CPU, CUDA: fmod_out

- func: fmod.Tensor(Tensor self, Tensor other) -> Tensor
  common_device_guard: False   # TensorIterator
  variants: method, function
  dispatch:
    CPU, CUDA: fmod

- func: hypot.out(Tensor self, Tensor other, *, Tensor(a!) out) -> Tensor(a!)
  dispatch:
    CPU, CUDA: hypot_out

- func: hypot(Tensor self, Tensor other) -> Tensor
  variants: method, function
  dispatch:
    CPU, CUDA: hypot

- func: hypot_(Tensor(a!) self, Tensor other) -> Tensor(a!)
  variants: method
  dispatch:
    CompositeExplicitAutograd: hypot_

- func: igamma.out(Tensor self, Tensor other, *, Tensor(a!) out) -> Tensor(a!)
  dispatch:
    CPU, CUDA: igamma_out

- func: igamma(Tensor self, Tensor other) -> Tensor
  variants: method, function
  dispatch:
    CPU, CUDA: igamma

- func: igamma_(Tensor(a!) self, Tensor other) -> Tensor(a!)
  variants: method
  dispatch:
    CPU, CUDA: igamma_

- func: igammac.out(Tensor self, Tensor other, *, Tensor(a!) out) -> Tensor(a!)
  dispatch:
    CPU, CUDA: igammac_out

- func: igammac(Tensor self, Tensor other) -> Tensor
  variants: method, function
  dispatch:
    CPU, CUDA: igammac

- func: igammac_(Tensor(a!) self, Tensor other) -> Tensor(a!)
  variants: method
  dispatch:
    CPU, CUDA: igammac_

- func: nextafter.out(Tensor self, Tensor other, *, Tensor(a!) out) -> Tensor(a!)
  dispatch:
    CPU, CUDA: nextafter_out

- func: nextafter(Tensor self, Tensor other) -> Tensor
  variants: method, function
  dispatch:
    CPU, CUDA: nextafter

- func: nextafter_(Tensor(a!) self, Tensor other) -> Tensor(a!)
  variants: method
  dispatch:
    CompositeExplicitAutograd: nextafter_

- func: remainder.Scalar_out(Tensor self, Scalar other, *, Tensor(a!) out) -> Tensor(a!)
  common_device_guard: False   # TensorIterator
  dispatch:
    CPU, CUDA: remainder_out

- func: remainder.Scalar(Tensor self, Scalar other) -> Tensor
  common_device_guard: False   # TensorIterator
  variants: method, function
  dispatch:
    CPU, CUDA: remainder

- func: remainder.Tensor_out(Tensor self, Tensor other, *, Tensor(a!) out) -> Tensor(a!)
  common_device_guard: False   # TensorIterator
  dispatch:
    CPU, CUDA: remainder_out

- func: remainder.Tensor(Tensor self, Tensor other) -> Tensor
  common_device_guard: False   # TensorIterator
  variants: method, function
  dispatch:
    CPU, CUDA: remainder

- func: min(Tensor self) -> Tensor
  common_device_guard: False   # TensorIterator
  variants: method, function
  dispatch:
    CPU, CUDA: min
    QuantizedCPU: min_quantized_cpu

- func: fmin(Tensor self, Tensor other) -> Tensor
  variants: method, function
  dispatch:
    CPU, CUDA: fmin

- func: fmin.out(Tensor self, Tensor other, *, Tensor(a!) out) -> Tensor(a!)
  dispatch:
    CPU, CUDA: fmin_out

- func: max(Tensor self) -> Tensor
  common_device_guard: False   # TensorIterator
  variants: method, function
  dispatch:
    CPU, CUDA: max
    QuantizedCPU: max_quantized_cpu

- func: fmax(Tensor self, Tensor other) -> Tensor
  variants: method, function
  dispatch:
    CPU, CUDA: fmax

- func: fmax.out(Tensor self, Tensor other, *, Tensor(a!) out) -> Tensor(a!)
  dispatch:
    CPU, CUDA: fmax_out

- func: maximum(Tensor self, Tensor other) -> Tensor
  common_device_guard: False   # TensorIterator
  variants: method, function
  dispatch:
    CPU, CUDA: maximum

- func: maximum.out(Tensor self, Tensor other, *, Tensor(a!) out) -> Tensor(a!)
  common_device_guard: False   # TensorIterator
  dispatch:
    CPU, CUDA: maximum_out

# binary max, alias of maximum
# NOTE: max is not an alias for maximum, since there is also unary max
- func: max.other(Tensor self, Tensor other) -> Tensor
  common_device_guard: False   # TensorIterator
  variants: method, function

- func: max.out(Tensor self, Tensor other, *, Tensor(a!) out) -> Tensor(a!)
  common_device_guard: False   # TensorIterator

- func: minimum(Tensor self, Tensor other) -> Tensor
  common_device_guard: False   # TensorIterator
  variants: method, function
  dispatch:
    CPU, CUDA: minimum

- func: minimum.out(Tensor self, Tensor other, *, Tensor(a!) out) -> Tensor(a!)
  common_device_guard: False   # TensorIterator
  dispatch:
    CPU, CUDA: minimum_out

# binary min, alias for minimum
# NOTE: min is not an alias for minimum, since there is also unary min
- func: min.out(Tensor self, Tensor other, *, Tensor(a!) out) -> Tensor(a!)
  common_device_guard: False   # TensorIterator

- func: min.other(Tensor self, Tensor other) -> Tensor
  common_device_guard: False   # TensorIterator
  variants: method, function

# The following quantile signatures are DEPRECATED in favor of the new ones with the interpolation kwarg.
- func: quantile.scalar_out(Tensor self, float q, int? dim=None, bool keepdim=False, *, Tensor(a!) out) -> Tensor(a!)

- func: quantile.scalar(Tensor self, float q, int? dim=None, bool keepdim=False) -> Tensor
  variants: method, function

- func: quantile.out(Tensor self, Tensor q, int? dim=None, bool keepdim=False, *, Tensor(a!) out) -> Tensor(a!)

- func: quantile(Tensor self, Tensor q, int? dim=None, bool keepdim=False) -> Tensor
  variants: method, function

- func: nanquantile.scalar_out(Tensor self, float q, int? dim=None, bool keepdim=False, *, Tensor(a!) out) -> Tensor(a!)

- func: nanquantile.scalar(Tensor self, float q, int? dim=None, bool keepdim=False) -> Tensor
  variants: method, function

- func: nanquantile.out(Tensor self, Tensor q, int? dim=None, bool keepdim=False, *, Tensor(a!) out) -> Tensor(a!)

- func: nanquantile(Tensor self, Tensor q, int? dim=None, bool keepdim=False) -> Tensor
  variants: method, function

# To keep backward and forward compatibility, and to avoid ambiguity with the original signatures, dim, keepdim and interpolation
# parameters are required for now. Once the deprecated signatures are removed they will be made optional.
- func: quantile.new_scalar_out(Tensor self, float q, int? dim, bool keepdim, *, str interpolation, Tensor(a!) out) -> Tensor(a!)

- func: quantile.new_scalar(Tensor self, float q, int? dim, bool keepdim, *, str interpolation) -> Tensor
  variants: method, function

- func: quantile.new_out(Tensor self, Tensor q, int? dim, bool keepdim, *, str interpolation, Tensor(a!) out) -> Tensor(a!)

- func: quantile.new(Tensor self, Tensor q, int? dim, bool keepdim, *, str interpolation) -> Tensor
  variants: method, function

- func: nanquantile.new_scalar_out(Tensor self, float q, int? dim, bool keepdim, *, str interpolation, Tensor(a!) out) -> Tensor(a!)

- func: nanquantile.new_scalar(Tensor self, float q, int? dim, bool keepdim, *, str interpolation) -> Tensor
  variants: method, function

- func: nanquantile.new_out(Tensor self, Tensor q, int? dim, bool keepdim, *, str interpolation, Tensor(a!) out) -> Tensor(a!)

- func: nanquantile.new(Tensor self, Tensor q, int? dim, bool keepdim, *, str interpolation) -> Tensor
  variants: method, function

- func: sort.values(Tensor self, int dim=-1, bool descending=False, *, Tensor(a!) values, Tensor(b!) indices) -> (Tensor(a!) values, Tensor(b!) indices)
  common_device_guard: False   # TensorIterator
  dispatch:
    CPU: sort_out_cpu
    CUDA: sort_out_cuda

- func: sort.values_stable(Tensor self, *, bool? stable, int dim=-1, bool descending=False, Tensor(a!) values, Tensor(b!) indices) -> (Tensor(a!) values, Tensor(b!) indices)
  dispatch:
    CPU: sort_out_cpu_stable
    CUDA: sort_out_stable_cuda

- func: sort(Tensor self, int dim=-1, bool descending=False) -> (Tensor values, Tensor indices)
  common_device_guard: False   # TensorIterator
  variants: method, function
  dispatch:
    CPU: sort_cpu
    CUDA: sort_cuda
    QuantizedCPU: sort_quantized_cpu

- func: sort.stable(Tensor self, *, bool? stable, int dim=-1, bool descending=False) -> (Tensor values, Tensor indices)
  variants: method, function
  dispatch:
    CPU: sort_cpu_stable
    CUDA: sort_stable_cuda
    QuantizedCPU: sort_quantized_cpu_stable

- func: sort.dimname_values(Tensor self, Dimname dim, bool descending=False, *, Tensor(a!) values, Tensor(b!) indices) -> (Tensor(a!) values, Tensor(b!) indices)

- func: sort.dimname_values_stable(Tensor self, *, bool? stable, Dimname dim, bool descending=False, Tensor(a!) values, Tensor(b!) indices) -> (Tensor(a!) values, Tensor(b!) indices)

- func: sort.dimname(Tensor self, Dimname dim, bool descending=False) -> (Tensor values, Tensor indices)
  variants: method, function

- func: sort.dimname_stable(Tensor self, *, bool? stable, Dimname dim, bool descending=False) -> (Tensor values, Tensor indices)
  variants: method, function

- func: msort.out(Tensor self, *, Tensor(a!) out) -> Tensor(a!)

- func: msort(Tensor self) -> Tensor
  variants: method, function

- func: argsort(Tensor self, int dim=-1, bool descending=False) -> Tensor
  common_device_guard: False   # TensorIterator
  variants: method, function

- func: argsort.dimname(Tensor self, Dimname dim, bool descending=False) -> Tensor
  variants: method, function

- func: topk.values(Tensor self, int k, int dim=-1, bool largest=True, bool sorted=True, *, Tensor(a!) values, Tensor(b!) indices) -> (Tensor(a!) values, Tensor(b!) indices)
  dispatch:
    CPU: topk_out_cpu
    CUDA: legacy::cuda::_th_topk_out

- func: topk(Tensor self, int k, int dim=-1, bool largest=True, bool sorted=True) -> (Tensor values, Tensor indices)
  variants: method, function
  dispatch:
    CPU, CUDA: topk
    QuantizedCPU: topk_quantized_cpu

- func: all(Tensor self) -> Tensor
  common_device_guard: False   # TensorIterator
  variants: method, function
  dispatch:
    CPU, CUDA: all

- func: any(Tensor self) -> Tensor
  common_device_guard: False   # TensorIterator
  variants: method, function
  dispatch:
    CPU, CUDA: any
    SparseCPU, SparseCUDA: any_sparse

- func: renorm.out(Tensor self, Scalar p, int dim, Scalar maxnorm, *, Tensor(a!) out) -> Tensor(a!)
  common_device_guard: False   # TensorIterator
  dispatch:
    CPU: legacy::cpu::_th_renorm_out
    CUDA: legacy::cuda::_th_renorm_out

- func: renorm(Tensor self, Scalar p, int dim, Scalar maxnorm) -> Tensor
  common_device_guard: False   # TensorIterator
  variants: method, function
  dispatch:
    CPU: legacy::cpu::_th_renorm
    CUDA: legacy::cuda::_th_renorm

- func: unfold(Tensor(a) self, int dimension, int size, int step) -> Tensor(a)
  variants: method
  common_device_guard: False
  dispatch:
    CPU, CUDA: unfold
    QuantizedCPU, QuantizedCUDA: unfold

- func: unfold_backward(Tensor grad_in, int[] input_sizes, int dim, int size, int step) -> Tensor
  variants: function
  dispatch:
    CPU, CUDA: unfold_backward

- func: equal(Tensor self, Tensor other) -> bool
  variants: method, function
  dispatch:
    CPU: cpu_equal
    CUDA: cuda_equal
    QuantizedCPU: equal_quantized_cpu

- func: pow.Tensor_Tensor_out(Tensor self, Tensor exponent, *, Tensor(a!) out) -> Tensor(a!)
  common_device_guard: False   # TensorIterator
  structured: True
  structured_inherits: TensorIteratorBase
  dispatch:
    CPU, CUDA: pow_Tensor_Tensor_out

- func: pow.Tensor_Tensor(Tensor self, Tensor exponent) -> Tensor
  common_device_guard: False   # TensorIterator
  structured_delegate: pow.Tensor_Tensor_out
  variants: method, function

- func: pow.Scalar_out(Scalar self, Tensor exponent, *, Tensor(a!) out) -> Tensor(a!)
  common_device_guard: False   # TensorIterator
  structured: True
  dispatch:
    CPU, CUDA: pow_Scalar_out

- func: pow.Scalar(Scalar self, Tensor exponent) -> Tensor
  common_device_guard: False   # TensorIterator
  structured_delegate: pow.Scalar_out

- func: pow.Tensor_Scalar_out(Tensor self, Scalar exponent, *, Tensor(a!) out) -> Tensor(a!)
  common_device_guard: False   # TensorIterator
  structured: True
  structured_inherits: TensorIteratorBase
  dispatch:
    CPU, CUDA: pow_Tensor_Scalar_out
    SparseCPU, SparseCUDA: pow_out_sparse_scalar

- func: pow.Tensor_Scalar(Tensor self, Scalar exponent) -> Tensor
  common_device_guard: False   # TensorIterator
  structured_delegate: pow.Tensor_Scalar_out
  variants: function, method
  dispatch:
    SparseCPU, SparseCUDA: pow_sparse_scalar

- func: pow_.Scalar(Tensor(a!) self, Scalar exponent) -> Tensor(a!)
  common_device_guard: False   # TensorIterator
  structured_delegate: pow.Tensor_Scalar_out
  variants: method

- func: pow_.Tensor(Tensor(a!) self, Tensor exponent) -> Tensor(a!)
  common_device_guard: False   # TensorIterator
  structured_delegate: pow.Tensor_Tensor_out
  variants: method

- func: float_power.Tensor_Tensor_out(Tensor self, Tensor exponent, *, Tensor(a!) out) -> Tensor(a!)

- func: float_power.Tensor_Tensor(Tensor self, Tensor exponent) -> Tensor
  variants: function, method

- func: float_power.Scalar_out(Scalar self, Tensor exponent, *, Tensor(a!) out) -> Tensor(a!)

- func: float_power.Scalar(Scalar self, Tensor exponent) -> Tensor

- func: float_power.Tensor_Scalar_out(Tensor self, Scalar exponent, *, Tensor(a!) out) -> Tensor(a!)

- func: float_power.Tensor_Scalar(Tensor self, Scalar exponent) -> Tensor
  variants: function, method

- func: float_power_.Scalar(Tensor(a!) self, Scalar exponent) -> Tensor(a!)
  variants: method

- func: float_power_.Tensor(Tensor(a!) self, Tensor exponent) -> Tensor(a!)
  variants: method

- func: normal_(Tensor(a!) self, float mean=0, float std=1, *, Generator? generator=None) -> Tensor(a!)
  common_device_guard: False   # TensorIterator
  variants: method
  dispatch:
    CPU, CUDA: normal_
    Meta: normal_meta_

- func: normal.Tensor_float_out(Tensor mean, float std=1, *, Generator? generator=None, Tensor(a!) out) -> Tensor(a!)
  dispatch:
    CPU, CUDA: normal_out

- func: normal.Tensor_float(Tensor mean, float std=1, *, Generator? generator=None) -> Tensor
  dispatch:
    CPU, CUDA: normal

- func: normal.float_Tensor_out(float mean, Tensor std, *, Generator? generator=None, Tensor(a!) out) -> Tensor(a!)
  dispatch:
    CPU, CUDA: normal_out

- func: normal.float_Tensor(float mean, Tensor std, *, Generator? generator=None) -> Tensor
  dispatch:
    CPU, CUDA: normal

- func: normal.Tensor_Tensor_out(Tensor mean, Tensor std, *, Generator? generator=None, Tensor(a!) out) -> Tensor(a!)
  dispatch:
    CPU, CUDA: normal_out

- func: normal.Tensor_Tensor(Tensor mean, Tensor std, *, Generator? generator=None) -> Tensor
  dispatch:
    CPU, CUDA: normal

- func: normal.float_float(float mean, float std, int[] size, *, Generator? generator=None, ScalarType? dtype=None, Layout? layout=None, Device? device=None, bool? pin_memory=None) -> Tensor

- func: normal.float_float_out(float mean, float std, int[] size, *, Generator? generator=None, Tensor(a!) out) -> Tensor(a!)

- func: alias(Tensor(a) self) -> Tensor(a)
  variants: method, function
  dispatch:
    CompositeExplicitAutograd: alias

- func: _index_copy_(Tensor(a!) self, int dim, Tensor index, Tensor source) -> Tensor(a!)
  dispatch:
    CPU: _index_copy_impl_
    CUDA: _index_copy_impl_

- func: _cumsum(Tensor self, int dim) -> Tensor
  dispatch:
    CPU: _cumsum_cpu
    CUDA: _cumsum_cuda

- func: _cumsum.out(Tensor self, int dim, *, Tensor(a!) out) -> Tensor(a!)
  dispatch:
    CPU: _cumsum_out_cpu
    CUDA: _cumsum_out_cuda

- func: _cumprod(Tensor self, int dim) -> Tensor
  dispatch:
    CPU: _cumprod_cpu
    CUDA: _cumprod_cuda

- func: _cumprod.out(Tensor self, int dim, *, Tensor(a!) out) -> Tensor(a!)
  dispatch:
    CPU: _cumprod_out_cpu
    CUDA: _cumprod_out_cuda

- func: _var(Tensor self, bool unbiased=True) -> Tensor
  dispatch:
    CPU: legacy::cpu::_th_var

- func: _std(Tensor self, bool unbiased=True) -> Tensor
  dispatch:
    CPU: legacy::cpu::_th_std

- func: _amp_foreach_non_finite_check_and_unscale_(Tensor(a!)[] self, Tensor(b!) found_inf, Tensor inv_scale) -> ()
  variants: function
  dispatch:
    CUDA: _amp_foreach_non_finite_check_and_unscale_cuda_

- func: _amp_update_scale(Tensor(a!) growth_tracker, Tensor current_scale, Tensor found_inf, float scale_growth_factor, float scale_backoff_factor, int growth_interval) -> Tensor
  variants: function
  dispatch:
    CUDA: _amp_update_scale_cuda

- func: _cat(Tensor[] tensors, int dim=0) -> Tensor
  dispatch:
    CPU: _cat_cpu
    CUDA: cat_cuda
    QuantizedCPU: cat_quantized_cpu

- func: _cat.out(Tensor[] tensors, int dim=0, *, Tensor(a!) out) -> Tensor(a!)
  dispatch:
    CPU: _cat_out_cpu
    CUDA: cat_out_cuda
    QuantizedCPU: cat_out_quantized_cpu

- func: _foreach_add.Scalar(Tensor[] tensors, Scalar scalar) -> Tensor[]
  common_device_guard: False
  variants: function
  dispatch:
    CPU: foreach_tensor_add_scalar_kernel_slow
    CUDA: foreach_tensor_add_scalar_kernel_cuda

- func: _foreach_add_.Scalar(Tensor(a!)[] self, Scalar scalar) -> ()
  common_device_guard: False
  variants: function
  dispatch:
    CPU: foreach_tensor_add_scalar_kernel_slow_
    CUDA: foreach_tensor_add_scalar_kernel_cuda_

- func: _foreach_sub.Scalar(Tensor[] tensors, Scalar scalar) -> Tensor[]
  variants: function
  dispatch:
    CPU: foreach_tensor_sub_scalar_kernel_slow
    CUDA: foreach_tensor_sub_scalar_kernel_cuda

- func: _foreach_sub_.Scalar(Tensor(a!)[] self, Scalar scalar) -> ()
  variants: function
  dispatch:
    CPU: foreach_tensor_sub_scalar_kernel_slow_
    CUDA: foreach_tensor_sub_scalar_kernel_cuda_

- func: _foreach_mul.Scalar(Tensor[] tensors, Scalar scalar) -> Tensor[]
  common_device_guard: False
  variants: function
  dispatch:
    CPU: foreach_tensor_mul_scalar_kernel_slow
    CUDA: foreach_tensor_mul_scalar_kernel_cuda

- func: _foreach_mul_.Scalar(Tensor(a!)[] self, Scalar scalar) -> ()
  common_device_guard: False
  variants: function
  dispatch:
    CPU: foreach_tensor_mul_scalar_kernel_slow_
    CUDA: foreach_tensor_mul_scalar_kernel_cuda_

- func: _foreach_div.Scalar(Tensor[] tensors, Scalar scalar) -> Tensor[]
  common_device_guard: False
  variants: function
  dispatch:
    CPU: foreach_tensor_div_scalar_kernel_slow
    CUDA: foreach_tensor_div_scalar_kernel_cuda

- func: _foreach_div_.Scalar(Tensor(a!)[] self, Scalar scalar) -> ()
  common_device_guard: False
  variants: function
  dispatch:
    CPU: foreach_tensor_div_scalar_kernel_slow_
    CUDA: foreach_tensor_div_scalar_kernel_cuda_

- func: _foreach_add.List(Tensor[] tensors1, Tensor[] tensors2, *, Scalar alpha=1) -> Tensor[]
  common_device_guard: False
  variants: function
  dispatch:
    CPU: foreach_tensor_add_list_kernel_slow
    CUDA: foreach_tensor_add_list_kernel_cuda

- func: _foreach_add_.List(Tensor(a!)[] self, Tensor[] other, *, Scalar alpha=1) -> ()
  common_device_guard: False
  variants: function
  dispatch:
    CPU: foreach_tensor_add_list_kernel_slow_
    CUDA: foreach_tensor_add_list_kernel_cuda_

- func: _foreach_sub.List(Tensor[] tensors1, Tensor[] tensors2, *, Scalar alpha=1) -> Tensor[]
  variants: function
  dispatch:
    CPU: foreach_tensor_sub_list_kernel_slow
    CUDA: foreach_tensor_sub_list_kernel_cuda

- func: _foreach_sub_.List(Tensor(a!)[] self, Tensor[] other, *, Scalar alpha=1) -> ()
  variants: function
  dispatch:
    CPU: foreach_tensor_sub_list_kernel_slow_
    CUDA: foreach_tensor_sub_list_kernel_cuda_

- func: _foreach_mul.List(Tensor[] tensors1, Tensor[] tensors2) -> Tensor[]
  common_device_guard: False
  variants: function
  dispatch:
    CPU: foreach_tensor_mul_list_kernel_slow
    CUDA: foreach_tensor_mul_list_kernel_cuda

- func: _foreach_mul_.List(Tensor(a!)[] self, Tensor[] other) -> ()
  common_device_guard: False
  variants: function
  dispatch:
    CPU: foreach_tensor_mul_list_kernel_slow_
    CUDA: foreach_tensor_mul_list_kernel_cuda_

- func: _foreach_div.List(Tensor[] tensors1, Tensor[] tensors2) -> Tensor[]
  common_device_guard: False
  variants: function
  dispatch:
    CPU: foreach_tensor_div_list_kernel_slow
    CUDA: foreach_tensor_div_list_kernel_cuda

- func: _foreach_div_.List(Tensor(a!)[] self, Tensor[] other) -> ()
  common_device_guard: False
  variants: function
  dispatch:
    CPU: foreach_tensor_div_list_kernel_slow_
    CUDA: foreach_tensor_div_list_kernel_cuda_

- func: _foreach_add.ScalarList(Tensor[] tensors, Scalar[] scalars) -> Tensor[]
  variants: function
  dispatch:
    CPU: foreach_tensor_add_scalarlist_kernel_slow
    CUDA: foreach_tensor_add_scalarlist_kernel_cuda

- func: _foreach_add_.ScalarList(Tensor(a!)[] self, Scalar[] scalars) -> ()
  variants: function
  dispatch:
    CPU: foreach_tensor_add_scalarlist_kernel_slow_
    CUDA: foreach_tensor_add_scalarlist_kernel_cuda_

- func: _foreach_sub.ScalarList(Tensor[] tensors, Scalar[] scalars) -> Tensor[]
  variants: function
  dispatch:
    CPU: foreach_tensor_sub_scalarlist_kernel_slow
    CUDA: foreach_tensor_sub_scalarlist_kernel_cuda

- func: _foreach_sub_.ScalarList(Tensor(a!)[] self, Scalar[] scalars) -> ()
  variants: function
  dispatch:
    CPU: foreach_tensor_sub_scalarlist_kernel_slow_
    CUDA: foreach_tensor_sub_scalarlist_kernel_cuda_

- func: _foreach_div.ScalarList(Tensor[] tensors, Scalar[] scalars) -> Tensor[]
  common_device_guard: False
  variants: function
  dispatch:
    CPU: foreach_tensor_div_scalarlist_kernel_slow
    CUDA: foreach_tensor_div_scalarlist_kernel_cuda

- func: _foreach_div_.ScalarList(Tensor(a!)[] self, Scalar[] scalars) -> ()
  common_device_guard: False
  variants: function
  dispatch:
    CPU: foreach_tensor_div_scalarlist_kernel_slow_
    CUDA: foreach_tensor_div_scalarlist_kernel_cuda_

- func: _foreach_mul.ScalarList(Tensor[] tensors, Scalar[] scalars) -> Tensor[]
  common_device_guard: False
  variants: function
  dispatch:
    CPU: foreach_tensor_mul_scalarlist_kernel_slow
    CUDA: foreach_tensor_mul_scalarlist_kernel_cuda

- func: _foreach_mul_.ScalarList(Tensor(a!)[] self, Scalar[] scalars) -> ()
  common_device_guard: False
  variants: function
  dispatch:
    CPU: foreach_tensor_mul_scalarlist_kernel_slow_
    CUDA: foreach_tensor_mul_scalarlist_kernel_cuda_

- func: _foreach_exp(Tensor[] tensors) -> Tensor[]
  variants: function
  dispatch:
    CPU: foreach_tensor_exp_slow
    CUDA: foreach_tensor_exp_cuda

- func: _foreach_zero_(Tensor(a!)[] self) -> ()
  variants: function
  dispatch:
    CPU: foreach_tensor_zero_slow_
    CUDA: foreach_tensor_zero_cuda_

- func: _foreach_exp_(Tensor(a!)[] self) -> ()
  variants: function
  dispatch:
    CPU: foreach_tensor_exp_slow_
    CUDA: foreach_tensor_exp_cuda_

- func: _foreach_sqrt(Tensor[] tensors) -> Tensor[]
  common_device_guard: False
  variants: function
  dispatch:
    CPU: foreach_tensor_sqrt_slow
    CUDA: foreach_tensor_sqrt_cuda

- func: _foreach_sqrt_(Tensor(a!)[] self) -> ()
  common_device_guard: False
  variants: function
  dispatch:
    CPU: foreach_tensor_sqrt_slow_
    CUDA: foreach_tensor_sqrt_cuda_

- func: _foreach_abs(Tensor[] tensors) -> Tensor[]
  variants: function
  dispatch:
    CPU: foreach_tensor_abs_slow
    CUDA: foreach_tensor_abs_cuda

- func: _foreach_abs_(Tensor(a!)[] self) -> ()
  variants: function
  dispatch:
    CPU: foreach_tensor_abs_slow_
    CUDA: foreach_tensor_abs_cuda_

- func: _foreach_acos(Tensor[] tensors) -> Tensor[]
  variants: function
  dispatch:
    CPU: foreach_tensor_acos_slow
    CUDA: foreach_tensor_acos_cuda

- func: _foreach_acos_(Tensor(a!)[] self) -> ()
  variants: function
  dispatch:
    CPU: foreach_tensor_acos_slow_
    CUDA: foreach_tensor_acos_cuda_

- func: _foreach_asin(Tensor[] tensors) -> Tensor[]
  variants: function
  dispatch:
    CPU: foreach_tensor_asin_slow
    CUDA: foreach_tensor_asin_cuda

- func: _foreach_asin_(Tensor(a!)[] self) -> ()
  variants: function
  dispatch:
    CPU: foreach_tensor_asin_slow_
    CUDA: foreach_tensor_asin_cuda_

- func: _foreach_atan(Tensor[] tensors) -> Tensor[]
  variants: function
  dispatch:
    CPU: foreach_tensor_atan_slow
    CUDA: foreach_tensor_atan_cuda

- func: _foreach_atan_(Tensor(a!)[] self) -> ()
  variants: function
  dispatch:
    CPU: foreach_tensor_atan_slow_
    CUDA: foreach_tensor_atan_cuda_

- func: _foreach_ceil(Tensor[] tensors) -> Tensor[]
  variants: function
  dispatch:
    CPU: foreach_tensor_ceil_slow
    CUDA: foreach_tensor_ceil_cuda

- func: _foreach_ceil_(Tensor(a!)[] self) -> ()
  variants: function
  dispatch:
    CPU: foreach_tensor_ceil_slow_
    CUDA: foreach_tensor_ceil_cuda_

- func: _foreach_cos(Tensor[] tensors) -> Tensor[]
  variants: function
  dispatch:
    CPU: foreach_tensor_cos_slow
    CUDA: foreach_tensor_cos_cuda

- func: _foreach_cos_(Tensor(a!)[] self) -> ()
  variants: function
  dispatch:
    CPU: foreach_tensor_cos_slow_
    CUDA: foreach_tensor_cos_cuda_

- func: _foreach_cosh(Tensor[] tensors) -> Tensor[]
  variants: function
  dispatch:
    CPU: foreach_tensor_cosh_slow
    CUDA: foreach_tensor_cosh_cuda

- func: _foreach_cosh_(Tensor(a!)[] self) -> ()
  variants: function
  dispatch:
    CPU: foreach_tensor_cosh_slow_
    CUDA: foreach_tensor_cosh_cuda_

- func: _foreach_erf(Tensor[] tensors) -> Tensor[]
  variants: function
  dispatch:
    CPU: foreach_tensor_erf_slow
    CUDA: foreach_tensor_erf_cuda

- func: _foreach_erf_(Tensor(a!)[] self) -> ()
  variants: function
  dispatch:
    CPU: foreach_tensor_erf_slow_
    CUDA: foreach_tensor_erf_cuda_

- func: _foreach_erfc(Tensor[] tensors) -> Tensor[]
  variants: function
  dispatch:
    CPU: foreach_tensor_erfc_slow
    CUDA: foreach_tensor_erfc_cuda

- func: _foreach_erfc_(Tensor(a!)[] self) -> ()
  variants: function
  dispatch:
    CPU: foreach_tensor_erfc_slow_
    CUDA: foreach_tensor_erfc_cuda_

- func: _foreach_expm1(Tensor[] tensors) -> Tensor[]
  variants: function
  dispatch:
    CPU: foreach_tensor_expm1_slow
    CUDA: foreach_tensor_expm1_cuda

- func: _foreach_expm1_(Tensor(a!)[] self) -> ()
  variants: function
  dispatch:
    CPU: foreach_tensor_expm1_slow_
    CUDA: foreach_tensor_expm1_cuda_

- func: _foreach_floor(Tensor[] tensors) -> Tensor[]
  variants: function
  dispatch:
    CPU: foreach_tensor_floor_slow
    CUDA: foreach_tensor_floor_cuda

- func: _foreach_floor_(Tensor(a!)[] self) -> ()
  variants: function
  dispatch:
    CPU: foreach_tensor_floor_slow_
    CUDA: foreach_tensor_floor_cuda_

- func: _foreach_log(Tensor[] tensors) -> Tensor[]
  variants: function
  dispatch:
    CPU: foreach_tensor_log_slow
    CUDA: foreach_tensor_log_cuda

- func: _foreach_log_(Tensor(a!)[] self) -> ()
  variants: function
  dispatch:
    CPU: foreach_tensor_log_slow_
    CUDA: foreach_tensor_log_cuda_

- func: _foreach_log10(Tensor[] tensors) -> Tensor[]
  variants: function
  dispatch:
    CPU: foreach_tensor_log10_slow
    CUDA: foreach_tensor_log10_cuda

- func: _foreach_log10_(Tensor(a!)[] self) -> ()
  variants: function
  dispatch:
    CPU: foreach_tensor_log10_slow_
    CUDA: foreach_tensor_log10_cuda_

- func: _foreach_log1p(Tensor[] tensors) -> Tensor[]
  variants: function
  dispatch:
    CPU: foreach_tensor_log1p_slow
    CUDA: foreach_tensor_log1p_cuda

- func: _foreach_log1p_(Tensor(a!)[] self) -> ()
  variants: function
  dispatch:
    CPU: foreach_tensor_log1p_slow_
    CUDA: foreach_tensor_log1p_cuda_

- func: _foreach_log2(Tensor[] tensors) -> Tensor[]
  variants: function
  dispatch:
    CPU: foreach_tensor_log2_slow
    CUDA: foreach_tensor_log2_cuda

- func: _foreach_log2_(Tensor(a!)[] self) -> ()
  variants: function
  dispatch:
    CPU: foreach_tensor_log2_slow_
    CUDA: foreach_tensor_log2_cuda_

- func: _foreach_neg(Tensor[] tensors) -> Tensor[]
  variants: function
  dispatch:
    CPU: foreach_tensor_neg_slow
    CUDA: foreach_tensor_neg_cuda

- func: _foreach_neg_(Tensor(a!)[] self) -> ()
  variants: function
  dispatch:
    CPU: foreach_tensor_neg_slow_
    CUDA: foreach_tensor_neg_cuda_

- func: _foreach_tan(Tensor[] tensors) -> Tensor[]
  variants: function
  dispatch:
    CPU: foreach_tensor_tan_slow
    CUDA: foreach_tensor_tan_cuda

- func: _foreach_tan_(Tensor(a!)[] self) -> ()
  variants: function
  dispatch:
    CPU: foreach_tensor_tan_slow_
    CUDA: foreach_tensor_tan_cuda_

- func: _foreach_tanh(Tensor[] tensors) -> Tensor[]
  variants: function
  dispatch:
    CPU: foreach_tensor_tanh_slow
    CUDA: foreach_tensor_tanh_cuda

- func: _foreach_tanh_(Tensor(a!)[] self) -> ()
  variants: function
  dispatch:
    CPU: foreach_tensor_tanh_slow_
    CUDA: foreach_tensor_tanh_cuda_

- func: _foreach_sin(Tensor[] tensors) -> Tensor[]
  variants: function
  dispatch:
    CPU: foreach_tensor_sin_slow
    CUDA: foreach_tensor_sin_cuda

- func: _foreach_sin_(Tensor(a!)[] self) -> ()
  variants: function
  dispatch:
    CPU: foreach_tensor_sin_slow_
    CUDA: foreach_tensor_sin_cuda_

- func: _foreach_sinh(Tensor[] tensors) -> Tensor[]
  variants: function
  dispatch:
    CPU: foreach_tensor_sinh_slow
    CUDA: foreach_tensor_sinh_cuda

- func: _foreach_sinh_(Tensor(a!)[] self) -> ()
  variants: function
  dispatch:
    CPU: foreach_tensor_sinh_slow_
    CUDA: foreach_tensor_sinh_cuda_

- func: _foreach_round(Tensor[] tensors) -> Tensor[]
  variants: function
  dispatch:
    CPU: foreach_tensor_round_slow
    CUDA: foreach_tensor_round_cuda

- func: _foreach_round_(Tensor(a!)[] self) -> ()
  variants: function
  dispatch:
    CPU: foreach_tensor_round_slow_
    CUDA: foreach_tensor_round_cuda_

- func: _foreach_lgamma(Tensor[] tensors) -> Tensor[]
  variants: function
  dispatch:
    CPU: foreach_tensor_lgamma_slow
    CUDA: foreach_tensor_lgamma_cuda

- func: _foreach_lgamma_(Tensor(a!)[] self) -> ()
  variants: function
  dispatch:
    CPU: foreach_tensor_lgamma_slow_
    CUDA: foreach_tensor_lgamma_cuda_

- func: _foreach_frac(Tensor[] tensors) -> Tensor[]
  variants: function
  dispatch:
    CPU: foreach_tensor_frac_slow
    CUDA: foreach_tensor_frac_cuda

- func: _foreach_frac_(Tensor(a!)[] self) -> ()
  variants: function
  dispatch:
    CPU: foreach_tensor_frac_slow_
    CUDA: foreach_tensor_frac_cuda_

- func: _foreach_reciprocal(Tensor[] tensors) -> Tensor[]
  variants: function
  dispatch:
    CPU: foreach_tensor_reciprocal_slow
    CUDA: foreach_tensor_reciprocal_cuda

- func: _foreach_reciprocal_(Tensor(a!)[] self) -> ()
  variants: function
  dispatch:
    CPU: foreach_tensor_reciprocal_slow_
    CUDA: foreach_tensor_reciprocal_cuda_

- func: _foreach_sigmoid(Tensor[] tensors) -> Tensor[]
  variants: function
  dispatch:
    CPU: foreach_tensor_sigmoid_slow
    CUDA: foreach_tensor_sigmoid_cuda

- func: _foreach_sigmoid_(Tensor(a!)[] self) -> ()
  variants: function
  dispatch:
    CPU: foreach_tensor_sigmoid_slow_
    CUDA: foreach_tensor_sigmoid_cuda_

- func: _foreach_trunc(Tensor[] tensors) -> Tensor[]
  variants: function
  dispatch:
    CPU: foreach_tensor_trunc_slow
    CUDA: foreach_tensor_trunc_cuda

- func: _foreach_trunc_(Tensor(a!)[] self) -> ()
  variants: function
  dispatch:
    CPU: foreach_tensor_trunc_slow_
    CUDA: foreach_tensor_trunc_cuda_

- func: _foreach_addcdiv_.Scalar(Tensor(a!)[] self, Tensor[] tensor1, Tensor[] tensor2, Scalar value=1) -> ()
  common_device_guard: False
  variants: function
  dispatch:
    CPU: foreach_tensor_addcdiv_scalar_slow_
    CUDA: foreach_tensor_addcdiv_scalar_cuda_

- func: _foreach_addcmul_.Scalar(Tensor(a!)[] self, Tensor[] tensor1, Tensor[] tensor2, Scalar value=1) -> ()
  common_device_guard: False
  variants: function
  dispatch:
    CPU: foreach_tensor_addcmul_scalar_slow_
    CUDA: foreach_tensor_addcmul_scalar_cuda_

- func: _foreach_addcdiv_.ScalarList(Tensor(a!)[] self, Tensor[] tensor1, Tensor[] tensor2, Scalar[] scalars) -> ()
  common_device_guard: False
  variants: function
  dispatch:
    CPU: foreach_tensor_addcdiv_scalarlist_slow_
    CUDA: foreach_tensor_addcdiv_scalarlist_cuda_

- func: _foreach_addcmul_.ScalarList(Tensor(a!)[] self, Tensor[] tensor1, Tensor[] tensor2, Scalar[] scalars) -> ()
  variants: function
  dispatch:
    CPU: foreach_tensor_addcmul_scalarlist_slow_
    CUDA: foreach_tensor_addcmul_scalarlist_cuda_

- func: _foreach_addcdiv.Scalar(Tensor[] input, Tensor[] tensor1, Tensor[] tensor2, Scalar value=1) -> Tensor[]
  common_device_guard: False
  variants: function
  dispatch:
    CPU: foreach_tensor_addcdiv_scalar_slow
    CUDA: foreach_tensor_addcdiv_scalar_cuda

- func: _foreach_addcmul.Scalar(Tensor[] input, Tensor[] tensor1, Tensor[] tensor2, Scalar value=1) -> Tensor[]
  common_device_guard: False
  variants: function
  dispatch:
    CPU: foreach_tensor_addcmul_scalar_slow
    CUDA: foreach_tensor_addcmul_scalar_cuda

- func: _foreach_addcdiv.ScalarList(Tensor[] input, Tensor[] tensor1, Tensor[] tensor2, Scalar[] scalars) -> Tensor[]
  common_device_guard: False
  variants: function
  dispatch:
    CPU: foreach_tensor_addcdiv_scalarlist_slow
    CUDA: foreach_tensor_addcdiv_scalarlist_cuda

- func: _foreach_addcmul.ScalarList(Tensor[] input, Tensor[] tensor1, Tensor[] tensor2, Scalar[] scalars) -> Tensor[]
  common_device_guard: False
  variants: function
  dispatch:
    CPU: foreach_tensor_addcmul_scalarlist_slow
    CUDA: foreach_tensor_addcmul_scalarlist_cuda

- func: _foreach_maximum.List(Tensor[] tensors1, Tensor[] tensors2) -> Tensor[]
  common_device_guard: False
  variants: function
  dispatch:
    CPU: foreach_tensor_maximum_slow
    CUDA: foreach_tensor_maximum_cuda

- func: _foreach_minimum.List(Tensor[] tensors1, Tensor[] tensors2) -> Tensor[]
  common_device_guard: False
  variants: function
  dispatch:
    CPU: foreach_tensor_minimum_slow
    CUDA: foreach_tensor_minimum_cuda

- func: bucketize.Tensor(Tensor self, Tensor boundaries, *, bool out_int32=False, bool right=False) -> Tensor
  dispatch:
    CPU: bucketize_cpu
    CUDA: bucketize_cuda

- func: bucketize.Tensor_out(Tensor self, Tensor boundaries, *, bool out_int32=False, bool right=False, Tensor(a!) out) -> Tensor(a!)
  dispatch:
    CPU: bucketize_out_cpu
    CUDA: bucketize_out_cuda

- func: bucketize.Scalar(Scalar self, Tensor boundaries, *, bool out_int32=False, bool right=False) -> Tensor
  dispatch:
    CPU: bucketize_cpu
    CUDA: bucketize_cuda

- func: searchsorted.Tensor(Tensor sorted_sequence, Tensor self, *, bool out_int32=False, bool right=False) -> Tensor
  dispatch:
    CPU: searchsorted_cpu
    CUDA: searchsorted_cuda

- func: searchsorted.Tensor_out(Tensor sorted_sequence, Tensor self, *, bool out_int32=False, bool right=False, Tensor(a!) out) -> Tensor(a!)
  dispatch:
    CPU: searchsorted_out_cpu
    CUDA: searchsorted_out_cuda

- func: searchsorted.Scalar(Tensor sorted_sequence, Scalar self, *, bool out_int32=False, bool right=False) -> Tensor
  dispatch:
    CPU: searchsorted_cpu
    CUDA: searchsorted_cuda

## NN wrappers

- func: mse_loss.out(Tensor self, Tensor target, int reduction=Mean, *, Tensor(a!) out) -> Tensor(a!)
  common_device_guard: False   # TensorIterator
  python_module: nn
  dispatch:
    CPU, CUDA: mse_loss_out

- func: mse_loss(Tensor self, Tensor target, int reduction=Mean) -> Tensor
  common_device_guard: False   # TensorIterator
  python_module: nn
  dispatch:
    CPU, CUDA: mse_loss

- func: mse_loss_backward.grad_input(Tensor grad_output, Tensor self, Tensor target, int reduction, *, Tensor(a!) grad_input) -> Tensor(a!)
  python_module: nn
  dispatch:
    CPU, CUDA: mse_loss_backward_out

- func: mse_loss_backward(Tensor grad_output, Tensor self, Tensor target, int reduction) -> Tensor
  python_module: nn
  dispatch:
    CPU, CUDA: mse_loss_backward

- func: l1_loss.out(Tensor self, Tensor target, int reduction=Mean, *, Tensor(a!) out) -> Tensor(a!)
  python_module: nn
  dispatch:
    CompositeExplicitAutograd: l1_loss_out

- func: l1_loss(Tensor self, Tensor target, int reduction=Mean) -> Tensor
  python_module: nn
  dispatch:
    CompositeExplicitAutograd: l1_loss

- func: l1_loss_backward.grad_input(Tensor grad_output, Tensor self, Tensor target, int reduction, *, Tensor(a!) grad_input) -> Tensor(a!)
  python_module: nn
  dispatch:
    CPU, CUDA: l1_loss_backward_out

- func: l1_loss_backward(Tensor grad_output, Tensor self, Tensor target, int reduction) -> Tensor
  python_module: nn
  dispatch:
    CompositeExplicitAutograd: l1_loss_backward

- func: multi_margin_loss.out(Tensor self, Tensor target, Scalar p=1, Scalar margin=1, Tensor? weight=None, int reduction=Mean, *, Tensor(a!) out) -> Tensor(a!)
  python_module: nn
  dispatch:
    CPU: multi_margin_loss_cpu_out
    CUDA: legacy::cuda::_thnn_multi_margin_loss_forward_out

- func: multi_margin_loss(Tensor self, Tensor target, Scalar p=1, Scalar margin=1, Tensor? weight=None, int reduction=Mean) -> Tensor
  python_module: nn
  dispatch:
    CPU: multi_margin_loss_cpu
    CUDA: legacy::cuda::_thnn_multi_margin_loss_forward

- func: multi_margin_loss_backward.grad_input(Tensor grad_output, Tensor self, Tensor target, Scalar p, Scalar margin, Tensor? weight=None, int reduction=Mean, *, Tensor(a!) grad_input) -> Tensor(a!)
  python_module: nn
  dispatch:
    CPU: multi_margin_loss_cpu_backward_out
    CUDA: legacy::cuda::_thnn_multi_margin_loss_backward_out

- func: multi_margin_loss_backward(Tensor grad_output, Tensor self, Tensor target, Scalar p, Scalar margin, Tensor? weight=None, int reduction=Mean) -> Tensor
  python_module: nn
  dispatch:
    CPU: multi_margin_loss_cpu_backward
    CUDA: legacy::cuda::_thnn_multi_margin_loss_backward

- func: multilabel_margin_loss.out(Tensor self, Tensor target, int reduction=Mean, *, Tensor(a!) out) -> Tensor(a!)
  python_module: nn

- func: multilabel_margin_loss(Tensor self, Tensor target, int reduction=Mean) -> Tensor
  python_module: nn

- func: multilabel_margin_loss_forward.output(Tensor self, Tensor target, int reduction, *, Tensor(a!) output, Tensor(b!) is_target) -> (Tensor(a!), Tensor(b!))
  python_module: nn
  dispatch:
    CPU: multilabel_margin_loss_forward_out_cpu
    CUDA: legacy::cuda::_thnn_multilabel_margin_loss_forward_out

- func: multilabel_margin_loss_forward(Tensor self, Tensor target, int reduction) -> (Tensor output, Tensor is_target)
  python_module: nn
  dispatch:
    CPU: multilabel_margin_loss_forward_cpu
    CUDA: legacy::cuda::_thnn_multilabel_margin_loss_forward

- func: multilabel_margin_loss_backward.grad_input(Tensor grad_output, Tensor self, Tensor target, int reduction, Tensor is_target, *, Tensor(a!) grad_input) -> Tensor(a!)
  python_module: nn
  dispatch:
    CPU: multilabel_margin_loss_backward_cpu_out
    CUDA: legacy::cuda::_thnn_multilabel_margin_loss_backward_out

- func: multilabel_margin_loss_backward(Tensor grad_output, Tensor self, Tensor target, int reduction, Tensor is_target) -> Tensor
  python_module: nn
  dispatch:
    CPU: multilabel_margin_loss_backward_cpu
    CUDA: legacy::cuda::_thnn_multilabel_margin_loss_backward

- func: nll_loss.out(Tensor self, Tensor target, Tensor? weight=None, int reduction=Mean, int ignore_index=-100, *, Tensor(a!) out) -> Tensor(a!)
  python_module: nn

- func: nll_loss_nd(Tensor self, Tensor target, Tensor? weight=None, int reduction=Mean, int ignore_index=-100) -> Tensor
  python_module: nn

- func: nll_loss(Tensor self, Tensor target, Tensor? weight=None, int reduction=Mean, int ignore_index=-100) -> Tensor
  python_module: nn

- func: nll_loss_forward.output(Tensor self, Tensor target, Tensor? weight, int reduction, int ignore_index, *, Tensor(a!) output, Tensor(b!) total_weight) -> (Tensor(a!), Tensor(b!))
  python_module: nn
  dispatch:
    CPU: nll_loss_forward_out_cpu
    CUDA: legacy::cuda::_thnn_nll_loss_forward_out

- func: nll_loss_forward(Tensor self, Tensor target, Tensor? weight, int reduction, int ignore_index) -> (Tensor output, Tensor total_weight)
  python_module: nn
  dispatch:
    CPU: nll_loss_forward_cpu
    CUDA: legacy::cuda::_thnn_nll_loss_forward

- func: nll_loss_backward.grad_input(Tensor grad_output, Tensor self, Tensor target, Tensor? weight, int reduction, int ignore_index, Tensor total_weight, *, Tensor(a!) grad_input) -> Tensor(a!)
  python_module: nn
  dispatch:
    CPU: nll_loss_backward_out_cpu
    CUDA: legacy::cuda::_thnn_nll_loss_backward_out

- func: nll_loss_backward(Tensor grad_output, Tensor self, Tensor target, Tensor? weight, int reduction, int ignore_index, Tensor total_weight) -> Tensor
  python_module: nn
  dispatch:
    CPU: nll_loss_backward_cpu
    CUDA: legacy::cuda::_thnn_nll_loss_backward

- func: nll_loss2d.out(Tensor self, Tensor target, Tensor? weight=None, int reduction=Mean, int ignore_index=-100, *, Tensor(a!) out) -> Tensor(a!)
  python_module: nn

- func: nll_loss2d(Tensor self, Tensor target, Tensor? weight=None, int reduction=Mean, int ignore_index=-100) -> Tensor
  python_module: nn

- func: nll_loss2d_forward.output(Tensor self, Tensor target, Tensor? weight, int reduction, int ignore_index, *, Tensor(a!) output, Tensor(b!) total_weight) -> (Tensor(a!), Tensor(b!))
  python_module: nn
  dispatch:
    CPU: nll_loss2d_forward_out_cpu
    CUDA: legacy::cuda::_thnn_nll_loss2d_forward_out

- func: nll_loss2d_forward(Tensor self, Tensor target, Tensor? weight, int reduction, int ignore_index) -> (Tensor output, Tensor total_weight)
  python_module: nn
  dispatch:
    CPU: nll_loss2d_forward_cpu
    CUDA: legacy::cuda::_thnn_nll_loss2d_forward

- func: nll_loss2d_backward.grad_input(Tensor grad_output, Tensor self, Tensor target, Tensor? weight, int reduction, int ignore_index, Tensor total_weight, *, Tensor(a!) grad_input) -> Tensor(a!)
  python_module: nn
  dispatch:
    CPU: nll_loss2d_backward_out_cpu
    CUDA: legacy::cuda::_thnn_nll_loss2d_backward_out

- func: nll_loss2d_backward(Tensor grad_output, Tensor self, Tensor target, Tensor? weight, int reduction, int ignore_index, Tensor total_weight) -> Tensor
  python_module: nn
  dispatch:
    CPU: nll_loss2d_backward_cpu
    CUDA: legacy::cuda::_thnn_nll_loss2d_backward

- func: smooth_l1_loss.out(Tensor self, Tensor target, int reduction=Mean, float beta=1.0, *, Tensor(a!) out) -> Tensor(a!)
  common_device_guard: False   # TensorIterator
  python_module: nn
  dispatch:
    CPU: smooth_l1_loss_out
    CUDA: smooth_l1_loss_out

- func: smooth_l1_loss(Tensor self, Tensor target, int reduction=Mean, float beta=1.0) -> Tensor
  common_device_guard: False   # TensorIterator
  python_module: nn
  dispatch:
    CPU, CUDA: smooth_l1_loss

- func: smooth_l1_loss_backward.grad_input(Tensor grad_output, Tensor self, Tensor target, int reduction, float beta, *, Tensor(a!) grad_input) -> Tensor(a!)
  python_module: nn
  dispatch:
    CPU: smooth_l1_loss_backward_out
    CUDA: smooth_l1_loss_backward_out

- func: smooth_l1_loss_backward(Tensor grad_output, Tensor self, Tensor target, int reduction, float beta) -> Tensor
  python_module: nn
  dispatch:
    CompositeExplicitAutograd: smooth_l1_loss_backward

- func: huber_loss.out(Tensor self, Tensor target, int reduction=Mean, float delta=1.0, *, Tensor(a!) out) -> Tensor(a!)
  python_module: nn
  dispatch:
    CPU, CUDA: huber_loss_out

- func: huber_loss(Tensor self, Tensor target, int reduction=Mean, float delta=1.0) -> Tensor
  python_module: nn
  dispatch:
    CPU, CUDA: huber_loss

- func: huber_loss_backward.out(Tensor grad_output, Tensor self, Tensor target, int reduction, float delta, *, Tensor(a!) grad_input) -> Tensor(a!)
  python_module: nn
  dispatch:
    CPU, CUDA: huber_loss_backward_out

- func: huber_loss_backward(Tensor grad_output, Tensor self, Tensor target, int reduction, float delta) -> Tensor
  python_module: nn
  dispatch:
    CompositeExplicitAutograd: huber_loss_backward

- func: soft_margin_loss.out(Tensor self, Tensor target, int reduction=Mean, *, Tensor(a!) out) -> Tensor(a!)
  python_module: nn
  dispatch:
    CompositeExplicitAutograd: soft_margin_loss_out

- func: soft_margin_loss(Tensor self, Tensor target, int reduction=Mean) -> Tensor
  python_module: nn
  dispatch:
    CompositeExplicitAutograd: soft_margin_loss

- func: soft_margin_loss_backward.grad_input(Tensor grad_output, Tensor self, Tensor target, int reduction, *, Tensor(a!) grad_input) -> Tensor(a!)
  python_module: nn
  dispatch:
    CompositeExplicitAutograd: soft_margin_loss_backward_out

- func: soft_margin_loss_backward(Tensor grad_output, Tensor self, Tensor target, int reduction) -> Tensor
  python_module: nn
  dispatch:
    CompositeExplicitAutograd: soft_margin_loss_backward

- func: elu.out(Tensor self, Scalar alpha=1, Scalar scale=1, Scalar input_scale=1, *, Tensor(a!) out) -> Tensor(a!)
  common_device_guard: False   # TensorIterator
  python_module: nn
  dispatch:
    CPU, CUDA: elu_out

- func: elu(Tensor self, Scalar alpha=1, Scalar scale=1, Scalar input_scale=1) -> Tensor
  common_device_guard: False   # TensorIterator
  python_module: nn
  dispatch:
    CPU, CUDA: elu

- func: elu_backward(Tensor grad_output, Scalar alpha, Scalar scale, Scalar input_scale, bool is_result, Tensor self_or_result) -> Tensor
  python_module: nn
  dispatch:
    CPU, CUDA: elu_backward

- func: elu_(Tensor(a!) self, Scalar alpha=1, Scalar scale=1, Scalar input_scale=1) -> Tensor(a!)
  common_device_guard: False   # TensorIterator
  python_module: nn
  dispatch:
    CompositeExplicitAutograd: elu_

- func: glu.out(Tensor self, int dim=-1, *, Tensor(a!) out) -> Tensor(a!)
  python_module: nn
  dispatch:
    CPU: glu_out
    CUDA: legacy::cuda::_thnn_glu_forward_out

- func: glu(Tensor self, int dim=-1) -> Tensor
  python_module: nn
  dispatch:
    CPU: glu
    CUDA: legacy::cuda::_thnn_glu_forward

- func: glu_backward.grad_input(Tensor grad_output, Tensor self, int dim, *, Tensor(a!) grad_input) -> Tensor(a!)
  python_module: nn
  dispatch:
    CPU: glu_backward_out
    CUDA: legacy::cuda::_thnn_glu_backward_out

- func: glu_backward(Tensor grad_output, Tensor self, int dim) -> Tensor
  python_module: nn
  dispatch:
    CPU: glu_backward
    CUDA: legacy::cuda::_thnn_glu_backward

- func: hardsigmoid.out(Tensor self, *, Tensor(a!) out) -> Tensor(a!)
  common_device_guard: False   # TensorIterator
  python_module: nn
  dispatch:
    CPU, CUDA: hardsigmoid_out

- func: hardsigmoid(Tensor self) -> Tensor
  common_device_guard: False   # TensorIterator
  python_module: nn
  dispatch:
    CPU, CUDA: hardsigmoid
    QuantizedCPU: hardsigmoid_quantized_cpu

- func: hardsigmoid_(Tensor(a!) self) -> Tensor(a!)
  common_device_guard: False   # TensorIterator
  python_module: nn
  dispatch:
    CPU, CUDA: hardsigmoid_

- func: hardsigmoid_backward(Tensor grad_output, Tensor self) -> Tensor
  python_module: nn
  dispatch:
    CPU, CUDA: hardsigmoid_backward

- func: hardtanh.out(Tensor self, Scalar min_val=-1, Scalar max_val=1, *, Tensor(a!) out) -> Tensor(a!)
  common_device_guard: False   # TensorIterator
  python_module: nn
  dispatch:
    CPU, CUDA: hardtanh_out
    QuantizedCPU: hardtanh_out_quantized_cpu

- func: hardtanh(Tensor self, Scalar min_val=-1, Scalar max_val=1) -> Tensor
  common_device_guard: False   # TensorIterator
  python_module: nn
  dispatch:
    CPU, CUDA: hardtanh
    QuantizedCPU: hardtanh_quantized_cpu

- func: hardtanh_backward.grad_input(Tensor grad_output, Tensor self, Scalar min_val, Scalar max_val, *, Tensor(a!) grad_input) -> Tensor(a!)
  python_module: nn
  dispatch:
    CPU, CUDA: hardtanh_backward_out

- func: hardtanh_backward(Tensor grad_output, Tensor self, Scalar min_val, Scalar max_val) -> Tensor
  python_module: nn
  dispatch:
    CPU, CUDA: hardtanh_backward

- func: hardtanh_(Tensor(a!) self, Scalar min_val=-1, Scalar max_val=1) -> Tensor(a!)
  common_device_guard: False   # TensorIterator
  python_module: nn
  dispatch:
    CPU, CUDA: hardtanh_
    QuantizedCPU: hardtanh_quantized_cpu_

- func: hardswish.out(Tensor self, *, Tensor(a!) out) -> Tensor(a!)
  common_device_guard: False   # TensorIterator
  python_module: nn
  dispatch:
    CPU, CUDA: hardswish_out

- func: hardswish(Tensor self) -> Tensor
  common_device_guard: False   # TensorIterator
  python_module: nn
  dispatch:
    CPU, CUDA: hardswish

- func: hardswish_(Tensor(a!) self) -> Tensor(a!)
  common_device_guard: False   # TensorIterator
  python_module: nn
  dispatch:
    CPU, CUDA: hardswish_

- func: hardswish_backward(Tensor grad_output, Tensor self) -> Tensor
  python_module: nn
  dispatch:
    CPU, CUDA: hardswish_backward

- func: leaky_relu.out(Tensor self, Scalar negative_slope=0.01, *, Tensor(a!) out) -> Tensor(a!)
  common_device_guard: False   # TensorIterator
  python_module: nn
  dispatch:
    CPU, CUDA: leaky_relu_out
    QuantizedCPU: leaky_relu_out_quantized_cpu

- func: leaky_relu(Tensor self, Scalar negative_slope=0.01) -> Tensor
  common_device_guard: False   # TensorIterator
  python_module: nn
  dispatch:
    CPU, CUDA: leaky_relu
    QuantizedCPU: leaky_relu_quantized_cpu

- func: leaky_relu_backward(Tensor grad_output, Tensor self, Scalar negative_slope, bool self_is_result) -> Tensor
  python_module: nn
  dispatch:
    CPU, CUDA: leaky_relu_backward

- func: leaky_relu_(Tensor(a!) self, Scalar negative_slope=0.01) -> Tensor(a!)
  common_device_guard: False   # TensorIterator
  python_module: nn
  dispatch:
    CPU, CUDA: leaky_relu_
    QuantizedCPU: leaky_relu_quantized_cpu_

- func: log_sigmoid.out(Tensor self, *, Tensor(a!) out) -> Tensor(a!)
  common_device_guard: False   # TensorIterator
  python_module: nn

- func: log_sigmoid(Tensor self) -> Tensor
  common_device_guard: False   # TensorIterator
  python_module: nn

- func: log_sigmoid_forward.output(Tensor self, *, Tensor(a!) output, Tensor(b!) buffer) -> (Tensor(a!), Tensor(b!))
  common_device_guard: False   # TensorIterator
  python_module: nn
  dispatch:
    CPU: log_sigmoid_forward_out_cpu
    CUDA: legacy::cuda::_thnn_log_sigmoid_forward_out

- func: log_sigmoid_forward(Tensor self) -> (Tensor output, Tensor buffer)
  common_device_guard: False   # TensorIterator
  python_module: nn
  dispatch:
    CPU: log_sigmoid_forward_cpu
    CUDA: legacy::cuda::_thnn_log_sigmoid_forward

- func: log_sigmoid_backward.grad_input(Tensor grad_output, Tensor self, Tensor buffer, *, Tensor(a!) grad_input) -> Tensor(a!)
  python_module: nn
  dispatch:
    CPU: log_sigmoid_backward_out_cpu
    CUDA: legacy::cuda::_thnn_log_sigmoid_backward_out

- func: log_sigmoid_backward(Tensor grad_output, Tensor self, Tensor buffer) -> Tensor
  python_module: nn
  dispatch:
    CPU: log_sigmoid_backward_cpu
    CUDA: legacy::cuda::_thnn_log_sigmoid_backward

- func: rrelu_with_noise.out(Tensor self, Tensor noise, Scalar lower=0.125, Scalar upper=0.3333333333333333, bool training=False, Generator? generator=None, *, Tensor(a!) out) -> Tensor(a!)
  python_module: nn
  dispatch:
    CPU: rrelu_with_noise_out_cpu
    CUDA: legacy::cuda::_thnn_rrelu_with_noise_forward_out

- func: rrelu_with_noise(Tensor self, Tensor noise, Scalar lower=0.125, Scalar upper=0.3333333333333333, bool training=False, Generator? generator=None) -> Tensor
  python_module: nn
  dispatch:
    CPU: rrelu_with_noise_cpu
    CUDA: legacy::cuda::_thnn_rrelu_with_noise_forward

- func: rrelu_with_noise_backward(Tensor grad_output, Tensor self, Tensor noise, Scalar lower, Scalar upper, bool training, bool self_is_result) -> Tensor
  python_module: nn
  dispatch:
    CompositeExplicitAutograd: rrelu_with_noise_backward

- func: rrelu_with_noise_(Tensor(a!) self, Tensor noise, Scalar lower=0.125, Scalar upper=0.3333333333333333, bool training=False, Generator? generator=None) -> Tensor(a!)
  python_module: nn
  dispatch:
    CPU: rrelu_with_noise_cpu_
    CUDA: legacy::cuda::_thnn_rrelu_with_noise_forward_

- func: softplus.out(Tensor self, Scalar beta=1, Scalar threshold=20, *, Tensor(a!) out) -> Tensor(a!)
  common_device_guard: False   # TensorIterator
  python_module: nn
  dispatch:
    CPU, CUDA: softplus_out

- func: softplus(Tensor self, Scalar beta=1, Scalar threshold=20) -> Tensor
  common_device_guard: False   # TensorIterator
  python_module: nn
  dispatch:
    CPU, CUDA: softplus

- func: softplus_backward.grad_input(Tensor grad_output, Tensor self, Scalar beta, Scalar threshold, Tensor output, *, Tensor(a!) grad_input) -> Tensor(a!)
  python_module: nn
  dispatch:
    CPU, CUDA: softplus_backward_out

- func: softplus_backward(Tensor grad_output, Tensor self, Scalar beta, Scalar threshold, Tensor output) -> Tensor
  python_module: nn
  dispatch:
    CPU, CUDA: softplus_backward

- func: softshrink.out(Tensor self, Scalar lambd=0.5, *, Tensor(a!) out) -> Tensor(a!)
  common_device_guard: False   # TensorIterator
  python_module: nn
  dispatch:
    CPU, CUDA: softshrink_out

- func: softshrink(Tensor self, Scalar lambd=0.5) -> Tensor
  common_device_guard: False   # TensorIterator
  python_module: nn
  dispatch:
    CPU, CUDA: softshrink

- func: softshrink_backward.grad_input(Tensor grad_output, Tensor self, Scalar lambd, *, Tensor(a!) grad_input) -> Tensor(a!)
  python_module: nn
  dispatch:
    CPU, CUDA: softshrink_backward_out

- func: softshrink_backward(Tensor grad_output, Tensor self, Scalar lambd) -> Tensor
  python_module: nn
  dispatch:
    CPU, CUDA: softshrink_backward

- func: adaptive_avg_pool2d.out(Tensor self, int[2] output_size, *, Tensor(a!) out) -> Tensor(a!)
  python_module: nn
  dispatch:
    CPU, CUDA: adaptive_avg_pool2d_out_cpu
    MkldnnCPU: mkldnn_adaptive_avg_pool2d_out

- func: adaptive_avg_pool2d(Tensor self, int[2] output_size) -> Tensor
  python_module: nn

- func: mkldnn_adaptive_avg_pool2d(Tensor self, int[2] output_size) -> Tensor
  dispatch:
    MkldnnCPU: mkldnn_adaptive_avg_pool2d

- func: mkldnn_adaptive_avg_pool2d_backward(Tensor grad_output, Tensor self) -> Tensor
  dispatch:
    MkldnnCPU: mkldnn_adaptive_avg_pool2d_backward

- func: _adaptive_avg_pool2d(Tensor self, int[2] output_size) -> Tensor
  dispatch:
    CPU: adaptive_avg_pool2d_cpu
    CUDA: adaptive_avg_pool2d_cuda
    QuantizedCPU: adaptive_avg_pool2d_quantized_cpu

- func: _adaptive_avg_pool2d_backward(Tensor grad_output, Tensor self) -> Tensor
  python_module: nn
  dispatch:
    CPU: adaptive_avg_pool2d_backward_cpu
    CUDA: adaptive_avg_pool2d_backward_cuda

- func: adaptive_avg_pool3d.out(Tensor self, int[3] output_size, *, Tensor(a!) out) -> Tensor(a!)
  python_module: nn
  dispatch:
    CPU: adaptive_avg_pool3d_out_cpu
    CUDA: adaptive_avg_pool3d_out_cuda
    QuantizedCPU: adaptive_avg_pool3d_out_quantized_cpu

- func: adaptive_avg_pool3d(Tensor self, int[3] output_size) -> Tensor
  python_module: nn

- func: _adaptive_avg_pool3d(Tensor self, int[3] output_size) -> Tensor
  dispatch:
    CPU: adaptive_avg_pool3d_cpu
    CUDA: adaptive_avg_pool3d_cuda
    QuantizedCPU: adaptive_avg_pool3d_quantized_cpu

- func: adaptive_avg_pool3d_backward.grad_input(Tensor grad_output, Tensor self, *, Tensor(a!) grad_input) -> Tensor(a!)
  python_module: nn
  dispatch:
    CPU: adaptive_avg_pool3d_backward_out_cpu
    CUDA: adaptive_avg_pool3d_backward_out_cuda

- func: _adaptive_avg_pool3d_backward(Tensor grad_output, Tensor self) -> Tensor
  python_module: nn
  dispatch:
    CPU: adaptive_avg_pool3d_backward_cpu
    CUDA: adaptive_avg_pool3d_backward_cuda

# Return: (Tensor output, Tensor indices)
- func: adaptive_max_pool2d.out(Tensor self, int[2] output_size, *, Tensor(a!) out, Tensor(b!) indices) -> (Tensor(a!), Tensor(b!))
  python_module: nn
  structured: True
  dispatch:
    CPU: adaptive_max_pool2d_out_cpu
    CUDA: adaptive_max_pool2d_out_cuda

# Return: (Tensor output, Tensor indices)
- func: adaptive_max_pool2d(Tensor self, int[2] output_size) -> (Tensor, Tensor)
  python_module: nn
  structured_delegate: adaptive_max_pool2d.out

- func: adaptive_max_pool2d_backward.grad_input(Tensor grad_output, Tensor self, Tensor indices, *, Tensor(a!) grad_input) -> Tensor(a!)
  python_module: nn
  dispatch:
    CPU: adaptive_max_pool2d_backward_out_cpu
    CUDA: adaptive_max_pool2d_backward_out_cuda

- func: adaptive_max_pool2d_backward(Tensor grad_output, Tensor self, Tensor indices) -> Tensor
  python_module: nn
  dispatch:
    CPU: adaptive_max_pool2d_backward_cpu
    CUDA: adaptive_max_pool2d_backward_cuda

# Return: (Tensor output, Tensor indices)
- func: adaptive_max_pool3d.out(Tensor self, int[3] output_size, *, Tensor(a!) out, Tensor(b!) indices) -> (Tensor(a!), Tensor(b!))
  python_module: nn
  structured: True
  dispatch:
    CPU: adaptive_max_pool3d_out_cpu
    CUDA: adaptive_max_pool3d_out_cuda

# Return: (Tensor output, Tensor indices)
- func: adaptive_max_pool3d(Tensor self, int[3] output_size) -> (Tensor, Tensor)
  python_module: nn
  structured_delegate: adaptive_max_pool3d.out

- func: adaptive_max_pool3d_backward.grad_input(Tensor grad_output, Tensor self, Tensor indices, *, Tensor(a!) grad_input) -> Tensor(a!)
  python_module: nn
  dispatch:
    CPU: adaptive_max_pool3d_backward_out_cpu
    CUDA: adaptive_max_pool3d_backward_out_cuda

- func: adaptive_max_pool3d_backward(Tensor grad_output, Tensor self, Tensor indices) -> Tensor
  python_module: nn
  dispatch:
    CPU: adaptive_max_pool3d_backward_cpu
    CUDA: adaptive_max_pool3d_backward_cuda

- func: avg_pool2d.out(Tensor self, int[2] kernel_size, int[2] stride=[], int[2] padding=0, bool ceil_mode=False, bool count_include_pad=True, int? divisor_override=None, *, Tensor(a!) out) -> Tensor(a!)
  python_module: nn
  dispatch:
    CPU: avg_pool2d_out_cpu
    CUDA: avg_pool2d_out_cuda
    MkldnnCPU: mkldnn_avg_pool2d_out

- func: avg_pool2d(Tensor self, int[2] kernel_size, int[2] stride=[], int[2] padding=0, bool ceil_mode=False, bool count_include_pad=True, int? divisor_override=None) -> Tensor
  python_module: nn
  dispatch:
    CPU: avg_pool2d_cpu
    CUDA: avg_pool2d_cuda
    MkldnnCPU: mkldnn_avg_pool2d
    QuantizedCPU: avg_pool2d_quantized_cpu

- func: avg_pool2d_backward.grad_input(Tensor grad_output, Tensor self, int[2] kernel_size, int[2] stride, int[2] padding, bool ceil_mode, bool count_include_pad, int? divisor_override, *, Tensor(a!) grad_input) -> Tensor(a!)
  python_module: nn
  dispatch:
    CPU: avg_pool2d_backward_out_cpu
    CUDA: avg_pool2d_backward_out_cuda
    MkldnnCPU: mkldnn_avg_pool2d_backward_out

- func: avg_pool2d_backward(Tensor grad_output, Tensor self, int[2] kernel_size, int[2] stride, int[2] padding, bool ceil_mode, bool count_include_pad, int? divisor_override) -> Tensor
  python_module: nn
  dispatch:
    CPU: avg_pool2d_backward_cpu
    CUDA: avg_pool2d_backward_cuda
    MkldnnCPU: mkldnn_avg_pool2d_backward

- func: avg_pool3d.out(Tensor self, int[3] kernel_size, int[3] stride=[], int[3] padding=0, bool ceil_mode=False, bool count_include_pad=True, int? divisor_override=None, *, Tensor(a!) out) -> Tensor(a!)
  python_module: nn
  dispatch:
    CPU: avg_pool3d_out_cpu
    CUDA: avg_pool3d_out_cuda
    MkldnnCPU: mkldnn_avg_pool3d_out

- func: avg_pool3d(Tensor self, int[3] kernel_size, int[3] stride=[], int[3] padding=0, bool ceil_mode=False, bool count_include_pad=True, int? divisor_override=None) -> Tensor
  python_module: nn
  dispatch:
    CPU: avg_pool3d_cpu
    CUDA: avg_pool3d_cuda
    MkldnnCPU: mkldnn_avg_pool3d
    QuantizedCPU: avg_pool3d_quantized_cpu

- func: avg_pool3d_backward.grad_input(Tensor grad_output, Tensor self, int[3] kernel_size, int[3] stride, int[3] padding, bool ceil_mode, bool count_include_pad, int? divisor_override, *, Tensor(a!) grad_input) -> Tensor(a!)
  python_module: nn
  dispatch:
    CPU: avg_pool3d_backward_out_cpu
    CUDA: avg_pool3d_backward_out_cuda
    MkldnnCPU: mkldnn_avg_pool3d_backward_out

- func: avg_pool3d_backward(Tensor grad_output, Tensor self, int[3] kernel_size, int[3] stride, int[3] padding, bool ceil_mode, bool count_include_pad, int? divisor_override) -> Tensor
  python_module: nn
  dispatch:
    CPU: avg_pool3d_backward_cpu
    CUDA: avg_pool3d_backward_cuda
    MkldnnCPU: mkldnn_avg_pool3d_backward

# Return: (Tensor output, Tensor indices)
- func: fractional_max_pool2d.output(Tensor self, int[2] kernel_size, int[2] output_size, Tensor random_samples, *, Tensor(a!) output, Tensor(b!) indices) -> (Tensor(a!), Tensor(b!))
  python_module: nn
  structured: True
  dispatch:
    CPU: fractional_max_pool2d_out_cpu
    CUDA: fractional_max_pool2d_out_cuda

# Return: (Tensor output, Tensor indices)
- func: fractional_max_pool2d(Tensor self, int[2] kernel_size, int[2] output_size, Tensor random_samples) -> (Tensor, Tensor)
  python_module: nn
  structured_delegate: fractional_max_pool2d.output

- func: fractional_max_pool2d_backward.grad_input(Tensor grad_output, Tensor self, int[2] kernel_size, int[2] output_size, Tensor indices, *, Tensor(a!) grad_input) -> Tensor(a!)
  python_module: nn
  dispatch:
    CPU: fractional_max_pool2d_backward_out_cpu
    CUDA: fractional_max_pool2d_backward_out_cuda

- func: fractional_max_pool2d_backward(Tensor grad_output, Tensor self, int[2] kernel_size, int[2] output_size, Tensor indices) -> Tensor
  python_module: nn
  dispatch:
    CPU: fractional_max_pool2d_backward_cpu
    CUDA: fractional_max_pool2d_backward_cuda

# Return: (Tensor output, Tensor indices)
- func: fractional_max_pool3d.output(Tensor self, int[3] kernel_size, int[3] output_size, Tensor random_samples, *, Tensor(a!) output, Tensor(b!) indices) -> (Tensor(a!), Tensor(b!))
  python_module: nn
  dispatch:
    CPU: fractional_max_pool3d_out_cpu
    CUDA: fractional_max_pool3d_out_cuda

# Return: (Tensor output, Tensor indices)
- func: fractional_max_pool3d(Tensor self, int[3] kernel_size, int[3] output_size, Tensor random_samples) -> (Tensor, Tensor)
  python_module: nn
  dispatch:
    CPU: fractional_max_pool3d_cpu
    CUDA: fractional_max_pool3d_cuda

- func: fractional_max_pool3d_backward.grad_input(Tensor grad_output, Tensor self, int[3] kernel_size, int[3] output_size, Tensor indices, *, Tensor(a!) grad_input) -> Tensor(a!)
  python_module: nn
  dispatch:
    CPU: fractional_max_pool3d_backward_out_cpu
    CUDA: fractional_max_pool3d_backward_out_cuda

- func: fractional_max_pool3d_backward(Tensor grad_output, Tensor self, int[3] kernel_size, int[3] output_size, Tensor indices) -> Tensor
  python_module: nn
  dispatch:
    CPU: fractional_max_pool3d_backward_cpu
    CUDA: fractional_max_pool3d_backward_cuda

# Return: (Tensor output, Tensor indices)
- func: max_pool2d_with_indices.out(Tensor self, int[2] kernel_size, int[2] stride=[], int[2] padding=0, int[2] dilation=1, bool ceil_mode=False, *, Tensor(a!) out, Tensor(b!) indices) -> (Tensor(a!), Tensor(b!))
  python_module: nn
  dispatch:
    CPU: max_pool2d_with_indices_out_cpu
    CUDA: max_pool2d_with_indices_out_cuda

# Return: (Tensor output, Tensor indices)
- func: max_pool2d_with_indices(Tensor self, int[2] kernel_size, int[2] stride=[], int[2] padding=0, int[2] dilation=1, bool ceil_mode=False) -> (Tensor, Tensor)
  python_module: nn
  dispatch:
    CPU: max_pool2d_with_indices_cpu
    CUDA: max_pool2d_with_indices_cuda

- func: max_pool2d_with_indices_backward.grad_input(Tensor grad_output, Tensor self, int[2] kernel_size, int[2] stride, int[2] padding, int[2] dilation, bool ceil_mode, Tensor indices, *, Tensor(a!) grad_input) -> Tensor(a!)
  python_module: nn
  dispatch:
    CPU: max_pool2d_with_indices_backward_out_cpu
    CUDA: max_pool2d_with_indices_backward_out_cuda

- func: max_pool2d_with_indices_backward(Tensor grad_output, Tensor self, int[2] kernel_size, int[2] stride, int[2] padding, int[2] dilation, bool ceil_mode, Tensor indices) -> Tensor
  python_module: nn
  dispatch:
    CPU: max_pool2d_with_indices_backward_cpu
    CUDA: max_pool2d_with_indices_backward_cuda

# Return: (Tensor output, Tensor indices)
- func: max_pool3d_with_indices.out(Tensor self, int[3] kernel_size, int[3] stride=[], int[3] padding=0, int[3] dilation=1, bool ceil_mode=False, *, Tensor(a!) out, Tensor(b!) indices) -> (Tensor(a!), Tensor(b!))
  python_module: nn
  dispatch:
    CPU: max_pool3d_with_indices_out_cpu
    CUDA: max_pool3d_with_indices_out_cuda

# Return: (Tensor output, Tensor indices)
- func: max_pool3d_with_indices(Tensor self, int[3] kernel_size, int[3] stride=[], int[3] padding=0, int[3] dilation=1, bool ceil_mode=False) -> (Tensor, Tensor)
  python_module: nn
  dispatch:
    CPU: max_pool3d_with_indices_cpu
    CUDA: max_pool3d_with_indices_cuda

- func: max_pool3d_with_indices_backward.grad_input(Tensor grad_output, Tensor self, int[3] kernel_size, int[3] stride, int[3] padding, int[3] dilation, bool ceil_mode, Tensor indices, *, Tensor(a!) grad_input) -> Tensor(a!)
  python_module: nn
  dispatch:
    CPU: max_pool3d_with_indices_backward_out_cpu
    CUDA: max_pool3d_with_indices_backward_out_cuda

- func: max_pool3d_with_indices_backward(Tensor grad_output, Tensor self, int[3] kernel_size, int[3] stride, int[3] padding, int[3] dilation, bool ceil_mode, Tensor indices) -> Tensor
  python_module: nn
  dispatch:
    CPU: max_pool3d_with_indices_backward_cpu
    CUDA: max_pool3d_with_indices_backward_cuda

- func: max_unpool2d.out(Tensor self, Tensor indices, int[2] output_size, *, Tensor(a!) out) -> Tensor(a!)
  python_module: nn
  dispatch:
    CPU: max_unpooling2d_forward_out_cpu
    CUDA: max_unpooling2d_forward_out_cuda

- func: max_unpool2d(Tensor self, Tensor indices, int[2] output_size) -> Tensor
  python_module: nn
  dispatch:
    CPU: max_unpooling2d_forward_cpu
    CUDA: max_unpooling2d_forward_cuda

- func: max_unpool2d_backward.grad_input(Tensor grad_output, Tensor self, Tensor indices, int[2] output_size, *, Tensor(a!) grad_input) -> Tensor(a!)
  python_module: nn
  dispatch:
    CPU: max_unpooling2d_backward_out_cpu
    CUDA: max_unpooling2d_backward_out_cuda

- func: max_unpool2d_backward(Tensor grad_output, Tensor self, Tensor indices, int[2] output_size) -> Tensor
  python_module: nn
  dispatch:
    CPU: max_unpooling2d_backward_cpu
    CUDA: max_unpooling2d_backward_cuda

- func: max_unpool3d.out(Tensor self, Tensor indices, int[3] output_size, int[3] stride, int[3] padding, *, Tensor(a!) out) -> Tensor(a!)
  python_module: nn
  dispatch:
    CPU: max_unpooling3d_forward_out_cpu
    CUDA: max_unpooling3d_forward_out_cuda

- func: max_unpool3d(Tensor self, Tensor indices, int[3] output_size, int[3] stride, int[3] padding) -> Tensor
  python_module: nn
  dispatch:
    CPU: max_unpooling3d_forward_cpu
    CUDA: max_unpooling3d_forward_cuda

- func: max_unpool3d_backward.grad_input(Tensor grad_output, Tensor self, Tensor indices, int[3] output_size, int[3] stride, int[3] padding, *, Tensor(a!) grad_input) -> Tensor(a!)
  python_module: nn
  dispatch:
    CPU: max_unpooling3d_backward_out_cpu
    CUDA: max_unpooling3d_backward_out_cuda

- func: max_unpool3d_backward(Tensor grad_output, Tensor self, Tensor indices, int[3] output_size, int[3] stride, int[3] padding) -> Tensor
  python_module: nn
  dispatch:
    CPU: max_unpooling3d_backward_cpu
    CUDA: max_unpooling3d_backward_cuda

- func: reflection_pad1d.out(Tensor self, int[2] padding, *, Tensor(a!) out) -> Tensor(a!)
  python_module: nn
  structured: True
  dispatch:
    CPU, QuantizedCPU: reflection_pad1d_out_cpu
    CUDA: reflection_pad1d_out_cuda

- func: reflection_pad1d(Tensor self, int[2] padding) -> Tensor
  python_module: nn
  structured_delegate: reflection_pad1d.out
  dispatch:
    QuantizedCPU: reflection_pad1d_cpu

- func: reflection_pad1d_backward.grad_input(Tensor grad_output, Tensor self, int[2] padding, *, Tensor(a!) grad_input) -> Tensor(a!)
  python_module: nn
  dispatch:
    CPU: reflection_pad1d_backward_out_cpu
    CUDA: reflection_pad1d_backward_out_cuda

- func: reflection_pad1d_backward(Tensor grad_output, Tensor self, int[2] padding) -> Tensor
  python_module: nn
  dispatch:
    CPU: reflection_pad1d_backward_cpu
    CUDA: reflection_pad1d_backward_cuda

- func: reflection_pad2d.out(Tensor self, int[4] padding, *, Tensor(a!) out) -> Tensor(a!)
  python_module: nn
  dispatch:
    CPU, QuantizedCPU: reflection_pad2d_out_cpu
    CUDA: reflection_pad2d_out_cuda

- func: reflection_pad2d(Tensor self, int[4] padding) -> Tensor
  python_module: nn
  dispatch:
    CPU, QuantizedCPU: reflection_pad2d_cpu
    CUDA: reflection_pad2d_cuda

- func: reflection_pad2d_backward.grad_input(Tensor grad_output, Tensor self, int[4] padding, *, Tensor(a!) grad_input) -> Tensor(a!)
  python_module: nn
  dispatch:
    CPU: reflection_pad2d_backward_out_cpu
    CUDA: reflection_pad2d_backward_out_cuda

- func: reflection_pad2d_backward(Tensor grad_output, Tensor self, int[4] padding) -> Tensor
  python_module: nn
  dispatch:
    CPU: reflection_pad2d_backward_cpu
    CUDA: reflection_pad2d_backward_cuda

- func: replication_pad1d.out(Tensor self, int[2] padding, *, Tensor(a!) out) -> Tensor(a!)
  python_module: nn
  structured: True
  dispatch:
    CPU: replication_pad1d_out_cpu
    CUDA: replication_pad1d_out_cuda

- func: replication_pad1d(Tensor self, int[2] padding) -> Tensor
  python_module: nn
  structured_delegate: replication_pad1d.out

- func: replication_pad1d_backward.grad_input(Tensor grad_output, Tensor self, int[2] padding, *, Tensor(a!) grad_input) -> Tensor(a!)
  python_module: nn
  structured: True
  dispatch:
    CPU: replication_pad1d_backward_out_cpu
    CUDA: replication_pad1d_backward_out_cuda

- func: replication_pad1d_backward(Tensor grad_output, Tensor self, int[2] padding) -> Tensor
  python_module: nn
  structured_delegate: replication_pad1d_backward.grad_input

- func: replication_pad2d.out(Tensor self, int[4] padding, *, Tensor(a!) out) -> Tensor(a!)
  python_module: nn
  structured: True
  dispatch:
    CPU: replication_pad2d_out_cpu
    CUDA: replication_pad2d_out_cuda

- func: replication_pad2d(Tensor self, int[4] padding) -> Tensor
  python_module: nn
  structured_delegate: replication_pad2d.out

- func: replication_pad2d_backward.grad_input(Tensor grad_output, Tensor self, int[4] padding, *, Tensor(a!) grad_input) -> Tensor(a!)
  python_module: nn
  dispatch:
    CPU: replication_pad2d_backward_out_cpu
    CUDA: replication_pad2d_backward_out_cuda

- func: replication_pad2d_backward(Tensor grad_output, Tensor self, int[4] padding) -> Tensor
  python_module: nn
  dispatch:
    CPU: replication_pad2d_backward_cpu
    CUDA: replication_pad2d_backward_cuda

- func: replication_pad3d.out(Tensor self, int[6] padding, *, Tensor(a!) out) -> Tensor(a!)
  python_module: nn
  structured: True
  dispatch:
    CPU: replication_pad3d_out_cpu
    CUDA: replication_pad3d_out_cuda

- func: replication_pad3d(Tensor self, int[6] padding) -> Tensor
  python_module: nn
  structured_delegate: replication_pad3d.out

- func: replication_pad3d_backward.grad_input(Tensor grad_output, Tensor self, int[6] padding, *, Tensor(a!) grad_input) -> Tensor(a!)
  python_module: nn
  dispatch:
    CPU: replication_pad3d_backward_out_cpu
    CUDA: replication_pad3d_backward_out_cuda

- func: replication_pad3d_backward(Tensor grad_output, Tensor self, int[6] padding) -> Tensor
  python_module: nn
  dispatch:
    CPU: replication_pad3d_backward_cpu
    CUDA: replication_pad3d_backward_cuda

- func: upsample_linear1d.vec(Tensor input, int[]? output_size, bool align_corners, float[]? scale_factors) -> Tensor
  python_module: nn
  dispatch:
    CompositeExplicitAutograd: upsample_linear1d

- func: upsample_linear1d_backward.vec(Tensor grad_output, int[]? output_size, int[] input_size, bool align_corners, float[]? scale_factors) -> Tensor
  python_module: nn
  dispatch:
    CompositeExplicitAutograd: upsample_linear1d_backward

- func: upsample_bilinear2d.vec(Tensor input, int[]? output_size, bool align_corners, float[]? scale_factors) -> Tensor
  python_module: nn
  dispatch:
    CompositeExplicitAutograd: upsample_bilinear2d

- func: upsample_bilinear2d_backward.vec(Tensor grad_output, int[]? output_size, int[] input_size, bool align_corners, float[]? scale_factors) -> Tensor
  python_module: nn
  dispatch:
    CompositeExplicitAutograd: upsample_bilinear2d_backward

- func: upsample_trilinear3d.vec(Tensor input, int[]? output_size, bool align_corners, float[]? scale_factors) -> Tensor
  python_module: nn
  dispatch:
    CompositeExplicitAutograd: upsample_trilinear3d

- func: upsample_trilinear3d_backward.vec(Tensor grad_output, int[]? output_size, int[] input_size, bool align_corners, float[]? scale_factors) -> Tensor
  python_module: nn
  dispatch:
    CompositeExplicitAutograd: upsample_trilinear3d_backward

- func: upsample_bicubic2d.vec(Tensor input, int[]? output_size, bool align_corners, float[]? scale_factors) -> Tensor
  python_module: nn
  dispatch:
    CompositeExplicitAutograd: upsample_bicubic2d

- func: upsample_bicubic2d_backward.vec(Tensor grad_output, int[]? output_size, int[] input_size, bool align_corners, float[]? scale_factors) -> Tensor
  python_module: nn
  dispatch:
    CompositeExplicitAutograd: upsample_bicubic2d_backward

- func: upsample_nearest1d.vec(Tensor input, int[]? output_size, float[]? scale_factors) -> Tensor
  python_module: nn
  dispatch:
    CompositeExplicitAutograd: upsample_nearest1d

- func: upsample_nearest1d_backward.vec(Tensor grad_output, int[]? output_size, int[] input_size, float[]? scale_factors) -> Tensor
  python_module: nn
  dispatch:
    CompositeExplicitAutograd: upsample_nearest1d_backward

- func: upsample_nearest2d.vec(Tensor input, int[]? output_size, float[]? scale_factors) -> Tensor
  python_module: nn
  dispatch:
    CompositeExplicitAutograd: upsample_nearest2d

- func: upsample_nearest2d_backward.vec(Tensor grad_output, int[]? output_size, int[] input_size, float[]? scale_factors) -> Tensor
  python_module: nn
  dispatch:
    CompositeExplicitAutograd: upsample_nearest2d_backward

- func: upsample_nearest3d.vec(Tensor input, int[]? output_size, float[]? scale_factors) -> Tensor
  python_module: nn
  dispatch:
    CPU: upsample_nearest3d_cpu
    CUDA: upsample_nearest3d_cuda
    QuantizedCPU: upsample_nearest3d_quantized_cpu

- func: upsample_nearest3d_backward.vec(Tensor grad_output, int[]? output_size, int[] input_size, float[]? scale_factors) -> Tensor
  python_module: nn
  dispatch:
    CPU: upsample_nearest3d_backward_cpu
    CUDA: upsample_nearest3d_backward_cuda

# NOTE: all of the non-"vec" upsample overloads are only kept for backward compatibility.
- func: upsample_linear1d.out(Tensor self, int[1] output_size, bool align_corners, float? scales=None, *, Tensor(a!) out) -> Tensor(a!)
  python_module: nn
  structured: True
  dispatch:
    CPU: upsample_linear1d_out_cpu
    CUDA: upsample_linear1d_out_cuda

- func: upsample_linear1d(Tensor self, int[1] output_size, bool align_corners, float? scales=None) -> Tensor
  python_module: nn
  structured_delegate: upsample_linear1d.out

- func: upsample_linear1d_backward.grad_input(Tensor grad_output, int[1] output_size, int[3] input_size, bool align_corners, float? scales=None, *, Tensor(a!) grad_input) -> Tensor(a!)
  python_module: nn
  structured: True
  dispatch:
    CPU: upsample_linear1d_backward_out_cpu
    CUDA: upsample_linear1d_backward_out_cuda

- func: upsample_linear1d_backward(Tensor grad_output, int[1] output_size, int[3] input_size, bool align_corners, float? scales=None) -> Tensor
  python_module: nn
  structured_delegate: upsample_linear1d_backward.grad_input

- func: upsample_bilinear2d.out(Tensor self, int[2] output_size, bool align_corners, float? scales_h=None, float? scales_w=None, *, Tensor(a!) out) -> Tensor(a!)
  python_module: nn
  structured: True
  dispatch:
    CPU: upsample_bilinear2d_out_cpu
    CUDA: upsample_bilinear2d_out_cuda

- func: upsample_bilinear2d(Tensor self, int[2] output_size, bool align_corners, float? scales_h=None, float? scales_w=None) -> Tensor
  python_module: nn
  structured_delegate: upsample_bilinear2d.out
  dispatch:
    QuantizedCPU: upsample_bilinear2d_quantized_cpu

- func: upsample_bilinear2d_backward.grad_input(Tensor grad_output, int[2] output_size, int[4] input_size, bool align_corners, float? scales_h=None, float? scales_w=None, *, Tensor(a!) grad_input) -> Tensor(a!)
  python_module: nn
  structured: True
  dispatch:
    CPU: upsample_bilinear2d_backward_out_cpu
    CUDA: upsample_bilinear2d_backward_out_cuda

- func: upsample_bilinear2d_backward(Tensor grad_output, int[2] output_size, int[4] input_size, bool align_corners, float? scales_h=None, float? scales_w=None) -> Tensor
  python_module: nn
  structured_delegate: upsample_bilinear2d_backward.grad_input

- func: upsample_bicubic2d.out(Tensor self, int[2] output_size, bool align_corners, float? scales_h=None, float? scales_w=None, *, Tensor(a!) out) -> Tensor(a!)
  python_module: nn
  structured: True
  dispatch:
    CPU: upsample_bicubic2d_out_cpu
    CUDA: upsample_bicubic2d_out_cuda

- func: upsample_bicubic2d(Tensor self, int[2] output_size, bool align_corners, float? scales_h=None, float? scales_w=None) -> Tensor
  python_module: nn
  structured_delegate: upsample_bicubic2d.out

- func: upsample_bicubic2d_backward.grad_input(Tensor grad_output, int[2] output_size, int[4] input_size, bool align_corners, float? scales_h=None, float? scales_w=None, *, Tensor(a!) grad_input) -> Tensor(a!)
  python_module: nn
  structured: True
  dispatch:
    CPU: upsample_bicubic2d_backward_out_cpu
    CUDA: upsample_bicubic2d_backward_out_cuda

- func: upsample_bicubic2d_backward(Tensor grad_output, int[2] output_size, int[4] input_size, bool align_corners, float? scales_h=None, float? scales_w=None) -> Tensor
  python_module: nn
  structured_delegate: upsample_bicubic2d_backward.grad_input

- func: upsample_trilinear3d.out(Tensor self, int[3] output_size, bool align_corners, float? scales_d=None, float? scales_h=None, float? scales_w=None, *, Tensor(a!) out) -> Tensor(a!)
  python_module: nn
  structured: True
  dispatch:
    CPU: upsample_trilinear3d_out_cpu
    CUDA: upsample_trilinear3d_out_cuda

- func: upsample_trilinear3d(Tensor self, int[3] output_size, bool align_corners, float? scales_d=None, float? scales_h=None, float? scales_w=None) -> Tensor
  python_module: nn
  structured_delegate: upsample_trilinear3d.out

- func: upsample_trilinear3d_backward.grad_input(Tensor grad_output, int[3] output_size, int[5] input_size, bool align_corners, float? scales_d=None, float? scales_h=None, float? scales_w=None, *, Tensor(a!) grad_input) -> Tensor(a!)
  python_module: nn
  structured: True
  dispatch:
    CPU: upsample_trilinear3d_backward_out_cpu
    CUDA: upsample_trilinear3d_backward_out_cuda

- func: upsample_trilinear3d_backward(Tensor grad_output, int[3] output_size, int[5] input_size, bool align_corners, float? scales_d=None, float? scales_h=None, float? scales_w=None) -> Tensor
  python_module: nn
  structured_delegate: upsample_trilinear3d_backward.grad_input

- func: upsample_nearest1d.out(Tensor self, int[1] output_size, float? scales=None, *, Tensor(a!) out) -> Tensor(a!)
  python_module: nn
  structured: True
  dispatch:
    CPU: upsample_nearest1d_out_cpu
    CUDA: upsample_nearest1d_out_cuda

- func: upsample_nearest1d(Tensor self, int[1] output_size, float? scales=None) -> Tensor
  python_module: nn
  structured_delegate: upsample_nearest1d.out

- func: upsample_nearest1d_backward.grad_input(Tensor grad_output, int[1] output_size, int[3] input_size, float? scales=None, *, Tensor(a!) grad_input) -> Tensor(a!)
  python_module: nn
  structured: True
  dispatch:
    CPU: upsample_nearest1d_backward_out_cpu
    CUDA: upsample_nearest1d_backward_out_cuda

- func: upsample_nearest1d_backward(Tensor grad_output, int[1] output_size, int[3] input_size, float? scales=None) -> Tensor
  python_module: nn
  structured_delegate: upsample_nearest1d_backward.grad_input

- func: upsample_nearest2d.out(Tensor self, int[2] output_size, float? scales_h=None, float? scales_w=None, *, Tensor(a!) out) -> Tensor(a!)
  python_module: nn
  structured: True
  dispatch:
    CPU: upsample_nearest2d_out_cpu
    CUDA: upsample_nearest2d_out_cuda

- func: upsample_nearest2d(Tensor self, int[2] output_size, float? scales_h=None, float? scales_w=None) -> Tensor
  python_module: nn
  structured_delegate: upsample_nearest2d.out
  dispatch:
    QuantizedCPU: upsample_nearest2d_quantized_cpu

- func: upsample_nearest2d_backward.grad_input(Tensor grad_output, int[2] output_size, int[4] input_size, float? scales_h=None, float? scales_w=None, *, Tensor(a!) grad_input) -> Tensor(a!)
  python_module: nn
  structured: True
  dispatch:
    CPU: upsample_nearest2d_backward_out_cpu
    CUDA: upsample_nearest2d_backward_out_cuda

- func: upsample_nearest2d_backward(Tensor grad_output, int[2] output_size, int[4] input_size, float? scales_h=None, float? scales_w=None) -> Tensor
  python_module: nn
  structured_delegate: upsample_nearest2d_backward.grad_input

- func: upsample_nearest3d.out(Tensor self, int[3] output_size, float? scales_d=None, float? scales_h=None, float? scales_w=None, *, Tensor(a!) out) -> Tensor(a!)
  python_module: nn
  structured: True
  dispatch:
    CPU: upsample_nearest3d_out_cpu
    CUDA: upsample_nearest3d_out_cuda

- func: upsample_nearest3d(Tensor self, int[3] output_size, float? scales_d=None, float? scales_h=None, float? scales_w=None) -> Tensor
  python_module: nn
  structured_delegate: upsample_nearest3d.out
  dispatch:
    QuantizedCPU: upsample_nearest3d_quantized_cpu

- func: upsample_nearest3d_backward.grad_input(Tensor grad_output, int[3] output_size, int[5] input_size, float? scales_d=None, float? scales_h=None, float? scales_w=None, *, Tensor(a!) grad_input) -> Tensor(a!)
  python_module: nn
  structured: True
  dispatch:
    CPU: upsample_nearest3d_backward_out_cpu
    CUDA: upsample_nearest3d_backward_out_cuda

- func: upsample_nearest3d_backward(Tensor grad_output, int[3] output_size, int[5] input_size, float? scales_d=None, float? scales_h=None, float? scales_w=None) -> Tensor
  python_module: nn
  structured_delegate: upsample_nearest3d_backward.grad_input

- func: sigmoid_backward.grad_input(Tensor grad_output, Tensor output, *, Tensor(a!) grad_input) -> Tensor(a!)
  python_module: nn
  dispatch:
    CPU, CUDA: sigmoid_backward_out

- func: sigmoid_backward(Tensor grad_output, Tensor output) -> Tensor
  python_module: nn
  dispatch:
    CPU, CUDA: sigmoid_backward

- func: logit_backward.grad_input(Tensor grad_output, Tensor self, float? eps=None, *, Tensor(a!) grad_input) -> Tensor(a!)
  python_module: nn
  dispatch:
    CPU, CUDA: logit_backward_out

- func: logit_backward(Tensor grad_output, Tensor self, float? eps=None) -> Tensor
  python_module: nn
  dispatch:
    CPU, CUDA: logit_backward

- func: tanh_backward.grad_input(Tensor grad_output, Tensor output, *, Tensor(a!) grad_input) -> Tensor(a!)
  python_module: nn
  dispatch:
    CPU, CUDA: tanh_backward_out

- func: tanh_backward(Tensor grad_output, Tensor output) -> Tensor
  python_module: nn
  dispatch:
    CPU, CUDA: tanh_backward

# What's a thnn_conv_ versus a slow_conv_?
#
# Historically, we have inefficient implementations of convolutions
# coming from the THNN/THCUNN library.  These convolutions typically
# operated by computing the Toeplitz matrix and then doing a matrix
# multiply with the input; this is very memory inefficient!  However,
# occasionally, we really don't have anything better, so it's helpful
# to have these fallbacks when there is no more optimized implementation
# in cudnn or mkldnn, etc.  Both thnn_ and slow_ convolutions fall
# into this bucket.
#
# The difference between these two designations, is that thnn_ refers
# to a convolution that is still written in the "legacy" style; that is,
# C code in the THNN/ or THCUNN/ directory.  A slow_ convolution is
# one that is written in the native style: modern C++.  Algorithmically,
# these are the same thing, but we give them different prefixes to
# make the operational distinction clear.

- func: slow_conv_transpose2d.out(Tensor self, Tensor weight, int[2] kernel_size, Tensor? bias=None, int[2] stride=1, int[2] padding=0, int[2] output_padding=0, int[2] dilation=1, *, Tensor(a!) out) -> Tensor(a!)
  python_module: nn
  dispatch:
    CPU: slow_conv_transpose2d_out_cpu
    CUDA: slow_conv_transpose2d_out_cuda

- func: slow_conv_transpose2d(Tensor self, Tensor weight, int[2] kernel_size, Tensor? bias=None, int[2] stride=1, int[2] padding=0, int[2] output_padding=0, int[2] dilation=1) -> Tensor
  python_module: nn
  dispatch:
    CPU: slow_conv_transpose2d_cpu
    CUDA: slow_conv_transpose2d_cuda

- func: slow_conv_transpose2d_backward.grad_output(Tensor grad_output, Tensor self, Tensor weight, int[2] kernel_size, int[2] stride, int[2] padding, int[2] output_padding, int[2] dilation, Tensor columns, Tensor ones, *, Tensor(a!) grad_input, Tensor(b!) grad_weight, Tensor(c!) grad_bias) -> (Tensor(a!), Tensor(b!), Tensor(c!))
  python_module: nn
  dispatch:
    CPU: slow_conv_transpose2d_backward_out_cpu
    CUDA: slow_conv_transpose2d_backward_out_cuda

- func: slow_conv_transpose2d_backward.output_mask(Tensor grad_output, Tensor self, Tensor weight, int[2] kernel_size, int[2] stride, int[2] padding, int[2] output_padding, int[2] dilation, Tensor columns, Tensor ones, bool[3] output_mask) -> (Tensor grad_input, Tensor grad_weight, Tensor grad_bias)
  python_module: nn
  dispatch:
    CPU: slow_conv_transpose2d_backward_cpu
    CUDA: slow_conv_transpose2d_backward_cuda

- func: slow_conv_transpose3d.out(Tensor self, Tensor weight, int[3] kernel_size, Tensor? bias=None, int[3] stride=1, int[3] padding=0, int[3] output_padding=0, int[3] dilation=1, *, Tensor(a!) out) -> Tensor(a!)
  python_module: nn
  dispatch:
    CPU: slow_conv_transpose3d_out_cpu
    CUDA: slow_conv_transpose3d_out_cuda

- func: slow_conv_transpose3d(Tensor self, Tensor weight, int[3] kernel_size, Tensor? bias=None, int[3] stride=1, int[3] padding=0, int[3] output_padding=0, int[3] dilation=1) -> Tensor
  python_module: nn
  dispatch:
    CPU: slow_conv_transpose3d_cpu
    CUDA: slow_conv_transpose3d_cuda

- func: slow_conv_transpose3d_backward.grad_output(Tensor grad_output, Tensor self, Tensor weight, int[3] kernel_size, int[3] stride, int[3] padding, int[3] output_padding, int[3] dilation, Tensor finput, Tensor fgrad_input, *, Tensor(a!) grad_input, Tensor(b!) grad_weight, Tensor(c!) grad_bias) -> (Tensor(a!), Tensor(b!), Tensor(c!))
  python_module: nn
  dispatch:
    CPU: slow_conv_transpose3d_backward_out_cpu
    CUDA: slow_conv_transpose3d_backward_out_cuda

- func: slow_conv_transpose3d_backward.output_mask(Tensor grad_output, Tensor self, Tensor weight, int[3] kernel_size, int[3] stride, int[3] padding, int[3] output_padding, int[3] dilation, Tensor finput, Tensor fgrad_input, bool[3] output_mask) -> (Tensor grad_input, Tensor grad_weight, Tensor grad_bias)
  python_module: nn
  dispatch:
    CPU: slow_conv_transpose3d_backward_cpu
    CUDA: slow_conv_transpose3d_backward_cuda

- func: thnn_conv2d.out(Tensor self, Tensor weight, int[2] kernel_size, Tensor? bias=None, int[2] stride=1, int[2] padding=0, *, Tensor(a!) out) -> Tensor(a!)
  python_module: nn

- func: thnn_conv2d(Tensor self, Tensor weight, int[2] kernel_size, Tensor? bias=None, int[2] stride=1, int[2] padding=0) -> Tensor
  python_module: nn

- func: thnn_conv2d_forward.output(Tensor self, Tensor weight, int[2] kernel_size, Tensor? bias, int[2] stride, int[2] padding, *, Tensor(a!) output, Tensor(b!) finput, Tensor(c!) fgrad_input) -> (Tensor(a!), Tensor(b!), Tensor(c!))
  python_module: nn
  dispatch:
    CPU: slow_conv2d_forward_out_cpu
    CUDA: legacy::cuda::_thnn_conv2d_forward_out

- func: thnn_conv2d_forward(Tensor self, Tensor weight, int[2] kernel_size, Tensor? bias, int[2] stride, int[2] padding) -> (Tensor output, Tensor finput, Tensor fgrad_input)
  python_module: nn
  dispatch:
    CPU: slow_conv2d_forward_cpu
    CUDA: legacy::cuda::_thnn_conv2d_forward

- func: thnn_conv2d_backward.grad_input(Tensor grad_output, Tensor self, Tensor weight, int[2] kernel_size, int[2] stride, int[2] padding, Tensor finput, Tensor fgrad_input, *, Tensor(a!) grad_input, Tensor(b!) grad_weight, Tensor(c!) grad_bias) -> (Tensor(a!), Tensor(b!), Tensor(c!))
  python_module: nn
  dispatch:
    CPU: slow_conv2d_backward_out_cpu
    CUDA: slow_conv2d_backward_out_cuda

- func: thnn_conv2d_backward.output_mask(Tensor grad_output, Tensor self, Tensor weight, int[2] kernel_size, int[2] stride, int[2] padding, Tensor finput, Tensor fgrad_input, bool[3] output_mask) -> (Tensor grad_input, Tensor grad_weight, Tensor grad_bias)
  python_module: nn
  dispatch:
    CPU: slow_conv2d_backward_cpu
    CUDA: slow_conv2d_backward_cuda

- func: thnn_conv_depthwise2d.out(Tensor self, Tensor weight, int[2] kernel_size, Tensor? bias=None, int[2] stride=1, int[2] padding=0, int[2] dilation=1, *, Tensor(a!) out) -> Tensor(a!)
  python_module: nn

- func: thnn_conv_depthwise2d(Tensor self, Tensor weight, int[2] kernel_size, Tensor? bias=None, int[2] stride=1, int[2] padding=0, int[2] dilation=1) -> Tensor
  python_module: nn

- func: thnn_conv_depthwise2d_forward.out(Tensor self, Tensor weight, int[2] kernel_size, Tensor? bias, int[2] stride, int[2] padding, int[2] dilation, *, Tensor(a!) out) -> Tensor(a!)
  python_module: nn
  dispatch:
    CUDA: legacy::cuda::_thnn_conv_depthwise2d_forward_out

- func: thnn_conv_depthwise2d_forward(Tensor self, Tensor weight, int[2] kernel_size, Tensor? bias, int[2] stride, int[2] padding, int[2] dilation) -> Tensor
  python_module: nn
  dispatch:
    CUDA: legacy::cuda::_thnn_conv_depthwise2d_forward

- func: thnn_conv_depthwise2d_backward.grad_input(Tensor grad_output, Tensor self, Tensor weight, int[2] kernel_size, int[2] stride, int[2] padding, int[2] dilation, *, Tensor(a!) grad_input, Tensor(b!) grad_weight) -> (Tensor(a!), Tensor(b!))
  python_module: nn
  dispatch:
    CUDA: thnn_conv_depthwise2d_backward_out

- func: thnn_conv_depthwise2d_backward.output_mask(Tensor grad_output, Tensor self, Tensor weight, int[2] kernel_size, int[2] stride, int[2] padding, int[2] dilation, bool[2] output_mask) -> (Tensor grad_input, Tensor grad_weight)
  python_module: nn
  dispatch:
    CUDA: thnn_conv_depthwise2d_backward

- func: conv_depthwise3d(Tensor self, Tensor weight, int[3] kernel_size, Tensor? bias, int[3] stride, int[3] padding, int[3] dilation) -> Tensor
  python_module: nn
  dispatch:
    CUDA: conv_depthwise3d_cuda

- func: conv_depthwise3d_backward.grad_input(Tensor grad_output, Tensor self, Tensor weight, int[3] kernel_size, int[3] stride, int[3] padding, int[3] dilation, *, Tensor(a!) grad_input, Tensor(b!) grad_weight, Tensor(c!) grad_bias) -> (Tensor(a!), Tensor(b!), Tensor(c!))
  python_module: nn
  dispatch:
    CUDA: conv_depthwise3d_backward_cuda_out

- func: conv_depthwise3d_backward.output_mask(Tensor grad_output, Tensor self, Tensor weight, int[3] kernel_size, int[3] stride, int[3] padding, int[3] dilation, bool[3] output_mask) -> (Tensor grad_input, Tensor grad_weight, Tensor grad_bias)
  python_module: nn
  dispatch:
    CUDA: conv_depthwise3d_backward_cuda

- func: slow_conv3d.out(Tensor self, Tensor weight, int[3] kernel_size, Tensor? bias=None, int[3] stride=1, int[3] padding=0, *, Tensor(a!) out) -> Tensor(a!)
  python_module: nn

- func: slow_conv3d(Tensor self, Tensor weight, int[3] kernel_size, Tensor? bias=None, int[3] stride=1, int[3] padding=0) -> Tensor
  python_module: nn

- func: slow_conv3d_forward.output(Tensor self, Tensor weight, int[3] kernel_size, Tensor? bias, int[3] stride, int[3] padding, *, Tensor(a!) output, Tensor(b!) finput, Tensor(c!) fgrad_input) -> (Tensor(a!), Tensor(b!), Tensor(c!))
  python_module: nn
  dispatch:
    CPU: slow_conv3d_forward_out_cpu

- func: slow_conv3d_forward(Tensor self, Tensor weight, int[3] kernel_size, Tensor? bias, int[3] stride, int[3] padding) -> (Tensor output, Tensor finput, Tensor fgrad_input)
  python_module: nn
  dispatch:
    CPU: slow_conv3d_forward_cpu

- func: slow_conv3d_backward.grad_input(Tensor grad_output, Tensor self, Tensor weight, int[3] kernel_size, int[3] stride, int[3] padding, Tensor finput, Tensor fgrad_input, *, Tensor(a!) grad_input, Tensor(b!) grad_weight, Tensor(c!) grad_bias) -> (Tensor(a!), Tensor(b!), Tensor(c!))
  python_module: nn
  dispatch:
    CPU: slow_conv3d_backward_out_cpu

- func: slow_conv3d_backward.output_mask(Tensor grad_output, Tensor self, Tensor weight, int[3] kernel_size, int[3] stride, int[3] padding, Tensor finput, Tensor fgrad_input, bool[3] output_mask) -> (Tensor grad_input, Tensor grad_weight, Tensor grad_bias)
  python_module: nn
  dispatch:
    CPU: slow_conv3d_backward_cpu

- func: slow_conv_dilated2d(Tensor self, Tensor weight, int[2] kernel_size, Tensor? bias=None, int[2] stride=1, int[2] padding=0, int[2] dilation=1) -> Tensor
  python_module: nn
  dispatch:
    CPU: slow_conv_dilated2d_cpu
    CUDA: slow_conv_dilated2d_cuda

- func: slow_conv_dilated2d_backward(Tensor grad_output, Tensor self, Tensor weight, int[2] kernel_size, int[2] stride, int[2] padding, int[2] dilation, bool[3] output_mask) -> (Tensor grad_input, Tensor grad_weight, Tensor grad_bias)
  python_module: nn
  dispatch:
    CPU: slow_conv_dilated2d_backward_cpu
    CUDA: slow_conv_dilated2d_backward_cuda

- func: slow_conv_dilated3d(Tensor self, Tensor weight, int[3] kernel_size, Tensor? bias=None, int[3] stride=1, int[3] padding=0, int[3] dilation=1) -> Tensor
  python_module: nn
  dispatch:
    CPU: slow_conv_dilated3d_cpu
    CUDA: slow_conv_dilated3d_cuda

- func: slow_conv_dilated3d_backward(Tensor grad_output, Tensor self, Tensor weight, int[3] kernel_size, int[3] stride, int[3] padding, int[3] dilation, bool[3] output_mask) -> (Tensor grad_input, Tensor grad_weight, Tensor grad_bias)
  python_module: nn
  dispatch:
    CPU: slow_conv_dilated3d_backward_cpu
    CUDA: slow_conv_dilated3d_backward_cuda

- func: col2im.out(Tensor self, int[2] output_size, int[2] kernel_size, int[2] dilation, int[2] padding, int[2] stride, *, Tensor(a!) out) -> Tensor(a!)
  python_module: nn
  dispatch:
    CPU: col2im_out_cpu
    CUDA: col2im_out_cuda

- func: col2im(Tensor self, int[2] output_size, int[2] kernel_size, int[2] dilation, int[2] padding, int[2] stride) -> Tensor
  python_module: nn
  dispatch:
    CPU: col2im_cpu
    CUDA: col2im_cuda

- func: col2im_backward.grad_input(Tensor grad_output, int[2] kernel_size, int[2] dilation, int[2] padding, int[2] stride, *, Tensor(a!) grad_input) -> Tensor(a!)
  python_module: nn
  dispatch:
    CPU: col2im_backward_out_cpu
    CUDA: col2im_backward_out_cuda

- func: col2im_backward(Tensor grad_output, int[2] kernel_size, int[2] dilation, int[2] padding, int[2] stride) -> Tensor
  python_module: nn
  dispatch:
    CPU: col2im_backward_cpu
    CUDA: col2im_backward_cuda

- func: column_stack(Tensor[] tensors) -> Tensor

- func: column_stack.out(Tensor[] tensors, *, Tensor(a!) out) -> Tensor(a!)

- func: im2col.out(Tensor self, int[2] kernel_size, int[2] dilation, int[2] padding, int[2] stride, *, Tensor(a!) out) -> Tensor(a!)
  python_module: nn
  dispatch:
    CPU: im2col_out_cpu
    CUDA: im2col_out_cuda

- func: im2col(Tensor self, int[2] kernel_size, int[2] dilation, int[2] padding, int[2] stride) -> Tensor
  python_module: nn
  dispatch:
    CPU: im2col_cpu
    CUDA: im2col_cuda

- func: im2col_backward.grad_input(Tensor grad_output, int[2] input_size, int[2] kernel_size, int[2] dilation, int[2] padding, int[2] stride, *, Tensor(a!) grad_input) -> Tensor(a!)
  python_module: nn
  dispatch:
    CPU: im2col_backward_out_cpu
    CUDA: im2col_backward_out_cuda

- func: im2col_backward(Tensor grad_output, int[2] input_size, int[2] kernel_size, int[2] dilation, int[2] padding, int[2] stride) -> Tensor
  python_module: nn
  dispatch:
    CPU: im2col_backward_cpu
    CUDA: im2col_backward_cuda

- func: isfinite(Tensor self) -> Tensor
  variants: function, method
  common_device_guard: False

- func: isinf(Tensor self) -> Tensor
  variants: function, method
  common_device_guard: False

- func: record_stream(Tensor(a!) self, Stream s) -> ()
  variants: method
  dispatch:
    CUDA: record_stream_cuda

- func: isposinf(Tensor self) -> Tensor
  variants: function, method

- func: isposinf.out(Tensor self, *, Tensor(a!) out) -> Tensor(a!)
  dispatch:
    CPU, CUDA: isposinf_out

- func: isneginf(Tensor self) -> Tensor
  variants: function, method

- func: isneginf.out(Tensor self, *, Tensor(a!) out) -> Tensor(a!)
  dispatch:
    CPU, CUDA: isneginf_out

# NOTE [_add_batch_dim and _remove_batch_dim]
# _add_batch_dim and _remove_batch_dim are meant to be used in the implementation
# of the vmap frontend API (see torch/_vmap_internals.py). They are not
# user-facing, hence the leading underscore. Please don't use them them anywhere else.
- func: _add_batch_dim(Tensor self, int batch_dim, int level) -> Tensor
  variants: function

# See NOTE [_add_batch_dim and _remove_batch_dim]
- func: _remove_batch_dim(Tensor self, int level, int batch_size, int out_dim) -> Tensor
  variants: function

## Functions related to the `torch.special` namespace
# Note [special namespace binding]
# Functions in the special python module should have their names start with
#   "special_" underscore and be bound to the desired Python name in
#   torch/special/__init__.py, and the desired C++ name in torch/csrc/api/include/torch/special.h.
#   The "special_" names should be hidden from the user and not documented.

- func: special_entr(Tensor self) -> Tensor
  structured_delegate: special_entr.out
  python_module: special
  variants: function

- func: special_entr.out(Tensor self, *, Tensor(a!) out) -> Tensor(a!)
  structured: True
  structured_inherits: TensorIteratorBase
  python_module: special
  variants: function
  dispatch:
    CPU, CUDA: special_entr_out

- func: special_expm1(Tensor self) -> Tensor
  python_module: special
  variants: function

- func: special_expm1.out(Tensor self, *, Tensor(a!) out) -> Tensor(a!)
  python_module: special
  variants: function

- func: special_exp2(Tensor self) -> Tensor
  python_module: special
  variants: function

- func: special_exp2.out(Tensor self, *, Tensor(a!) out) -> Tensor(a!)
  python_module: special
  variants: function

- func: special_gammaln(Tensor self) -> Tensor
  python_module: special
  variants: function

- func: special_gammaln.out(Tensor self, *, Tensor(a!) out) -> Tensor(a!)
  python_module: special
  variants: function

- func: special_erf(Tensor self) -> Tensor
  python_module: special
  variants: function

- func: special_erf.out(Tensor self, *, Tensor(a!) out) -> Tensor(a!)
  python_module: special
  variants: function

- func: special_erfc(Tensor self) -> Tensor
  python_module: special
  variants: function

- func: special_erfc.out(Tensor self, *, Tensor(a!) out) -> Tensor(a!)
  python_module: special

- func: special_erfinv(Tensor self) -> Tensor
  python_module: special
  variants: function

- func: special_erfinv.out(Tensor self, *, Tensor(a!) out) -> Tensor(a!)
  python_module: special

- func: special_i0e(Tensor self) -> Tensor
  python_module: special
  variants: function
  structured_delegate: special_i0e.out

- func: special_i0e.out(Tensor self, *, Tensor(a!) out) -> Tensor(a!)
  python_module: special
  structured: True
  structured_inherits: TensorIteratorBase
  dispatch:
    CPU, CUDA: special_i0e_out

- func: special_logit(Tensor self, float? eps=None) -> Tensor
  python_module: special
  variants: function

- func: special_logit.out(Tensor self, float? eps=None, *, Tensor(a!) out) -> Tensor(a!)
  python_module: special

- func: special_expit(Tensor self) -> Tensor
  python_module: special
  variants: function

- func: special_expit.out(Tensor self, *, Tensor(a!) out) -> Tensor(a!)
  python_module: special
  variants: function

## Functions related to the fast Fourier transform and the torch.fft namespace
# Note [FFT namespace binding]
# Functions in the fft python module should have their names start with
#   "fft_" underscore and be bound to the desired Python name in
#   torch/fft/__init__.py, and the desired C++ name in torch/csrc/api/include/torch/fft.h.
#   The "fft_" names should be hidden from the user and not documented.
#
# See fft_fft as an example.

# torch.fft.fft
# NOTE: NOT an alias for torch.fft, which has different semantics
- func: fft_fft(Tensor self, int? n=None, int dim=-1, str? norm=None) -> Tensor
  python_module: fft
  variants: function

- func: fft_fft.out(Tensor self, int? n=None, int dim=-1, str? norm=None, *, Tensor(a!) out) -> Tensor(a!)
  python_module: fft
  variants: function

- func: fft_ifft(Tensor self, int? n=None, int dim=-1, str? norm=None) -> Tensor
  python_module: fft
  variants: function

- func: fft_ifft.out(Tensor self, int? n=None, int dim=-1, str? norm=None, *, Tensor(a!) out) -> Tensor(a!)
  python_module: fft
  variants: function

- func: fft_rfft(Tensor self, int? n=None, int dim=-1, str? norm=None) -> Tensor
  python_module: fft
  variants: function

- func: fft_rfft.out(Tensor self, int? n=None, int dim=-1, str? norm=None, *, Tensor(a!) out) -> Tensor(a!)
  python_module: fft
  variants: function

- func: fft_irfft(Tensor self, int? n=None, int dim=-1, str? norm=None) -> Tensor
  python_module: fft
  variants: function

- func: fft_irfft.out(Tensor self, int? n=None, int dim=-1, str? norm=None, *, Tensor(a!) out) -> Tensor(a!)
  python_module: fft
  variants: function

- func: fft_hfft(Tensor self, int? n=None, int dim=-1, str? norm=None) -> Tensor
  python_module: fft
  variants: function

- func: fft_hfft.out(Tensor self, int? n=None, int dim=-1, str? norm=None, *, Tensor(a!) out) -> Tensor(a!)
  python_module: fft
  variants: function

- func: fft_ihfft(Tensor self, int? n=None, int dim=-1, str? norm=None) -> Tensor
  python_module: fft
  variants: function

- func: fft_ihfft.out(Tensor self, int? n=None, int dim=-1, str? norm=None, *, Tensor(a!) out) -> Tensor(a!)
  python_module: fft
  variants: function

- func: fft_fft2(Tensor self, int[1]? s=None, int[1] dim=[-2,-1], str? norm=None) -> Tensor
  python_module: fft
  variants: function

- func: fft_fft2.out(Tensor self, int[1]? s=None, int[1] dim=[-2,-1], str? norm=None, *, Tensor(a!) out) -> Tensor(a!)
  python_module: fft
  variants: function

- func: fft_ifft2(Tensor self, int[1]? s=None, int[1] dim=[-2,-1], str? norm=None) -> Tensor
  python_module: fft
  variants: function

- func: fft_ifft2.out(Tensor self, int[1]? s=None, int[1] dim=[-2,-1], str? norm=None, *, Tensor(a!) out) -> Tensor(a!)
  python_module: fft
  variants: function

- func: fft_rfft2(Tensor self, int[1]? s=None, int[1] dim=[-2,-1], str? norm=None) -> Tensor
  python_module: fft
  variants: function

- func: fft_rfft2.out(Tensor self, int[1]? s=None, int[1] dim=[-2,-1], str? norm=None, *, Tensor(a!) out) -> Tensor(a!)
  python_module: fft
  variants: function

- func: fft_irfft2(Tensor self, int[1]? s=None, int[1] dim=[-2,-1], str? norm=None) -> Tensor
  python_module: fft
  variants: function

- func: fft_irfft2.out(Tensor self, int[1]? s=None, int[1] dim=[-2,-1], str? norm=None, *, Tensor(a!) out) -> Tensor(a!)
  python_module: fft
  variants: function

- func: fft_fftn(Tensor self, int[1]? s=None, int[1]? dim=None, str? norm=None) -> Tensor
  python_module: fft
  variants: function

- func: fft_fftn.out(Tensor self, int[1]? s=None, int[1]? dim=None, str? norm=None, *, Tensor(a!) out) -> Tensor(a!)
  python_module: fft
  variants: function

- func: fft_ifftn(Tensor self, int[1]? s=None, int[1]? dim=None, str? norm=None) -> Tensor
  python_module: fft
  variants: function

- func: fft_ifftn.out(Tensor self, int[1]? s=None, int[1]? dim=None, str? norm=None, *, Tensor(a!) out) -> Tensor(a!)
  python_module: fft
  variants: function

- func: fft_rfftn(Tensor self, int[1]? s=None, int[1]? dim=None, str? norm=None) -> Tensor
  python_module: fft
  variants: function

- func: fft_rfftn.out(Tensor self, int[1]? s=None, int[1]? dim=None, str? norm=None, *, Tensor(a!) out) -> Tensor(a!)
  python_module: fft
  variants: function

- func: fft_irfftn(Tensor self, int[1]? s=None, int[1]? dim=None, str? norm=None) -> Tensor
  python_module: fft
  variants: function

- func: fft_irfftn.out(Tensor self, int[1]? s=None, int[1]? dim=None, str? norm=None, *, Tensor(a!) out) -> Tensor(a!)
  python_module: fft
  variants: function

- func: fft_fftfreq(int n, float d=1.0, *, ScalarType? dtype=None, Layout? layout=None, Device? device=None, bool? pin_memory=None) -> Tensor
  python_module: fft
  variants: function

- func: fft_fftfreq.out(int n, float d=1.0, *, Tensor(a!) out) -> Tensor(a!)
  python_module: fft
  variants: function

- func: fft_rfftfreq(int n, float d=1.0, *, ScalarType? dtype=None, Layout? layout=None, Device? device=None, bool? pin_memory=None) -> Tensor
  python_module: fft
  variants: function

- func: fft_rfftfreq.out(int n, float d=1.0, *, Tensor(a!) out) -> Tensor(a!)
  python_module: fft
  variants: function

- func: fft_fftshift(Tensor self, int[1]? dim=None) -> Tensor
  python_module: fft
  variants: function

- func: fft_ifftshift(Tensor self, int[1]? dim=None) -> Tensor
  python_module: fft
  variants: function

## Functions for linear algebra and the torch.linalg namespace
# Note [linalg namespace binding]
# Functions in the linalg python module should have their names start with
#   "linalg_" and be bound to the desired Python name in
#   torch/linalg/__init__.py, and the desired C++ name in torch/csrc/api/include/torch/linalg.h.
#   The "linalg_" names should be hidden from the user and not documented.
#
# See linalg_det as an example.

- func: linalg_cholesky(Tensor self) -> Tensor
  python_module: linalg
  variants: function
  dispatch:
    CompositeExplicitAutograd: linalg_cholesky

- func: linalg_cholesky.out(Tensor self, *, Tensor(a!) out) -> Tensor(a!)
  python_module: linalg
  variants: function
  dispatch:
    CompositeExplicitAutograd: linalg_cholesky_out

- func: linalg_det(Tensor self) -> Tensor
  python_module: linalg
  variants: function
  dispatch:
    CompositeExplicitAutograd: linalg_det

- func: linalg_det.out(Tensor self, *, Tensor(a!) out) -> Tensor(a!)
  python_module: linalg
  dispatch:
    CompositeExplicitAutograd: linalg_det_out

# torch.det, alias for torch.linalg.det
- func: det(Tensor self) -> Tensor
  variants: function, method

- func: linalg_lstsq(Tensor self, Tensor b, float? cond=None, *, str? driver=None) -> (Tensor solution, Tensor residuals, Tensor rank, Tensor singular_values)
  python_module: linalg
  variants: function
  dispatch:
    CompositeExplicitAutograd: linalg_lstsq

- func: linalg_lstsq.out(Tensor self, Tensor b, float? cond=None, *, str? driver=None, Tensor(a!) solution, Tensor(b!) residuals, Tensor(c!) rank, Tensor(d!) singular_values) -> (Tensor(a!) solution, Tensor(b!) residuals, Tensor(c!) rank, Tensor(d!) singular_values)
  python_module: linalg
  variants: function
  dispatch:
    CPU, CUDA: linalg_lstsq_out

- func: _lstsq_helper_(Tensor(a!) self, Tensor(b!) rank, Tensor(c!) singular_values, Tensor(d!) infos, Tensor a, float cond, str driver_name) -> Tensor(a!)
  common_device_guard: False
  variants: function
  dispatch:
    CPU: _lstsq_helper_cpu
    CUDA: _lstsq_helper_cuda

- func: linalg_slogdet(Tensor self) -> (Tensor sign, Tensor logabsdet)
  python_module: linalg
  variants: function
  dispatch:
    CPU, CUDA: linalg_slogdet

- func: linalg_slogdet.out(Tensor self, *, Tensor(a!) sign, Tensor(b!) logabsdet) -> (Tensor(a!) sign, Tensor(b!) logabsdet)
  python_module: linalg
  dispatch:
    CPU, CUDA: linalg_slogdet_out

- func: linalg_eig(Tensor self) -> (Tensor eigenvalues, Tensor eigenvectors)
  python_module: linalg
  variants: function
  dispatch:
    CPU, CUDA: linalg_eig

- func: linalg_eig.out(Tensor self, *, Tensor(a!) eigenvalues, Tensor(b!) eigenvectors) -> (Tensor(a!) eigenvalues, Tensor(b!) eigenvectors)
  python_module: linalg
  dispatch:
    CPU, CUDA: linalg_eig_out

- func: linalg_eigvals(Tensor self) -> Tensor
  python_module: linalg
  variants: function
  dispatch:
    CPU, CUDA: linalg_eigvals

- func: linalg_eigvals.out(Tensor self, *, Tensor(a!) out) -> Tensor(a!)
  python_module: linalg
  dispatch:
    CPU, CUDA: linalg_eigvals_out

- func: linalg_eigh(Tensor self, str UPLO="L") -> (Tensor eigenvalues, Tensor eigenvectors)
  python_module: linalg
  variants: function
  dispatch:
    CompositeExplicitAutograd: linalg_eigh

- func: linalg_eigh.eigvals(Tensor self, str UPLO="L", *, Tensor(a!) eigvals, Tensor(b!) eigvecs) -> (Tensor(a!) eigenvalues, Tensor(b!) eigenvectors)
  python_module: linalg
  dispatch:
    CompositeExplicitAutograd: linalg_eigh_out

- func: linalg_eigvalsh(Tensor self, str UPLO="L") -> Tensor
  python_module: linalg
  variants: function
  dispatch:
    CompositeExplicitAutograd: linalg_eigvalsh

- func: linalg_eigvalsh.out(Tensor self, str UPLO='L', *, Tensor(a!) out) -> Tensor(a!)
  python_module: linalg
  dispatch:
    CompositeExplicitAutograd: linalg_eigvalsh_out

- func: linalg_householder_product(Tensor input, Tensor tau) -> Tensor
  python_module: linalg
  variants: function
  dispatch:
    CPU, CUDA: linalg_householder_product

- func: linalg_householder_product.out(Tensor input, Tensor tau, *, Tensor(a!) out) -> Tensor(a!)
  python_module: linalg
  dispatch:
    CPU, CUDA: linalg_householder_product_out

- func: _linalg_inv_out_helper_(Tensor(a!) self, Tensor(b!) infos_lu, Tensor(c!) infos_getri) -> Tensor(a!)
  variants: function
  dispatch:
    CPU: _linalg_inv_out_helper_cpu
    CUDA: _linalg_inv_out_helper_cuda

- func: linalg_inv(Tensor self) -> Tensor
  python_module: linalg
  variants: function
  dispatch:
    CompositeExplicitAutograd: linalg_inv

- func: linalg_inv.out(Tensor self, *, Tensor(a!) out) -> Tensor(a!)
  python_module: linalg
  variants: function
  dispatch:
    CompositeExplicitAutograd: linalg_inv_out

- func: inner(Tensor self, Tensor other) -> Tensor
  variants: function, method

- func: inner.out(Tensor self, Tensor other, *, Tensor(a!) out) -> Tensor(a!)

# torch.outer, alias for torch.ger
- func: outer(Tensor self, Tensor vec2) -> Tensor
  variants: function, method

- func: outer.out(Tensor self, Tensor vec2, *, Tensor(a!) out) -> Tensor(a!)

- func: ger(Tensor self, Tensor vec2) -> Tensor
  variants: function, method
  dispatch:
    CompositeExplicitAutograd: ger

- func: ger.out(Tensor self, Tensor vec2, *, Tensor(a!) out) -> Tensor(a!)
  dispatch:
    CompositeExplicitAutograd: ger_out

- func: linalg_norm(Tensor self, Scalar? ord=None, int[1]? dim=None, bool keepdim=False, *, ScalarType? dtype=None) -> Tensor
  python_module: linalg
  variants: function

- func: linalg_norm.ord_str(Tensor self, str ord, int[1]? dim=None, bool keepdim=False, *, ScalarType? dtype=None) -> Tensor
  python_module: linalg
  variants: function

- func: linalg_norm.out(Tensor self, Scalar? ord=None, int[1]? dim=None, bool keepdim=False, *, ScalarType? dtype=None, Tensor(a!) out) -> Tensor(a!)
  python_module: linalg
  variants: function

- func: linalg_norm.ord_str_out(Tensor self, str ord, int[1]? dim=None, bool keepdim=False, *, ScalarType? dtype=None, Tensor(a!) out) -> Tensor(a!)
  python_module: linalg
  variants: function

- func: linalg_vector_norm(Tensor self, Scalar? ord=None, int[1]? dim=None, bool keepdim=False, *, ScalarType? dtype=None) -> Tensor
  python_module: linalg
  variants: function
  dispatch:
    CPU, CUDA: linalg_vector_norm

- func: linalg_vector_norm.out(Tensor self, Scalar? ord=None, int[1]? dim=None, bool keepdim=False, *, ScalarType? dtype=None, Tensor(a!) out) -> Tensor(a!)
  python_module: linalg
  dispatch:
    CPU, CUDA: linalg_vector_norm_out

- func: linalg_svd.U(Tensor self, bool full_matrices=True, bool compute_uv=True, *, Tensor(a!) U, Tensor(b!) S, Tensor(c!) V) -> (Tensor(a!) U, Tensor(b!) S, Tensor(c!) V)
  python_module: linalg

- func: linalg_svd(Tensor self, bool full_matrices=True, bool compute_uv=True) -> (Tensor U, Tensor S, Tensor V)
  python_module: linalg
  variants: function

- func: linalg_cond(Tensor self, Scalar? p=None) -> Tensor
  python_module: linalg
  variants: function

- func: linalg_cond.out(Tensor self, Scalar? p=None, *, Tensor(a!) out) -> Tensor(a!)
  python_module: linalg
  variants: function

- func: linalg_cond.p_str(Tensor self, str p) -> Tensor
  python_module: linalg
  variants: function

- func: linalg_cond.p_str_out(Tensor self, str p, *, Tensor(a!) out) -> Tensor(a!)
  python_module: linalg
  variants: function

- func: linalg_pinv(Tensor self, float rcond=1e-15, bool hermitian=False) -> Tensor
  python_module: linalg
  variants: function

- func: linalg_pinv.rcond_tensor(Tensor self, Tensor rcond, bool hermitian=False) -> Tensor
  python_module: linalg
  variants: function

- func: linalg_pinv.out(Tensor self, float rcond=1e-15, bool hermitian=False, *, Tensor(a!) out) -> Tensor(a!)
  python_module: linalg
  variants: function

- func: linalg_pinv.out_rcond_tensor(Tensor self, Tensor rcond, bool hermitian=False, *, Tensor(a!) out) -> Tensor(a!)
  python_module: linalg
  variants: function

- func: _linalg_solve_out_helper_(Tensor(a!) self, Tensor(b!) other, Tensor(c!) infos) -> Tensor(a!)
  variants: function
  dispatch:
    CPU: _linalg_solve_out_helper_cpu
    CUDA: _linalg_solve_out_helper_cuda

- func: linalg_solve(Tensor input, Tensor other) -> Tensor
  python_module: linalg
  variants: function
  dispatch:
    CompositeExplicitAutograd: linalg_solve

- func: linalg_solve.out(Tensor input, Tensor other, *, Tensor(a!) out) -> Tensor(a!)
  python_module: linalg
  dispatch:
    CompositeExplicitAutograd: linalg_solve_out

- func: linalg_tensorinv(Tensor self, int ind=2) -> Tensor
  python_module: linalg
  variants: function

- func: linalg_tensorinv.out(Tensor self, int ind=2, *, Tensor(a!) out) -> Tensor(a!)
  python_module: linalg
  variants: function

- func: linalg_tensorsolve(Tensor self, Tensor other, int[]? dims=None) -> Tensor
  python_module: linalg
  variants: function

- func: linalg_tensorsolve.out(Tensor self, Tensor other, int[]? dims=None, *, Tensor(a!) out) -> Tensor(a!)
  python_module: linalg
  variants: function

- func: linalg_qr(Tensor self, str mode='reduced') -> (Tensor Q, Tensor R)
  python_module: linalg
  variants: function
  dispatch:
    CompositeExplicitAutograd: linalg_qr

- func: linalg_qr.out(Tensor self, str mode='reduced', *, Tensor(a!) Q, Tensor(b!) R) -> (Tensor(a!) Q, Tensor(b!) R)
  python_module: linalg
  variants: function
  dispatch:
    CompositeExplicitAutograd: linalg_qr_out

- func: _linalg_qr_helper(Tensor self, str mode) -> (Tensor, Tensor)
  variants: function
  dispatch:
    CPU: _linalg_qr_helper_cpu
    CUDA: _linalg_qr_helper_cuda

- func: linalg_matrix_power(Tensor self, int n) -> Tensor
  python_module: linalg

- func: linalg_matrix_power.out(Tensor self, int n, *, Tensor(a!) out) -> Tensor(a!)
  python_module: linalg

- func: linalg_matrix_rank(Tensor self, float? tol=None, bool hermitian=False) -> Tensor
  python_module: linalg
  variants: function

- func: linalg_matrix_rank.out(Tensor self, float? tol=None, bool hermitian=False, *, Tensor(a!) out) -> Tensor(a!)
  python_module: linalg
  variants: function

- func: linalg_multi_dot(Tensor[] tensors) -> Tensor
  python_module: linalg

- func: linalg_multi_dot.out(Tensor[] tensors, *, Tensor(a!) out) -> Tensor(a!)
  python_module: linalg

## Functions that are only for testing
# It is undocumented and should not be used outside of tests.
- func: _test_serialization_subcmul(Tensor self, Tensor other, Scalar alpha=1) -> Tensor

# Note: this function is only for testing.
- func: _test_optional_intlist(Tensor values, int[]? addends) -> Tensor
  python_module: nn
  dispatch:
    CPU: _test_optional_intlist

# Note: this function is only for testing.
- func: _test_optional_filled_intlist(Tensor values, int[2]? addends) -> Tensor
  python_module: nn
  dispatch:
    CPU: _test_optional_intlist

# Note: this function is only for testing.
- func: _test_optional_floatlist(Tensor values, float[]? addends) -> Tensor
  python_module: nn
  dispatch:
    CPU: _test_optional_floatlist

# Note: this function is only for testing.
- func: _test_string_default(Tensor dummy, str a="\"'\\", str b='"\'\\') -> Tensor
  python_module: nn

# Note: this function is only for testing.
- func: _test_ambiguous_defaults.a(Tensor dummy, int a=1, int b=1) -> Tensor
  python_module: nn

# Note: this function is only for testing.
- func: _test_ambiguous_defaults.b(Tensor dummy, int a=2, str b="2") -> Tensor
  cpp_no_default_args: ['a', 'b']
  python_module: nn

- func: segment_reduce(Tensor data, str reduce, *, Tensor? lengths=None, Tensor? indices=None, int axis=0, bool unsafe=False) -> Tensor
  variants: function
  dispatch:
    CPU: _segment_reduce_cpu<|MERGE_RESOLUTION|>--- conflicted
+++ resolved
@@ -5354,13 +5354,6 @@
   structured_delegate: digamma.out
   variants: method
 
-<<<<<<< HEAD
-- func: polygamma_(Tensor(a!) self, int n) -> Tensor(a!)
-  common_device_guard: False   # TensorIterator
-  variants: method
-
-=======
->>>>>>> c37e4e0a
 - func: renorm_(Tensor(a!) self, Scalar p, int dim, Scalar maxnorm) -> Tensor(a!)
   common_device_guard: False   # TensorIterator
   variants: method
@@ -6191,6 +6184,7 @@
     CompositeExplicitAutograd: polygamma
 
 - func: polygamma_(Tensor(a!) self, int n) -> Tensor(a!)
+  common_device_guard: False   # TensorIterator
   variants: method
   dispatch:
     CompositeExplicitAutograd: polygamma_
