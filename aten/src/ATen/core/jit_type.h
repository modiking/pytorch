#pragma once

#include <ATen/core/jit_type_base.h>
#include <ATen/core/TensorBody.h>
#include <ATen/core/functional.h>
#include <ATen/core/interned_strings.h>
#include <ATen/core/qualified_name.h>
#include <ATen/core/ivalue.h>
#include <c10/util/TypeList.h>
#include <c10/util/Optional.h>

#include <iostream>
#include <memory>
#include <type_traits>
#include <array>

struct ClassType;
namespace torch {
namespace jit {
struct CompilationUnit;
struct Function;
} // namespace jit
} // namespace torch

namespace c10 {

// Better type comparison, since `operator=` doesn't work if the
// pointers are different. We compare on Kind (fast), then compare by
// the serialized representation (slower, but guaranteed to break ties).
// This is a struct so that it can be used in certain std container
// types.
struct TypeEqual {
  bool operator()(const TypePtr& a, const TypePtr& b) const {
    return a->kind() == b->kind() && a->str() == b->str();
  }
};

struct IValue;
struct FunctionSchema;
using OptNameList = c10::optional<std::vector<std::string>>;

// Forward declarations for use in certain method signatures
struct NamedType;
struct OptionalType;
using OptionalTypePtr = std::shared_ptr<OptionalType>;

struct AnyType;
using AnyTypePtr = std::shared_ptr<AnyType>;
// Any is the top of the type hierarchy, all other types are subtypes
// T <: Any, forall T
struct TORCH_API AnyType : public Type {
  bool operator==(const Type& rhs) const override {
    return rhs.kind() == kind();
  }
  std::string str() const override {
    return "Any";
  }
  static const TypeKind Kind = TypeKind::AnyType;
  // global singleton
  static AnyTypePtr get();

 private:
  AnyType() : Type(TypeKind::AnyType) {}
};

inline std::string toString(TypePtr typePtr) {
  return typePtr->str();
}

inline bool operator!=(const Type& lhs, const Type& rhs) {
  return !(lhs == rhs);
}

// common base for all types that have a single sub element
// e.g. Future[T], Optional[T], List[T]
template <TypeKind K, typename T>
struct SingleElementType : public Type {
  static const TypeKind Kind = K;

  TypePtr getElementType() const {
    return elem;
  }

  bool hasFreeVariables() const override {
    return getElementType()->hasFreeVariables();
  }

  at::ArrayRef<TypePtr> containedTypes() const override {
    return elem;
  }

  bool operator==(const Type& rhs) const override {
    if (auto rhs_ = rhs.cast<T>()) {
      return *getElementType() == *rhs_->getElementType();
    }
    return false;
  }

 protected:
  SingleElementType(TypePtr elem) : Type(Kind), elem(std::move(elem)) {
    if (!this->elem) {
      throw std::runtime_error(c10::str(
            "Can not create ", typeKindToString(Kind), " with None type"));
    }
  }

 private:
  TypePtr elem;
};

struct UnionType;
using UnionTypePtr = std::shared_ptr<UnionType>;
struct TORCH_API UnionType : public Type {
  friend struct Type;

  static const TypeKind Kind = TypeKind::UnionType;

  bool isSubtypeOfExt(const TypePtr& rhs_, std::ostream* why_not) const;

  std::string str() const;

  // If `types.size() == 1`, then `create` will throw while
  // `maybeCreate` will return `types[0]`. Both factory functions throw
  // if `types.empty()`
  static UnionTypePtr create(std::vector<TypePtr> types);
  static TypePtr maybeCreate(std::vector<TypePtr> types);

  bool operator==(const Type& rhs) const override;

  at::ArrayRef<TypePtr> containedTypes() const override {
    return types_;
  }

  TypePtr createWithContained(std::vector<TypePtr> contained_types) const override {
    return create(contained_types);
  }

  // `getTypes` is for testing purposes only. We need to have some way
  // to get the underlying `types` vector even if this Union is actually
  // an Optional (in which case only `containedTypes` is overridden for
  // BC purposes). This method should be deleted once we canonicalize
  // `Optional[T]` as `Union[T, None]`
  at::ArrayRef<TypePtr> getTypes() const {
    return types_;
  }

<<<<<<< HEAD
  TypePtr createWithContained(std::vector<TypePtr> contained_types) const override {
    return create(contained_types);
  }

=======
>>>>>>> 01c95c79
  bool canHoldNone() const {
    return can_hold_none_;
  }

  bool hasFreeVariables() const override {
    return has_free_variables_;
  }

  c10::optional<TypePtr> toOptional(bool unification_allowed=false) const;

  TypePtr withoutNone() const;

<<<<<<< HEAD
  // This method will ONLY create an OptionalTypePtr with a non-Union
  // inner type. So, `Union[T1, T2, None]` -> `c10::nullopt`, but
  // `Union[T1, None]` -> `Optional[T1]`
  c10::optional<OptionalTypePtr> toOptional() const;

=======
>>>>>>> 01c95c79
 protected:
    UnionType(std::vector<TypePtr> types, TypeKind kind=TypeKind::UnionType);
    bool has_free_variables_;

 private:
  std::vector<TypePtr> types_;
  bool can_hold_none_;

<<<<<<< HEAD
  std::string annotation_str_impl(TypePrinter printer) const override;
  std::string unionStr(c10::optional<TypePrinter> printer) const;
=======
  std::string annotation_str_impl(TypePrinter printer) const {
    std::stringstream ss;
    ss << "Union[";
    for (size_t i = 0; i < types_.size(); ++i) {
      if (i > 0)
        ss << ", ";
      ss << types_[i]->annotation_str(printer);
    }
    ss << "]";
    return ss.str();
  }
>>>>>>> 01c95c79

};

// This type represents an optional type. There is one `Optional` for
// each element type. `Optional[T]` represents a Union of two elements:
// `T` and `None`, where T is not itself `Union` or `Optional`
//
// Subtype hierarchy for Optional:
//     - Optional[T] <: Optional[R] iff T <: R
//     - T <: Optional[R] if T <: R
//     - None <: Optional[T] for all T
//     - Optional[T] == Union[T, None] for all T
//
// `Optional[T]` should be represented as `Union[T, None]` whenever
// possible. The only times we want to use an actual `OptionalType` is
// when it's only possible to perform a certain operation with this
// special case of `Union`, e.g. in schema matching.
struct TORCH_API OptionalType : public UnionType {

  // `create` dispatches to `UnionType::maybeCreate`, so it will never
  // actually return an Optional (though it may return a Union that can
  // be cast to an Optional through `UnionType::toOptional`). On the
  // other hand, `strictCreate` will return an `OptionalType` or throw.
  // `create` should be preferred over `strictCreate`, as we would like
  //  to use `UnionType` wherever possible
  static TypePtr create(TypePtr contained);
  static c10::optional<OptionalTypePtr> strictCreate(TypePtr contained);

  // Wrapper for pybind11
  static OptionalTypePtr strictCreateOrThrow(TypePtr contained);

  static const TypeKind Kind = TypeKind::OptionalType;

  friend struct Type;

  bool operator==(const Type& rhs) const override {
    if (auto union_rhs = rhs.cast<UnionType>()) {
      auto optional_rhs = union_rhs->toOptional();
      if (optional_rhs) {
        return *this == *((optional_rhs.value())->cast<OptionalType>());
      }
      return false;
    }
    if (auto optional_rhs = rhs.cast<OptionalType>()) {
      return *this->getElementType() == *optional_rhs->getElementType();
    }
    return false;
  }

  TypePtr getElementType() const {
    return contained_;
  }

  at::ArrayRef<TypePtr> containedTypes() const override {
    return contained_;
  }

  std::string str() const override {
    std::stringstream ss;
    ss << getElementType()->str() << "?";
    return ss.str();
  }

  TypePtr createWithContained(
      std::vector<TypePtr> contained_types) const override {
    AT_ASSERT(contained_types.size() == 1);
    return create(contained_types[0]);
  }

<<<<<<< HEAD
  bool isSubtypeOfExt(const TypePtr& rhs, std::ostream* why_not) const override {
    if (Type::isSubtypeOfExt(rhs, why_not)) {
      return true;
    }
    if (auto rhs_ = rhs->cast<OptionalType>()) {
      return getElementType()->isSubtypeOfExt(rhs_->getElementType(), why_not);
    }
    if (auto rhs_ = rhs->cast<UnionType>()) {
      auto inner = this->getElementType();
      return rhs_->canHoldNone() && inner->isSubtypeOf(rhs_);
    }
    return false;
  }
=======
  bool isSubtypeOfExt(const TypePtr& rhs, std::ostream* why_not) const override;
>>>>>>> 01c95c79

  // common cast Optional[Tensor] for undefined tensor type
  static OptionalTypePtr ofTensor();

 private:
  OptionalType(TypePtr contained);

  TypePtr contained_;

  std::string annotation_str_impl(TypePrinter printer = nullptr) const override {
    std::stringstream ss;
    ss << "Optional[" << getElementType()->annotation_str(printer) << "]";
    return ss.str();
  }
};

template <typename T>
inline c10::optional<T> merge_primitive(
    const c10::optional<T>& a,
    const c10::optional<T>& b) {
  if (a.has_value() && b.has_value() && a.value() == b.value()) {
    return a;
  }
  return c10::optional<T>{};
}

// If we see `a + b + c`  and know that a, b, and c are the same size and have
// two dimensions (WxH), then we can generate a fused kernel for them. That
// fused kernel would likely have indexing math to handling both the W and H
// dimensions. However, if we knew the WxH dimensions were contiguous, we can
// pretend like we only have a single dimension, simplifying the indexing logic.
// This can be performed even if the dimensions are transposed,
// as long as a, b, and c are transposed in the same way.
// We'd like to have the compiler be able to do this dimensionality reduction,
// but simply knowing sizes is not enough.
// We can extend profiling to also record stride information.
// Rather than recording specific strides,
// we can simply order the strides from smallest to largest with
// `stride_indices` A contiguity marker on the smallest stride (c0) indicates
// the stride is precisely 1, otherwise a contiguity marker means that $stride_n
// = size_{n-1}*stride_{n-1}$
struct TORCH_API Stride {
  Stride() {}
  Stride(
      const c10::optional<size_t>& stride_index,
      const c10::optional<bool>& contiguous,
      const c10::optional<size_t>& stride)
      : stride_index_(stride_index), contiguous_(contiguous), stride_(stride) {}

  bool operator==(const Stride& b) const {
    return stride_index_ == b.stride_index_ && contiguous_ == b.contiguous_ &&
        stride_ == b.stride_;
  }

  c10::optional<size_t> stride_index_;
  c10::optional<bool> contiguous_;
  c10::optional<size_t> stride_;
};

template <>
inline c10::optional<Stride> merge_primitive(
    const c10::optional<Stride>& a,
    const c10::optional<Stride>& b) {
  c10::optional<Stride> left = a;
  c10::optional<Stride> right = b;
  if (!left.has_value()) {
    left = {Stride()};
  }
  if (!right.has_value()) {
    right = {Stride()};
  }

  auto merged_index =
      merge_primitive(left->stride_index_, right->stride_index_);
  auto merged_cont = merge_primitive(left->contiguous_, right->contiguous_);
  auto merged_stride = merge_primitive(left->stride_, right->stride_);
  auto r = Stride(merged_index, merged_cont, merged_stride);
  // normalize
  if (!r.stride_index_.has_value() && !r.contiguous_.has_value() &&
      !r.stride_.has_value()) {
    return c10::optional<Stride>{};
  }

  return r;
}

struct TORCH_API ShapeSymbol {
  // needed for use in `std::map`
  ShapeSymbol() : value_(-1) {}
  // is this symbol a fixed/static dimension
  bool is_static() const {
    return value_ >= 0;
  };
  bool operator==(const ShapeSymbol& b) const {
    return value_ == b.value_;
  }
  bool operator<(const ShapeSymbol& b) const {
    return value_ < b.value_;
  }

  static ShapeSymbol fromStaticSize(int64_t val) {
    return ShapeSymbol(val);
  }
  int64_t static_size() const {
    TORCH_CHECK(is_static());
    return value_;
  };

  static ShapeSymbol newSymbol() {
    return fromStaticSize(-static_cast<int64_t>(++num_symbols));
  };
  friend TORCH_API std::ostream& operator<<(
      std::ostream& os,
      const ShapeSymbol& s);

 private:
  ShapeSymbol(int64_t val) : value_(val) {}
  int64_t value_;
  static std::atomic<size_t> num_symbols;
};

inline ShapeSymbol merge_primitive(
    const ShapeSymbol& a,
    const ShapeSymbol& b) {
  if (a.is_static() && b.is_static() && a == b) {
    return a;
  }
  return ShapeSymbol::newSymbol();
}

// Shape of a Tensor represented with ShapeSymbol's. Unranked, ranked unknown
// dims, partially known and fully known shapes are all supported.
struct TORCH_API SymbolicShape {
  // Unranked shape constructor.
  SymbolicShape() : dims_(c10::nullopt) {}

  // Known rank but unknown dimentions.
  SymbolicShape(c10::optional<size_t> rank) : dims_(c10::nullopt) {
    if(!rank) {
      return;
    }

    std::vector<ShapeSymbol> shape_symbols;
    shape_symbols.reserve(*rank);
    for(size_t i = 0; i < *rank; ++i) {
      shape_symbols.push_back(ShapeSymbol::newSymbol());
    }
    dims_ = shape_symbols;
  }

  // Mix of known and unknown ranks
  SymbolicShape(const std::vector<c10::optional<int64_t>>& dims) {
    std::vector<ShapeSymbol> shape_symbols;
    shape_symbols.reserve(dims.size());
    for(c10::optional<int64_t> dim: dims) {
      if(!dim) {
        shape_symbols.push_back(ShapeSymbol::newSymbol());
      } else {
        shape_symbols.push_back(ShapeSymbol::fromStaticSize(*dim));
      }
    }
    dims_ = shape_symbols;
  }

  SymbolicShape(std::vector<ShapeSymbol> dims) : dims_(std::move(dims)) {}

  SymbolicShape(c10::IntArrayRef dims) {
    std::vector<ShapeSymbol> shape_symbols;
    shape_symbols.reserve(dims.size());
    for(int64_t dim : dims) {
      shape_symbols.push_back(ShapeSymbol::fromStaticSize(dim));
    }
    dims_ = shape_symbols;
  }

  ShapeSymbol operator[](size_t i) const {
    if (!dims_) {
      throw std::runtime_error("Rank isn't fixed");
    }
    return (*dims_).at(i);
  }

  // Returns rank or nullopt in case of unranked shape.
  c10::optional<size_t> rank() const {
    if(!dims_) {
      return c10::nullopt;
    }
    return dims_->size();
  }

  c10::optional<std::vector<ShapeSymbol>> sizes() const {
    return dims_;
  }

  // Checks whether the shape is fully defined/complete, ie. rank and sizes
  // of every dimension are known.
  bool isComplete() const {
    if(!dims_) {
      return false;
    }
    for(auto d : *dims_) {
      if(!d.is_static()) {
        return false;
      }
    }
    return true;
  }

  // Create new SymbolicShape that is result of merging self and another
  // SymbolicShape. Only dimensions that are static and equal will be
  // preserved.
  // If either of two shapes are of unknown rank or they have unmatching rank,
  // result will be unranked.
  SymbolicShape merge(const SymbolicShape& other) const;

  private:
    c10::optional<std::vector<ShapeSymbol>> dims_;
};

template <typename T>
struct VaryingShape {
  using ListOfOptionalElements = std::vector<c10::optional<T>>;
  VaryingShape(const std::vector<T>& vec)
      : VaryingShape(ListOfOptionalElements(vec.begin(), vec.end())) {}

  VaryingShape(c10::ArrayRef<T> vec)
      : VaryingShape(ListOfOptionalElements(vec.begin(), vec.end())) {}

  VaryingShape(c10::optional<size_t> size = c10::nullopt) : dims_(c10::nullopt) {
    if (size) {
      dims_ = ListOfOptionalElements(*size);
    }
  }

  VaryingShape(ListOfOptionalElements dims) : dims_(std::move(dims)) {}

  VaryingShape(size_t size) : VaryingShape(c10::optional<size_t>(size)) {}

  bool operator==(const VaryingShape& other) const {
    return dims_ == other.dims_;
  }

  const c10::optional<T> &operator[](size_t i) const {
    if (!dims_) {
      throw std::runtime_error("Rank isn't fixed");
    }
    return (*dims_).at(i);
  }

  c10::optional<size_t> size() const {
    if (!dims_) {
      return c10::nullopt;
    }
    const auto& dims = dims_.value();
    return dims.size();
  }

  const c10::optional<ListOfOptionalElements>& sizes() const {
    return dims_;
  }

  TORCH_API VaryingShape merge(const VaryingShape& other) const;

  c10::optional<std::vector<T>> concrete_sizes() const {
    if (!dims_) {
      return c10::nullopt;
    }
    std::vector<T> sizes;
    for (auto d : *dims_) {
      if (!d) {
        return c10::nullopt;
      }
      sizes.push_back(d.value());
    }
    return sizes;
  }

  bool isComplete() const {
    if (!dims_) {
      return false;
    }
    for (auto d : *dims_) {
      if(!d) {
        return false;
      }
    }
    return true;
  }

 private:
  c10::optional<ListOfOptionalElements> dims_;
};

struct TensorType;
using TensorTypePtr = std::shared_ptr<TensorType>;
// This type represents a single Tensor with a specific size
struct TORCH_API TensorType : public Type {
  static TensorTypePtr create(const at::Tensor& t);

  // used by TensorType::create(size_t dim) which in turn used by
  // shape_analysis.cpp
  static TensorTypePtr create(
      c10::optional<at::ScalarType> scalar_type,
      c10::optional<Device> device,
      const VaryingShape<int64_t>& sizes,
      const VaryingShape<int64_t>& strides,
      c10::optional<bool> requires_grad,
      c10::optional<bool> undefined = false,
      bool tensor_contiguity = false);

  static TensorTypePtr create(
      c10::optional<at::ScalarType> scalar_type,
      c10::optional<Device> device,
      const SymbolicShape& sizes,
      const VaryingShape<Stride>& stride_,
      c10::optional<bool> requires_grad,
      c10::optional<bool> undefined = false);

  static TensorTypePtr create(
      c10::optional<at::ScalarType> scalar_type,
      c10::optional<Device> device,
      c10::optional<size_t> dim,
      c10::optional<bool> requires_grad);

  // overloaded create variadic template argument as it could not distinguish
  // initializer list
  static TensorTypePtr createContiguous(
      at::ScalarType scalar_type,
      at::Device device,
      at::IntArrayRef sizes);

  static TypePtr fromNumberType(TypePtr typ);
  static TypePtr fromBoolType();

  c10::optional<size_t> dim() const {
    return sizes().size();
  }

  VaryingShape<int64_t> sizes() const;

  VaryingShape<int64_t> strides() const;

  const VaryingShape<Stride>& stride_properties() const {
    return strides_;
  }

  c10::optional<at::Device> device() const {
    return device_;
  }
  c10::optional<at::ScalarType> scalarType() const {
    return scalar_type_;
  }
  c10::optional<bool> requiresGrad() const {
    return requires_grad_;
  }
  bool requires_grad() const override {
    return requires_grad_ ? *requires_grad_ : true;
  }

  bool operator==(const Type& rhs) const override;
  bool isSubtypeOfExt(const TypePtr& rhs, std::ostream* why_not) const override;

  std::string str() const override;

  std::string repr_str() const override {
    return str() + (isInferredType() ? " (inferred)" : "");
  }

  c10::optional<size_t> numel() const {
    size_t prod = 1;
    const auto& shape = sizes();

    for (size_t i = 0; i < shape.size(); i++) {
      if (!shape[i]) {
        return c10::optional<size_t>{};
      }
      prod *= shape[i].value();
    }
    return prod;
  }

  TensorTypePtr withRequiresGrad(c10::optional<bool> s) {
    auto copy = clone();
    copy->requires_grad_ = s;
    return copy;
  }

  TensorTypePtr withScalarType(c10::optional<ScalarType> st) {
    auto copy = clone();
    copy->scalar_type_ = st;
    return copy;
  }


  TensorTypePtr withDim(c10::optional<size_t> d) {
    auto copy = clone();
    // withDim is only used by the legacy executor
    // that only cares about the rank, so create dummy symbols)) :
    copy->sizes_ = SymbolicShape(d);
    copy->strides_ = VaryingShape<Stride>(d);
    return copy;
  }

  TensorTypePtr withSizesStrides(
      at::IntArrayRef sizes,
      at::IntArrayRef strides) const {
    auto cloned = clone();
    auto ssizes = SymbolicShape(sizes);
    cloned->sizes_ = ssizes;
    cloned->strides_ = computeStrideProps(sizes, strides);
    return cloned;
  }

  TensorTypePtr withSymbolicShapes(SymbolicShape ssizes) const {
    auto cloned = clone();
    cloned->sizes_ = std::move(ssizes);
    return cloned;
  }

  TensorTypePtr withSizes(at::IntArrayRef sizes) const {
    return withSizesStrides(
        sizes, contiguousStridesOf(sizes));
  }

  TensorTypePtr dimensionedOnly() const {
    auto copy = clone();
    copy->sizes_ = SymbolicShape(sizes().size());
    copy->strides_ = VaryingShape<Stride>(sizes().size());
    return copy;
  }

  TensorTypePtr contiguous() const {
    auto cloned = clone();
    TORCH_INTERNAL_ASSERT(sizes().concrete_sizes().has_value());
    auto strides = computeStrideProps(
        *sizes().concrete_sizes(),
        contiguousStridesOf(*sizes().concrete_sizes()));
    cloned->strides_ = strides;
    return cloned;
  }

  const SymbolicShape& symbolic_sizes() const;

  TensorTypePtr merge(const TensorType& other, bool merge_sizes = true) const;

  bool matchTensor(const at::Tensor& t);

  // is all information about the type specified except for autograd?
  // This replaces the notion of a 'CompleteTensorType' that used to exist
  // in the type-hierarchy. Excluding require_grad and undefined allows
  // this to match the old behavior.
  bool isComplete() const {
    return scalar_type_ && device_ && sizes_.isComplete() && strides_.isComplete();
  }

  bool isInferredType() const {
    return is_inferred_;
  }

  static TensorTypePtr getInferred() {
    static auto valueInferred = TensorType::create(
        /*scalar_type=*/{},
        /*device=*/{},
        /*sizes=*/SymbolicShape(),
        /*stride=*/VaryingShape<Stride>{},
        /*requires_grad=*/{},
        /*undefined=*/false);
    valueInferred->is_inferred_ = true;
    return valueInferred;
  }

  // this property is used by GuardElimination
  // please see `checkInputs` for more details
  bool isSummarized() const {
    return !(isComplete() && requiresGrad().has_value() &&
             undefined().has_value());
  }

  TensorTypePtr withUndefined() {
    auto r = clone();
    r->undefined_ = true;
    return r;
  }

  TensorTypePtr withPossiblyUndefined() {
    auto r = clone();
    r->undefined_ = c10::nullopt;
    return r;
  }

  c10::optional<bool> undefined() const { return undefined_; }

  static TensorTypePtr get();

  static const TypeKind Kind = TypeKind::TensorType;

  static std::vector<int64_t> contiguousStridesOf(at::IntArrayRef sizes) {
    std::vector<int64_t> strides(sizes.size());
    if (sizes.empty()) // zero-dim case
      return strides;
    strides.back() = 1;
    for (size_t i = strides.size() - 1; i > 0; i--) {
      strides[i - 1] = strides[i] * sizes[i];
    }
    return strides;
  }

 private:
  TensorType(
      c10::optional<at::ScalarType> scalar_type,
      c10::optional<Device> device,
      const SymbolicShape& sizes,
      const VaryingShape<Stride>& strides,
      c10::optional<bool> requires_grad,
      c10::optional<bool> undefined = false);

  TensorTypePtr clone() const {
    return TensorTypePtr(new TensorType(
        scalar_type_, device_, sizes_, strides_, requires_grad_, undefined_));
  }

  static VaryingShape<Stride> computeStrideProps(
      at::IntArrayRef sizes,
      at::IntArrayRef strides,
      bool tensor_contiguity = false);

  c10::optional<at::ScalarType> scalar_type_;
  c10::optional<at::Device> device_;
  SymbolicShape sizes_;
  VaryingShape<Stride> strides_;
  c10::optional<bool> requires_grad_;
  // we exploit the fact certain tensors must be zero in the autograd to
  // optimize gradient computation. Such zero tensors are currently implemented
  // with `UndefinedTensorImpl.` They can be handled only by special operators
  // (e.g. `AutogradAdd`) and their `Tensor::defined()` property returns false.
  // Normally, `undefined_` is set to false, unless a type was created
  // with `withUndefined`
  // This will also mean that `undefined` tensors will fail
  // `subtypeOf(TensorType::get())` check
  // undefined_ may become `c10::nullopt` if the tensor was observed to be both
  // defined and undefined. However, no tensor type starts out with
  // `undefined_` set to `c10::nullopt`
  c10::optional<bool> undefined_;
  // Represents whether or not this type was inferred.
  bool is_inferred_ = false;
};

struct ListType;
using ListTypePtr = std::shared_ptr<ListType>;
struct TORCH_API ListType
    : public SingleElementType<TypeKind::ListType, ListType> {
  // It's not exactly a singleton, but there should be exactly one instance of
  // List[T] for every T
  friend struct Type;
  template <typename... T>
  static ListTypePtr create(T&&... all) {
    return ListTypePtr(
        new ListType(std::forward<T>(all)...)); // NOLINT(modernize-make-shared)
  }

  std::string str() const override {
    std::stringstream ss;
    ss << getElementType()->str() << "[]";
    return ss.str();
  }
  TypePtr createWithContained(
      std::vector<TypePtr> contained_types) const override {
    return create(contained_types.at(0));
  }

  bool isSubtypeOfExt(const TypePtr& rhs, std::ostream* why_not) const override;

  // common cast List[Tensor]
  static ListTypePtr ofTensors();
  static ListTypePtr ofInts();
  static ListTypePtr ofFloats();
  static ListTypePtr ofComplexDoubles();
  static ListTypePtr ofBools();
  static ListTypePtr ofStrings();

 private:
  ListType(TypePtr elem) : SingleElementType(elem) {}

  std::string annotation_str_impl(TypePrinter printer = nullptr) const override {
    std::stringstream ss;
    ss << "List[" << getElementType()->annotation_str(printer) << "]";
    return ss.str();
  }
};

struct DictType;
using DictTypePtr = std::shared_ptr<DictType>;
struct TORCH_API DictType : public Type {
  friend struct Type;
  static const TypeKind Kind = TypeKind::DictType;

  static DictTypePtr create(TypePtr key, TypePtr value) {
    switch (key->kind()) {
      case TypeKind::AnyType:
      case TypeKind::IntType:
      case TypeKind::BoolType:
      case TypeKind::FloatType:
      case TypeKind::ComplexType:
      case TypeKind::StringType:
      case TypeKind::TensorType:
        return DictTypePtr(new DictType(key, value));
      default:
        AT_ERROR(
            "Cannot create dict for key type '",
            key->str(),
            "', only int, float, complex, Tensor and string keys are supported");
    }
  }

  // aligned with the format in FunctionSchema
  std::string str() const override {
    std::stringstream ss;
    ss << "Dict(" << getKeyType()->str() << ", " << getValueType()->str()
       << ")";
    return ss.str();
  }

  TypePtr createWithContained(
      std::vector<TypePtr> contained_types) const override {
    if (contained_types.size() != 2) {
      throw std::runtime_error("Expected 2 contained types");
    }
    return create(contained_types.at(0), contained_types.at(1));
  }

  TypePtr getKeyType() const {
    return types.at(0);
  }

  TypePtr getValueType() const {
    return types.at(1);
  }

  bool hasFreeVariables() const override {
    return has_free_variables;
  }

  at::ArrayRef<TypePtr> containedTypes() const override {
    return types;
  }

  bool operator==(const Type& rhs) const override {
    if (auto dict_rhs = rhs.cast<DictType>()) {
      return *getKeyType() == *(dict_rhs->getKeyType()) &&
          *getValueType() == *(dict_rhs->getValueType());
    }
    return false;
  }

 private:
  DictType(TypePtr key, TypePtr value)
      : Type(TypeKind::DictType),
        types({key, value}),
        has_free_variables(
            key->hasFreeVariables() || value->hasFreeVariables()) {}

  std::string annotation_str_impl(TypePrinter printer = nullptr) const override {
    std::stringstream ss;
    ss << "Dict[" << getKeyType()->annotation_str(printer) << ", "
       << getValueType()->annotation_str(printer) << "]";
    return ss.str();
  }

  std::vector<TypePtr> types;
  bool has_free_variables;
};

struct FutureType;
using FutureTypePtr = std::shared_ptr<FutureType>;

struct TORCH_API FutureType
    : public SingleElementType<TypeKind::FutureType, FutureType> {
  friend struct Type;
  template <typename... T>
  static FutureTypePtr create(TypePtr elem) {
    return FutureTypePtr(
        new FutureType(std::move(elem))); // NOLINT(modernize-make-shared)
  }

  std::string str() const override {
    std::stringstream ss;
    ss << "Future(" << getElementType()->str() << ")";
    return ss.str();
  }
  TypePtr createWithContained(
      std::vector<TypePtr> contained_types) const override {
    return create(contained_types.at(0));
  }

  bool isSubtypeOfExt(const TypePtr& rhs, std::ostream* why_not) const override {
    if (Type::isSubtypeOfExt(rhs, why_not)) {
      return true;
    }
    if (auto rhs_ = rhs->cast<FutureType>()) {
      return getElementType()->isSubtypeOfExt(rhs_->getElementType(), why_not);
    }
    return false;
  }

 private:
  FutureType(TypePtr elem) : SingleElementType(elem) {}

  std::string annotation_str_impl(TypePrinter printer = nullptr) const override {
    std::stringstream ss;
    ss << "Future[" << getElementType()->annotation_str(printer) << "]";
    return ss.str();
  }
};

struct RRefType;
using RRefTypePtr = std::shared_ptr<RRefType>;

struct TORCH_API RRefType
    : public SingleElementType<TypeKind::RRefType, RRefType> {
  friend struct Type;
  template <typename... T>
  static RRefTypePtr create(TypePtr elem) {
    return RRefTypePtr(
        new RRefType(std::move(elem))); // NOLINT(modernize-make-shared)
  }

  std::string str() const override {
    std::stringstream ss;
    ss << "RRef(" << getElementType()->str() << ")";
    return ss.str();
  }
  TypePtr createWithContained(
      std::vector<TypePtr> contained_types) const override {
    return create(contained_types.at(0));
  }

 private:
  RRefType(TypePtr elem) : SingleElementType(elem) {}

  std::string annotation_str_impl(TypePrinter printer = nullptr) const override {
    std::stringstream ss;
    ss << "RRef[" << getElementType()->annotation_str(printer) << "]";
    return ss.str();
  }
};

struct NamedType;
using NamedTypePtr = std::shared_ptr<NamedType>;
using ConstNamedTypePtr = std::shared_ptr<const NamedType>;

struct TORCH_API NamedType : public Type {
  NamedType(TypeKind tk, c10::optional<QualifiedName> name)
      : Type(tk), name_(std::move(name)) {
    TORCH_INTERNAL_ASSERT(
        tk == TypeKind::TupleType || tk == TypeKind::FunctionType ||
        tk == TypeKind::ClassType || tk == TypeKind::InterfaceType ||
        tk == TypeKind::EnumType,
        "If you add a new kind of NamedType, ",
        "please update the cast<NamedType> specialization and this assert");
  }

  // Fully qualified name of type
  // Looks like: "foo.bar.Baz".
  const c10::optional<QualifiedName>& name() const {
    return name_;
  }
private:
  c10::optional<QualifiedName> name_;
};

// Any should never appear in a named type like a class, namedtuple or
// interface. If it does, then dynamic type information will be lost in the
// Pickler, leading to hard-to-track-down bugs that will only occur
// after saving or loading a model. This is because we rely on the
// static types in named types to reconstruct type tags of loaded
// values. Lifting this restriction requires solving the serialization
// problem first.
TORCH_API void checkNoAny(
    const Type& base,
    const char* what,
    const std::string& attrname,
    const TypePtr& attrtype);

struct TupleType;
using TupleTypePtr = std::shared_ptr<TupleType>;
using NameList = std::vector<std::string>;
// This type represents a Tuple
struct TORCH_API TupleType : public NamedType {
  static TupleTypePtr createNamed(const c10::optional<c10::QualifiedName>& name,
      const std::vector<std::string>& field_names,
      const std::vector<TypePtr>& types);
  static TupleTypePtr create(
      std::vector<TypePtr> types) {
    return TupleTypePtr(new TupleType(
        std::move(types),
        c10::nullopt,
        nullptr)); // NOLINT(modernize-make-shared)
  }

  at::ArrayRef<TypePtr> elements() const {
    return elements_;
  }

  bool operator==(const Type& rhs) const override;
  bool isSubtypeOfExt(const TypePtr& rhs_, std::ostream* why_not) const override;

  std::string str() const override;
  bool hasFreeVariables() const override {
    return has_free_variables_;
  }
  at::ArrayRef<TypePtr> containedTypes() const override {
    return elements_;
  }
  TypePtr createWithContained(
      std::vector<TypePtr> contained_types) const override {
    return std::shared_ptr<TupleType>(
        new TupleType(std::move(contained_types), name(), schema()));
  }
  const std::shared_ptr<FunctionSchema>& schema() const {
    return schema_;
  }

  static const TypeKind Kind = TypeKind::TupleType;

 private:
  TupleType(
      std::vector<TypePtr> elements_,
      c10::optional<c10::QualifiedName> name,
      std::shared_ptr<FunctionSchema> schema);

  bool compare(
      const Type& rhs,
      std::function<bool(const TypePtr, const TypePtr)> fn) const {
    if (rhs.kind() != kind()) {
      return false;
    }

    const auto& l_elements = elements();
    const auto& r_elements = rhs.castRaw<TupleType>()->elements();
    if (l_elements.size() != r_elements.size())
      return false;
    for (size_t i = 0; i < l_elements.size(); ++i) {
      if (!fn(l_elements[i], r_elements[i]))
        return false;
    }
    return true;
  }

  std::string annotation_str_impl(TypePrinter printer = nullptr) const override;

  std::vector<TypePtr> elements_;
  bool has_free_variables_;
  std::shared_ptr<FunctionSchema> schema_;
};

struct EnumType;
using EnumTypePtr = std::shared_ptr<EnumType>;
using EnumNameValue = std::pair<std::string, IValue>;
struct TORCH_API EnumType : public NamedType {
  friend struct Type;
  static const TypeKind Kind = TypeKind::EnumType;

  static EnumTypePtr create(
      const c10::QualifiedName& qualified_class_name,
      TypePtr value, std::vector<EnumNameValue> enum_names_values, std::weak_ptr<::torch::jit::CompilationUnit> cu) {
    switch (value->kind()) {
      case TypeKind::IntType:
      case TypeKind::FloatType:
      case TypeKind::StringType:
        return EnumTypePtr(new EnumType(qualified_class_name, std::move(value), std::move(enum_names_values), std::move(cu)));
      default:
        AT_ERROR(
            "Cannot create Enum with value type '",
            value->str(),
            "', only int, float and string are supported");
    }
  }

  std::string str() const override {
    return "Enum<" + annotation_str() + ">";
  }

  std::string repr_str() const override {
    return str();
  }

  TypePtr getValueType() const {
    return value_type_;
  }

  bool operator==(const Type& rhs) const override {
    if (auto enum_rhs = rhs.cast<EnumType>()) {
      return name().value() == enum_rhs->name().value() &&
          *getValueType() == *(enum_rhs->getValueType()) &&
          this->compilation_unit() == enum_rhs->compilation_unit();
    }
    return false;
  }

  bool isSubtypeOfExt(const TypePtr& rhs, std::ostream* why_not) const override;

  std::shared_ptr<const ::torch::jit::CompilationUnit> compilation_unit() const {
    auto cu = cu_.lock();
    return cu;
  }

  const QualifiedName qualifiedClassName() const {
    return name().value();
  }

  at::ArrayRef<TypePtr> containedTypes() const override {
    return value_type_;
  }

  const at::ArrayRef<EnumNameValue> enumNamesValues() const {
    return enum_names_values_;
  }

 private:
  EnumType(
      c10::QualifiedName qualified_class_name,
      TypePtr value_type,
      std::vector<EnumNameValue> enum_names_values,
      std::weak_ptr<torch::jit::CompilationUnit> cu)
      : NamedType(TypeKind::EnumType, std::move(qualified_class_name)),
        value_type_(std::move(value_type)),
        enum_names_values_(std::move(enum_names_values)),
        cu_(cu) {}

  std::string annotation_str_impl(TypePrinter printer = nullptr) const override {
    const auto& n = name().value();
    return n.qualifiedName();
  }

  TypePtr value_type_;
  std::vector<EnumNameValue> enum_names_values_;
  std::weak_ptr<::torch::jit::CompilationUnit> cu_;
};

// the common supertype of all Enums, only used in operator registraion.
// EnumType <: AnyEnumType for all Enums
struct AnyEnumType;
using AnyEnumTypePtr = std::shared_ptr<AnyEnumType>;
struct TORCH_API AnyEnumType : public Type {
  bool operator==(const Type& rhs) const override {
    return rhs.kind() == kind();
  }
  std::string str() const override {
    return "AnyEnumType";
  }
  static const TypeKind Kind = TypeKind::AnyEnumType;
  // global singleton
  static AnyEnumTypePtr get();
private:
  AnyEnumType()
  : Type(TypeKind::AnyEnumType) {}
};

struct NumberType;
using NumberTypePtr = std::shared_ptr<NumberType>;
// This type represents a Python number
// Subtype hierarchy for Number Types (NumberType as the base type):
// IntType <: NumberType
// FloatType <: NumberType
// ComplexType <:NumberType
struct TORCH_API NumberType : public Type {
  bool operator==(const Type& rhs) const override {
    return rhs.kind() == kind();
  }
  std::string str() const override {
    return "Scalar"; // match what PythonArgParser says for clarity
  }
  static const TypeKind Kind = TypeKind::NumberType;
  // global singleton
  static NumberTypePtr get();

 protected:
  NumberType(TypeKind kind = TypeKind::NumberType) : Type(kind) {}

  std::string annotation_str_impl(TypePrinter printer = nullptr) const override {
    return "number"; // technically not a valid python type, but
                     // we need to use it when parsing back in annotations
                     // for implicit conversions
  }
};

struct FloatType;
using FloatTypePtr = std::shared_ptr<FloatType>;
// This type represents a Python float number
struct TORCH_API FloatType : public NumberType {
  bool operator==(const Type& rhs) const override {
    return rhs.kind() == kind();
  }
  std::string str() const override {
    return "float";
  }
  bool isSubtypeOfExt(const TypePtr& rhs, std::ostream* why_not) const override {
    return rhs->kind() == TypeKind::NumberType || NumberType::isSubtypeOfExt(rhs, why_not);
  }
  static const TypeKind Kind = TypeKind::FloatType;
  // global singleton
  static FloatTypePtr get();

 private:
  FloatType() : NumberType(TypeKind::FloatType) {}
  std::string annotation_str_impl(TypePrinter printer = nullptr) const override {
    return "float";
  }
};

struct ComplexType;
using ComplexTypePtr = std::shared_ptr<ComplexType>;
// This type represents a Python float number
struct TORCH_API ComplexType : public NumberType {
  bool operator==(const Type& rhs) const override {
    return rhs.kind() == kind();
  }
  std::string str() const override {
    return "complex";
  }
  bool isSubtypeOfExt(const TypePtr& rhs, std::ostream* why_not) const override {
    return rhs->kind() == TypeKind::NumberType || NumberType::isSubtypeOfExt(rhs, why_not);
  }
  static const TypeKind Kind = TypeKind::ComplexType;
  // global singleton
  static ComplexTypePtr get();

 private:
  ComplexType() : NumberType(TypeKind::ComplexType) {}
  std::string annotation_str_impl(TypePrinter printer = nullptr) const override {
    return "complex";
  }
};

struct IntType;
using IntTypePtr = std::shared_ptr<IntType>;
// This type represents a Python int number
struct TORCH_API IntType : public NumberType {
  bool operator==(const Type& rhs) const override {
    return rhs.kind() == kind();
  }
  std::string str() const override {
    return "int";
  }
  bool isSubtypeOfExt(const TypePtr& rhs, std::ostream* why_not) const override {
    return rhs->kind() == TypeKind::NumberType || NumberType::isSubtypeOfExt(rhs, why_not);
  }
  static const TypeKind Kind = TypeKind::IntType;
  // global singleton
  static IntTypePtr get();

 private:
  IntType() : NumberType(TypeKind::IntType) {}
  std::string annotation_str_impl(TypePrinter printer = nullptr) const override {
    return "int";
  }
};

struct BoolType;
using BoolTypePtr = std::shared_ptr<BoolType>;
// This node represents a Python bool value
struct TORCH_API BoolType : public Type {
  bool operator==(const Type& rhs) const override {
    return rhs.kind() == kind();
  }
  std::string str() const override {
    return "bool";
  }
  static const TypeKind Kind = TypeKind::BoolType;
  // global singleton
  static BoolTypePtr get();

 private:
  BoolType() : Type(TypeKind::BoolType) {}
};

struct StringType;
using StringTypePtr = std::shared_ptr<StringType>;
// This type represents a Python string
struct TORCH_API StringType : public Type {
  bool operator==(const Type& rhs) const override {
    return rhs.kind() == kind();
  }
  std::string str() const override {
    // we only use "str" (not "string") in both FunctionSchema and script
    return annotation_str();
  }
  std::string annotation_str_impl(TypePrinter printer = nullptr) const override {
    return "str";
  }
  static const TypeKind Kind = TypeKind::StringType;
  // global singleton
  static StringTypePtr get();

 private:
  StringType() : Type(TypeKind::StringType) {}
};

struct StorageType;
using StorageTypePtr = std::shared_ptr<StorageType>;
struct TORCH_API StorageType : public Type {
  bool operator==(const Type& rhs) const override {
    return rhs.kind() == kind();
  }
  std::string str() const override {
    return annotation_str();
  }
  std::string annotation_str_impl(TypePrinter printer = nullptr) const override {
    return "Storage";
  }
  static const TypeKind Kind = TypeKind::StorageType;
  // global singleton
  static StorageTypePtr get();

 private:
  StorageType() : Type(TypeKind::StorageType) {}
};

struct FunctionType;
using FunctionTypePtr = std::shared_ptr<FunctionType>;
struct TORCH_API FunctionType : public NamedType {
  static FunctionTypePtr create(torch::jit::Function* function) {
    return FunctionTypePtr(
        new FunctionType(function)); // NOLINT(modernize-make-shared)
  }
  bool operator==(const Type& rhs) const override {
    if (auto func_type = rhs.cast<FunctionType>()) {
      return func_type->function_ == function_;
    }

    return false;
  }
  std::string str() const override {
    return "Function";
  }
  torch::jit::Function* function() const {
    return function_;
  }
  static const TypeKind Kind = TypeKind::FunctionType;

 private:
  FunctionType(torch::jit::Function* function);
  std::string annotation_str_impl(TypePrinter printer = nullptr) const override {
    const auto& n = name().value();
    return n.qualifiedName();
  }
  torch::jit::Function* function_;
};

struct NoneType;
using NoneTypePtr = std::shared_ptr<NoneType>;
// This type represents a Python None
struct TORCH_API NoneType : public Type {
  bool operator==(const Type& rhs) const override {
    return rhs.kind() == kind();
  }
  std::string str() const override {
    return "NoneType";
  }
  bool isSubtypeOfExt(const TypePtr& rhs, std::ostream *why_not) const override;

  static const TypeKind Kind = TypeKind::NoneType;
  // global singleton
  static NoneTypePtr get();

 private:
  NoneType() : Type(TypeKind::NoneType) {}
};

struct GeneratorType;
using GeneratorTypePtr = std::shared_ptr<GeneratorType>;
// This type represents a Generator
struct TORCH_API GeneratorType : public Type {
  bool operator==(const Type& rhs) const override {
    return rhs.kind() == kind();
  }
  std::string str() const override {
    return "Generator";
  }
  static const TypeKind Kind = TypeKind::GeneratorType;
  // global singleton
  static GeneratorTypePtr get();

 private:
  GeneratorType() : Type(TypeKind::GeneratorType) {}
};

struct QuantizerType;
using QuantizerTypePtr = std::shared_ptr<QuantizerType>;
// This type represents a Quantizer
struct TORCH_API QuantizerType : public Type {
  bool operator==(const Type& rhs) const override {
    return rhs.kind() == kind();
  }
  std::string str() const override {
    return "Quantizer";
  }
  static const TypeKind Kind = TypeKind::QuantizerType;
  // global singleton
  static QuantizerTypePtr get();

 private:
  QuantizerType() : Type(TypeKind::QuantizerType) {}
};

struct QSchemeType;
using QSchemeTypePtr = std::shared_ptr<QSchemeType>;
// This type represents a QScheme
struct TORCH_API QSchemeType : public Type {
  bool operator==(const Type& rhs) const override {
    return rhs.kind() == kind();
  }
  std::string str() const override {
    return "QScheme";
  }
  static const TypeKind Kind = TypeKind::QSchemeType;
  // global singleton
  static QSchemeTypePtr get();

 private:
  QSchemeType() : Type(TypeKind::QSchemeType) {}
};

struct DeviceObjType;
using DeviceObjTypePtr = std::shared_ptr<DeviceObjType>;
// This type represents a Device
struct TORCH_API DeviceObjType : public Type {
  bool operator==(const Type& rhs) const override {
    return rhs.kind() == kind();
  }
  std::string str() const override {
    return "Device";
  }
  static const TypeKind Kind = TypeKind::DeviceObjType;
  // global singleton
  static DeviceObjTypePtr get();

 private:
  DeviceObjType() : Type(TypeKind::DeviceObjType) {}
};

struct StreamObjType;
using StreamObjTypePtr = std::shared_ptr<StreamObjType>;
// This type represents a Generator
struct TORCH_API StreamObjType : public Type {
  bool operator==(const Type& rhs) const override {
    return rhs.kind() == kind();
  }
  std::string str() const override {
    return "Stream";
  }
  static const TypeKind Kind = TypeKind::StreamObjType;
  // global singleton
  static StreamObjTypePtr get();

private:
  StreamObjType() : Type(TypeKind::StreamObjType) {}
};

struct VarType;
using VarTypePtr = std::shared_ptr<VarType>;
// This type represents a type variable, used in FunctionSchema
struct VarType : public Type {
  static VarTypePtr create(std::string name_) {
    return VarTypePtr(new VarType(std::move(name_)));
  }
  bool operator==(const Type& rhs) const override {
    return rhs.kind() == kind();
  }
  std::string str() const override {
    return name();
  }
  const std::string& name() const {
    return name_;
  }
  bool hasFreeVariables() const override {
    return true;
  }
  static const TypeKind Kind = TypeKind::VarType;

 private:
  VarType(std::string name_)
      : Type(TypeKind::VarType), name_(std::move(name_)) {}
  std::string name_;
};

struct CapsuleType;
using CapsuleTypePtr = std::shared_ptr<CapsuleType>;
// This type represents a Python Capsule.
// It does not appear in the IR and is only used during runtime
struct TORCH_API CapsuleType : public Type {
  bool operator==(const Type& rhs) const override {
    return rhs.kind() == kind();
  }
  std::string str() const override {
    return "Capsule";
  }
  static const TypeKind Kind = TypeKind::CapsuleType;
  // global singleton
  static CapsuleTypePtr get();
private:
  CapsuleType()
  : Type(TypeKind::CapsuleType) {}
};

struct PyObjectType;
using PyObjectTypePtr = std::shared_ptr<PyObjectType>;
// This type represents a PyObject Type
struct TORCH_API PyObjectType : public Type {
  bool operator==(const Type& rhs) const override {
    return rhs.kind() == kind();
  }
  std::string str() const override {
    return "PyObject";
  }
  static const TypeKind Kind = TypeKind::PyObjectType;
  // global singleton
  static PyObjectTypePtr get();
private:
  PyObjectType()
  : Type(TypeKind::PyObjectType) {}
};

enum class TypeVerbosity {
  None,
  Type,
  TypeAndStride,
  Full,
  Default = Full,
};

TORCH_API TypeVerbosity type_verbosity();

TORCH_API std::ostream& operator<<(std::ostream& out, const Type& t);
template <typename T>
TORCH_API std::ostream& operator<<(
    std::ostream& out,
    const VaryingShape<T>& t);
TORCH_API std::ostream& operator<<(std::ostream& os, const SymbolicShape& s);
TORCH_API std::ostream& operator<<(std::ostream& os, const ShapeSymbol& s);
TORCH_API std::ostream& operator<<(std::ostream& os, const Stride& s);
// what is the type, ignoring extra size/shape information?
// e.g. Tensor(2x3) -> Dynamic, and Tuple(Tensor(2x3),...) -> Tuple(Dynamic,...)

// `unshapedType` is used to remove Tensor subtypes. We treat all Tensor
// subtypes as simply "Tensor"; we also create a new version of any
// container types in which internal Tensors have undergone the same
// operation. This is used for type comparisons between two Tensor types
// (`unshapedType` means that we don't falsely return `false` for e.g.
// Tensors of different dimensions). It's also used in the alias
// analysis pass.
// Be careful with calls because this can be very slow. If calling this
// on a graph, use `EraseShapeInformation` in shape_analysis.h
inline TypePtr unshapedType(const TypePtr& type) {
  if (type->isSubtypeOf(TensorType::get())) {
    return TensorType::get();
  }
  return type->withContained(fmap(type->containedTypes(), unshapedType));
}

inline TypePtr TensorType::fromNumberType(TypePtr typ) {
  if (typ->isSubtypeOf(IntType::get())) {
    return TensorType::createContiguous(at::kLong, at::kCPU, {});
  } else if (typ->isSubtypeOf(FloatType::get())) {
    return TensorType::createContiguous(at::kDouble, at::kCPU, {});
  } else if (typ->isSubtypeOf(BoolType::get())) {
    return TensorType::createContiguous(at::kBool, at::kCPU, {});
  }
  TORCH_CHECK(false, "Unknown number type: ", typ->str());
}
inline TypePtr TensorType::fromBoolType() {
  return TensorType::createContiguous(at::kBool, at::kCPU, {});
}

inline c10::optional<c10::ScalarType> tryScalarTypeFromJitType(const c10::TypePtr & type) {
  if (type == FloatType::get()) {
    return at::typeMetaToScalarType(c10::get_default_dtype());
  } else if (type == IntType::get()) {
    return at::ScalarType::Long;
  } else if (type == BoolType::get()) {
    return at::ScalarType::Bool;
  }
  return c10::nullopt;
}

inline at::ScalarType scalarTypeFromJitType(const c10::TypePtr& type) {
  auto result = tryScalarTypeFromJitType(type);
  TORCH_CHECK(
      result,
      "Add new condition, expected Float, Complex, Int, or Bool but got",
      type->str());
  return *result;
}

// Attempt to find the correct supertype of t1 and t2. If none is found then
// nullopt will be returned if default_to_union is false, and Any will be returned
// if it is true. If t1 == t2, or t1 is a type refinement of t2,
// then t2 will be returned (and vice versa).
// Two different tensortypes will return dynamic.
// Currently we chose not to support returning a NumberType for a float & int
// input because of a lack of operator support for NumberType
TORCH_API c10::optional<TypePtr> unifyTypes(
    const TypePtr& t1,
    const TypePtr& t2,
    bool default_to_union=false);

TORCH_API c10::optional<TypePtr> unifyTypeList(
    at::ArrayRef<TypePtr> elements,
    std::ostream& why_not,
    bool default_to_union=false);

namespace detail {
template <typename T>
struct getTypePtr_ final {
  static TypePtr call() {
    TypePtr res = []() {
      try {
        return getCustomClassType<T>();
      } catch(const c10::Error&) {
        TORCH_CHECK(
            false,
            "Type ",
            c10::util::get_fully_qualified_type_name<T>(),
            " could not be converted to any of the known types."
        );
      }
    }();
    return std::dynamic_pointer_cast<Type>(std::move(res));
  }
};

template <>
struct getTypePtr_<at::IValue> final {
  static TypePtr call() {
    return AnyType::get();
  }
};

template <>
struct getTypePtr_<at::Tensor> final {
  static TypePtr call() {
    return TensorType::get();
  }
};
template <>
struct getTypePtr_<c10::Storage> final {
  static TypePtr call() {
    return StorageType::get();
  }
};
template <>
struct getTypePtr_<c10::Stream> final {
  static TypePtr call() {
    return StreamObjType::get();
  }
};
template <>
struct getTypePtr_<double> final {
  static TypePtr call() {
    return FloatType::get();
  }
};
template <>
struct getTypePtr_<c10::complex<double>> final {
  static TypePtr call() {
    return ComplexType::get();
  }
};
template <>
struct getTypePtr_<int64_t> final {
  static TypePtr call() {
    return IntType::get();
  }
};
template <>
struct getTypePtr_<c10::ScalarType> final {
  static TypePtr call() {
    return IntType::get();
  }
};
template <>
struct getTypePtr_<c10::Device> final {
  static TypePtr call() {
    return DeviceObjType::get();
  }
};
template <>
struct getTypePtr_<c10::Layout> final {
  static TypePtr call() {
    return IntType::get();
  }
};
template <>
struct getTypePtr_<c10::MemoryFormat> final {
  static TypePtr call() {
    return IntType::get();
  }
};
template <>
struct getTypePtr_<bool> final {
  static TypePtr call() {
    return BoolType::get();
  }
};
template <>
struct getTypePtr_<at::Scalar> final {
  static TypePtr call() {
    return NumberType::get();
  }
};
template <>
struct getTypePtr_<c10::QScheme> final {
  static TypePtr call() {
    return QSchemeType::get();
  }
};
template <>
struct getTypePtr_<at::Generator> final {
  static TypePtr call() {
    return OptionalType::create(GeneratorType::get());
  }
};
template <>
struct getTypePtr_<std::string> final {
  static TypePtr call() {
    return StringType::get();
  }
};
template <>
struct getTypePtr_<at::Dimname> final {
  static TypePtr call() {
    return StringType::get();
  }
};
template <class T>
struct getTypePtr_<std::vector<T>> final {
  static TypePtr call() {
    static auto type = ListType::create(getTypePtr_<T>::call());
    return type;
  }
};
template <class T>
struct getTypePtr_<c10::ArrayRef<T>> final {
  static TypePtr call() {
    static auto type = ListType::create(getTypePtr_<T>::call());
    return type;
  }
};
template <class T>
struct getTypePtr_<c10::List<T>> final {
  static TypePtr call() {
    static auto type = ListType::create(getTypePtr_<T>::call());
    return type;
  }
};
template <class T, size_t N>
struct getTypePtr_<std::array<T, N>> final {
  static TypePtr call() {
    static auto type = ListType::create(getTypePtr_<T>::call());
    return type;
  }
};
template <class K, class V>
struct getTypePtr_<std::unordered_map<K, V>> final {
  static TypePtr call() {
    static auto type =
        DictType::create(getTypePtr_<K>::call(), getTypePtr_<V>::call());
    return type;
  }
};
template <class K, class V>
struct getTypePtr_<c10::Dict<K, V>> final {
  static TypePtr call() {
    static auto type =
        DictType::create(getTypePtr_<K>::call(), getTypePtr_<V>::call());
    return type;
  }
};
template <class T>
struct getTypePtr_<at::optional<T>> final {
  static TypePtr call() {
    static auto type = OptionalType::strictCreate(getTypePtr_<T>::call());
    return *type;
  }
};
template <class... Contained>
struct getTypePtr_<std::tuple<Contained...>> final {
  static TypePtr call() {
    std::vector<TypePtr> contained_types = {
      (getTypePtr_<Contained>::call())...
    };
    return TupleType::create(std::move(contained_types));
  }
};
template <>
struct getTypePtr_<void> final {
  static TypePtr call() {
    return NoneType::get();
  }
};
} // namespace detail
template <class T>
inline TypePtr getTypePtr() {
  // TODO: static_assert that a templated function exists, and throw a friendly
  // error message if not
  return detail::getTypePtr_<T>::call();
}

using TypeEnv = std::unordered_map<std::string, TypePtr>;

struct MatchTypeReturn {
  MatchTypeReturn(std::string reason) : reason_(std::move(reason)) {}
  static MatchTypeReturn Success() {
    return MatchTypeReturn();
  }
  bool success() const {
    return !reason_.has_value();
  }
  const std::string& reason() const {
    return reason_.value();
  }

 private:
  MatchTypeReturn()
  : reason_(c10::nullopt) {}
  c10::optional<std::string> reason_; // is there is no match, this contains the reason
};

// attempt to match the type variables in formal to actual, adding them to type_env.
// If no match is possible this returns a MatchTypeReturn with r.success() == false
// and a r.reason() that describes why it could not match.
// note: It is possible to successfully match a formal, but for type variables
// in the formal to still not be defined. In particular, None matches Optional[T]
// but does not define the value of T.
TORCH_API MatchTypeReturn
matchTypeVariables(TypePtr formal, TypePtr actual, TypeEnv& type_env);

// replace type variables appearing in `type` with the values in
// `type_env`. Returns nullptr if a variable used in `type`
// does not appear in `type_env`
TORCH_API TypePtr tryEvalTypeVariables(TypePtr type, TypeEnv& type_env);

TORCH_API bool elementTypeCanBeInferredFromMembers(const TypePtr& elem_type);

// This enumerator represents the 'kind' of an attribute - a buffer, a paramter, or neither.
// This state is mutually exclusive. Buffers and Parameters can only appear on modules.
enum class AttributeKind {
  BUFFER,
  PARAMETER,
  REGULAR_ATTRIBUTE
};

// This structure represents all notional booking entities in a class attribute: name, kind (see: AttributeKind), and type (see: TypePtr).
// Note: This structure does not represent the value of the attribute.
struct TORCH_API ClassAttribute {
  public:
  ClassAttribute(AttributeKind kind,
  TypePtr attributeType,
  std::string attributeName) :
    kind_(kind),
    attributeType_(attributeType),
    attributeName_(std::move(attributeName)) {}

  AttributeKind getKind() const {
    return kind_;
  }

  TypePtr getType() const {
    return attributeType_;
  }

  const std::string& getName() const {
    return attributeName_;
  }

  private:
  AttributeKind kind_;
  TypePtr attributeType_;
  std::string attributeName_;
};

/**
 * User Defined Types
 */

struct ClassType;
using ClassTypePtr = std::shared_ptr<ClassType>;
using ::torch::jit::CompilationUnit;

// This represents a class in TorchScript.
struct TORCH_API ClassType : public NamedType {
  // This represents an attribute of a class; a name associated with an attribute, and a
  // getter and (optional) setter for that attribute.
  struct Property {
    std::string name;
    torch::jit::Function* getter;
    torch::jit::Function* setter;
  };

  // Create a class type with name `name` and its methods stored in `cu`.
  static ClassTypePtr create(
      c10::optional<QualifiedName> qualifiedName,
      std::weak_ptr<CompilationUnit> cu,
      bool is_module = false,
      std::string doc_string = "",
      std::vector<std::string> unresolved_class_attributes = {});

  bool operator==(const Type& rhs) const override {
    if (auto user_rhs = rhs.cast<ClassType>()) {
      const auto& lhs_name = name().value();
      const auto& rhs_name = user_rhs->name().value();

      return lhs_name == rhs_name &&
          this->compilation_unit() == user_rhs->compilation_unit();
    }
    return false;
  }

  std::string str() const override {
     return annotation_str();
  }

  std::string repr_str() const override {
    std::stringstream ss;
    ss << str()
       << " (of Python compilation unit at: " << compilation_unit().get() << ")";
    return ss.str();
  }

  const std::vector<torch::jit::Function*>& methods() const;

  TypePtr findAttribute(const std::string& name) const {
    size_t pos = 0;
    for (const auto& attr : attributes_) {
      if (name == attr.getName()) {
        break;
      }
      ++pos;
    }

    if (pos >= attributes_.size()) {
      return nullptr;
    }
    return attributes_[pos].getType();
  }

  TypePtr getAttribute(const std::string& name) const {
    auto type = findAttribute(name);
    TORCH_CHECK(
        type,
        repr_str(),
        " does not have an attribute with name '",
        name,
        "'");
    return type;
  }

  size_t numAttributes() const {
    return attributes_.size();
  }

  const TypePtr getAttribute(size_t slot) const {
    AT_ASSERT(slot < attributes_.size());
    return attributes_.at(slot).getType();
  }

  const std::string getAttributeName(size_t slot) const {
    AT_ASSERT(slot < attributes_.size());
    return attributes_[slot].getName();
  }

  void checkNotExist(const std::string& name, const std::string& what) const;

  // Attributes are stored in a specific slot at runtime for effiency.
  // When emitting instructions we specify the slot so that attribute access is
  // a constant lookup
  c10::optional<size_t> findAttributeSlot(const std::string& name) const {
    size_t slot = 0;
    for (const auto& attr : attributes_) {
      if (name.compare(attr.getName()) == 0) {
        return slot;
      }
      slot++;
    }
    return c10::nullopt;
  }
  size_t getAttributeSlot(const std::string& name) const {
    if (auto r = findAttributeSlot(name)) {
      return *r;
    }
    TORCH_CHECK(
        false,
        repr_str(),
        " does not have an attribute with name '",
        name,
        "'");
  }

  bool hasAttribute(const std::string& name) const {
    return std::find_if(
               attributes_.cbegin(),
               attributes_.cend(),
               [&](const ClassAttribute& attr) { return attr.getName() == name; }) !=
        attributes_.cend();
  }

  bool isUnresolvedClassAttribute(const std::string& name) const;

  at::ArrayRef<TypePtr> containedTypes() const override {
    return attributeTypes_;
  }

  size_t addAttribute(
      const std::string& name,
      const TypePtr& type,
      bool is_parameter = false,
      bool is_buffer = false);

  // [Internal Only] Remove attribute from the ClassType,
  // caller is responsible to make sure the modification is safe:
  // it is unsafe to having existing allocations
  // of this object around anymore, and any code that works on
  // the attribute is now invalid. Only newly created code is
  // valid again.
  void unsafeRemoveAttribute(const std::string& name);

  // [Internal Only] Change the type of an attribute of the ClassType,
  // The caller is responsible to make sure the modification is safe:
  // it is unsafe to maintain uses of the old type of the attribute,
  // and any code that works on the attribute is now invalid.
  // Only newly created code is valid again.
  void unsafeChangeAttributeType(const std::string& name, TypePtr new_ty);

  // Add attribute \p NAME if it doesn't exist or verify that it has a
  // compatible type otherwise.
  size_t addOrCheckAttribute(
      const std::string& name,
      TypePtr ty,
      bool is_parameter = false,
      bool is_buffer = false) {
    auto slot_idx = findAttributeSlot(name);
    if (!slot_idx) {
      return addAttribute(name, ty, is_parameter, is_buffer);
    }

    TORCH_CHECK(
        is_parameter == this->is_parameter(*slot_idx),
        "Parameter field mismatch for the field '",
        name,
        "'");
    TypePtr atype = getAttribute(*slot_idx);
    TORCH_CHECK(
      ty->isSubtypeOf(atype),
      ty->repr_str(),
      " is not compatible with the type ",
      atype->repr_str(),
      " for the field '",
      name,
      "'");
    return *slot_idx;
  }

  // Get the property with the given \p name, if it exists on the class.
  c10::optional<ClassType::Property> getProperty(const std::string& name);
  // Add a property named \p name with \p getter and \p setter as its getter and setter.
  void addProperty(const std::string& name, torch::jit::Function* getter, torch::jit::Function* setter);

  const std::vector<Property> properties() const {
    return properties_;
  }

  bool hasConstant(const std::string& name) const {
    return std::find_if(
               constantNames_.cbegin(),
               constantNames_.cend(),
               [&](const std::string& constant) { return constant == name; }) !=
        constantNames_.cend();
  }

  size_t addConstant(const std::string& name, const IValue& value);

  c10::optional<size_t> findConstantSlot(const std::string& name) const {
    TORCH_CHECK(constantNames_.size() == constantValues_.size());
    size_t slot = 0;
    for (const auto& constant : constantNames_) {
      if (name == constant) {
        return slot;
      }
      slot++;
    }
    return c10::nullopt;
  }

  size_t getConstantSlot(const std::string& name) const {
    if (auto r = findConstantSlot(name)) {
      return *r;
    }
    TORCH_CHECK(
        false,
        repr_str(),
        " does not have constant field with the name '",
        name,
        "'");
  }

  const std::string& getConstantName(size_t slot) const {
    TORCH_CHECK(constantNames_.size() == constantValues_.size());
    TORCH_CHECK(slot < constantNames_.size());
    return constantNames_[slot];
  }

  const std::string& doc_string() const {
    return doc_string_;
  }

  IValue getConstant(const std::string& name) const;

  IValue getConstant(size_t slot) const;

  c10::optional<IValue> findConstant(const std::string& name) const;

  size_t numConstants() const {
    TORCH_INTERNAL_ASSERT(constantNames_.size() == constantValues_.size());
    return constantNames_.size();
  }

  at::ArrayRef<std::string> constantNames() const {
    return constantNames_;
  }

  at::ArrayRef<IValue> constantValues() const {
    return constantValues_;
  }

  // [Internal Only] Remove constant from the ClassType
  // caller is responsible to make sure the modification is safe:
  // it is unsafe to having existing allocations
  // of this object around anymore, and any code that works on
  // the attribute is now invalid. Only newly created code is
  // valid again.
  void unsafeRemoveConstant(const std::string& name);

  TypePtr createWithContained(std::vector<TypePtr> contained_types) const override {
    auto ptr = ClassType::create(name(), compilation_unit_, is_module());
    AT_ASSERT(numAttributes() == contained_types.size());
    for(size_t i = 0; i < attributes_.size(); ++i) {
      AT_ASSERT(attributes_[i].getType()->isSubtypeOf(contained_types[i]));
      ptr->addAttribute(attributes_[i].getName(), contained_types[i]);
    }
    // Copy methods over
    for (const auto& method : methods()) {
      ptr->addMethod(method);
    }
    return ptr;
  }

  bool is_module() const override {
    return isModule_;
  }

  const std::vector<ClassAttribute>& getAttributes() const {
    return attributes_;
  }

  bool is_parameter(size_t slot) const {
    TORCH_INTERNAL_ASSERT(
        is_module(), "asking for parameterSlots of non-Module");
    return attributes_.at(slot).getKind() == AttributeKind::PARAMETER;
  }

  bool is_buffer(size_t slot) const {
    TORCH_INTERNAL_ASSERT(
        is_module(), "asking for bufferWrittenSlots of non-Module");
    return attributes_.at(slot).getKind() == AttributeKind::BUFFER;
  }

  void addForwardPreHook(torch::jit::Function* pre_hook_ptr);
  void addForwardHook(torch::jit::Function* hook_ptr);
  torch::jit::Function* findForwardPreHook(const std::string& name) const;
  torch::jit::Function* findForwardHook(const std::string& name) const;
  const std::vector<torch::jit::Function*>& getForwardHooks() const;
  const std::vector<torch::jit::Function*>& getForwardPreHooks() const;

  void checkForwardPreHookSchema(
      int pre_hook_idx,
      const FunctionSchema& pre_hook_schema) const;
  void checkForwardHookSchema(
      int hook_idx,
      const FunctionSchema& hook_schema) const;

  void addMethod(torch::jit::Function* method);
  torch::jit::Function* findMethod(const std::string& name) const;
  torch::jit::Function& getMethod(const std::string& name) const;
  torch::jit::Function* findHook(const std::string& name) const;
  torch::jit::Function& getHook(const std::string& name) const;
  bool hasMethod(const std::string& name) const;

  torch::jit::Function* findStaticMethod(const std::string& name) const;
  void addStaticMethod(torch::jit::Function* method);

  // [Internal Only] Remove method from the ClassType
  // caller is responsible to make sure the modification is safe:
  // it is unsafe to having existing allocations
  // of this object around anymore, and any code that works on
  // the attribute is now invalid. Only newly created code is
  // valid again.
  // Note this method is intended for freezing only.
  void unsafeRemoveMethod(const std::string& name);

  std::shared_ptr<CompilationUnit> compilation_unit();

  std::shared_ptr<const CompilationUnit> compilation_unit() const;

  // generate a refined version of this class.
  // It has the same name but the slot Types are subtypes of
  // the original slots. It is only valid to refine a class type in a context
  // where it is know that there are not assignments to the objects slots
  // that would invalidate the refinement.
  // These variants are not registered in the global class table.
  ClassTypePtr refine(at::ArrayRef<TypePtr> refined_slots) const;

  bool isSubtypeOfExt(const TypePtr& rhs, std::ostream* why_not) const override;

  static const TypeKind Kind = TypeKind::ClassType;

 private:
  ClassType(
      c10::optional<QualifiedName> name,
      std::weak_ptr<CompilationUnit> cu,
      bool is_module = false,
      std::string doc_string = "",
      std::vector<std::string> unresolved_class_attributes = {});

  std::string annotation_str_impl(TypePrinter printer = nullptr) const override {
    const auto& n = name().value();
    return n.qualifiedName();
  }

  void addAttribute(ClassAttribute classAttribute);
  std::string getForwardPreHookErrorMessage(int pre_hook_idx) const;
  std::string getForwardHookErrorMessage(int hook_idx) const;

  // Mapping of attribute names -> their type.
  // NOTE: this does not contain methods, which are stored in the module
  // TODO: once modules support arbitrary ivalue attributes, we don't need this
  // anymore.
  // TODO: This is better represented as an OrderedDict, but alas it is not yet
  // available from c10

  // Mapping of constant names -> their value.
  std::vector<std::string> constantNames_;
  std::vector<IValue> constantValues_;
  // Holds method attributes
  std::weak_ptr<CompilationUnit> compilation_unit_;

  // Holds all atrributes, attribute details are found on ClassAttribute
  std::vector<ClassAttribute> attributes_;
  // Construct mirroring attributes_, only around due to the fact that `containedTypes()` method returns an ArrayRef.
  // Never fill this without using the appropriate provideNewClassAttribute method
  std::vector<TypePtr> attributeTypes_;

  // List of methods associated with this class.
  std::vector<torch::jit::Function*> methods_;
  std::vector<torch::jit::Function*> staticmethods_;

  // List of hooks to be run before/after forward.
  std::vector<torch::jit::Function*> forward_hooks_;
  std::vector<torch::jit::Function*> forward_pre_hooks_;

  // List of properties exposed by this class.
  std::vector<Property> properties_;

  bool isModule_ = false;

  // Doc string of class.
  std::string doc_string_ = "";

  // For error reporting accesses to class level attributes.
  std::vector<std::string> unresolved_class_attributes_;
};

struct InterfaceType;
using InterfaceTypePtr = std::shared_ptr<InterfaceType>;
using ::torch::jit::CompilationUnit;

// Interfaces are a list of abstract methods that a class might meet.
// If a class provides those methods, it implicitly meets the interface.

// Subtype relations for Interface with ClassType:
// lhs (ClassType or InterfaceType) is a subtype of rhs if:
// 1. lhs methods are a superset of rhs methods
// 2. if rhs is module interface, the lhs must be module interface or module itself
struct TORCH_API InterfaceType : public NamedType {
  static InterfaceTypePtr create(
      QualifiedName qualifiedName, bool is_module=false);

  bool operator==(const Type& rhs) const override {
    if (auto user_rhs = rhs.cast<InterfaceType>()) {
      return isSubTypeImpl(*this, *user_rhs, nullptr) &&
          isSubTypeImpl(*user_rhs, *this, nullptr);
    }
    return false;
  }

  std::string str() const override {
    return std::string("InterfaceType<") + name()->name() + ">";
  }

  bool isSubtypeOfExt(const TypePtr& rhs, std::ostream* why_not) const override;

  // try to find a method of this interface,
  // returns nullptr if not found.
  const FunctionSchema* getMethod(const std::string& name) const;
  void addMethod(FunctionSchema schema);
  const std::vector<FunctionSchema>& methods() {
    return *methods_;
  }

  bool is_module() const override{
    return is_module_;
  }
  static const TypeKind Kind = TypeKind::InterfaceType;
  ~InterfaceType() override;
 private:
  InterfaceType(QualifiedName name, bool is_module);
  static bool isSubTypeImpl(
      const InterfaceType& lhs,
      const InterfaceType& rhs,
      std::ostream* why_not);

  std::string annotation_str_impl(TypePrinter printer = nullptr) const override {
    return name()->qualifiedName();
  }

  // shared_ptr so that this header does not have to depend on
  // FunctionSchema.h
  std::shared_ptr<std::vector<FunctionSchema>> methods_;
  // flag to distinguish if it's an interface type from a module or not
  bool is_module_;
};

template <TypeKind K>
struct EnumerationType : public Type {
static const TypeKind Kind = K;

bool operator==(const Type& rhs) const override {
  return rhs.kind() == kind();
}

protected:
EnumerationType() : Type(Kind) {}
};

struct LayoutType;
using LayoutTypePtr = std::shared_ptr<LayoutType>;
// This type represents a Generator
struct TORCH_API LayoutType : public EnumerationType<TypeKind::LayoutType> {
std::string str() const override {
return "Layout";
}
static const TypeKind Kind = TypeKind::LayoutType;
// global singleton
static LayoutTypePtr get();

private:
LayoutType() : EnumerationType() {}
};

struct ScalarTypeType;
using ScalarTypeTypePtr = std::shared_ptr<ScalarTypeType>;
// This type represents a Generator
struct TORCH_API ScalarTypeType : public EnumerationType<TypeKind::ScalarTypeType> {
std::string str() const override {
return "ScalarType";
}
static const TypeKind Kind = TypeKind::ScalarTypeType;
// global singleton
static ScalarTypeTypePtr get();

private:
ScalarTypeType() : EnumerationType() {}
};

// the common supertype of all lists,
// List[T] <: AnyList for all T
struct AnyListType;
using AnyListTypePtr = std::shared_ptr<AnyListType>;
struct TORCH_API AnyListType : public Type {
  bool operator==(const Type& rhs) const override {
    return rhs.kind() == kind();
  }
  std::string str() const override {
    return "list";
  }
  static const TypeKind Kind = TypeKind::AnyListType;
  // global singleton
  static AnyListTypePtr get();
private:
  AnyListType()
  : Type(TypeKind::AnyListType) {}
};

// the common supertype of all tuples,
// Tuple[T...] <: AnyTuple for all T
struct AnyTupleType;
using AnyTupleTypePtr = std::shared_ptr<AnyTupleType>;
struct TORCH_API AnyTupleType : public Type {
  bool operator==(const Type& rhs) const override {
    return rhs.kind() == kind();
  }

  std::string str() const override {
    return "tuple";
  }
  static const TypeKind Kind = TypeKind::AnyTupleType;

  // global singleton
  static AnyTupleTypePtr get();
private:
  AnyTupleType()
  : Type(TypeKind::AnyTupleType) {}
};

// the common supertype of all classes,
// ClassType <: AnyClassType for all classes
struct AnyClassType;
using AnyClassTypePtr = std::shared_ptr<AnyClassType>;
struct TORCH_API AnyClassType : public Type {
  bool operator==(const Type& rhs) const override {
    return rhs.kind() == kind();
  }
  std::string str() const override {
    return "AnyClassType";
  }
  static const TypeKind Kind = TypeKind::AnyClassType;
  // global singleton
  static AnyClassTypePtr get();
private:
  AnyClassType()
  : Type(TypeKind::AnyClassType) {}
};

inline bool IValue::isDoubleList() const {
  // note: avoids calling type() to avoid extra referencing counting for the returned type.
  return isList() && static_cast<detail::ListImpl*>(payload.u.as_intrusive_ptr)->elementType->kind() == FloatType::Kind;
}

inline bool IValue::isComplexDoubleList() const {
  // note: avoids calling type() to avoid extra referencing counting for the returned type.
  return isList() && static_cast<detail::ListImpl*>(payload.u.as_intrusive_ptr)->elementType->kind() == ComplexType::Kind;
}

inline bool IValue::isTensorList() const {
  return isList() && static_cast<detail::ListImpl*>(payload.u.as_intrusive_ptr)->elementType->kind() == TensorType::Kind;
}

inline bool IValue::isIntList() const {
  return isList() && static_cast<detail::ListImpl*>(payload.u.as_intrusive_ptr)->elementType->kind() == IntType::Kind;
}

inline bool IValue::isBoolList() const {
  return isList() && static_cast<detail::ListImpl*>(payload.u.as_intrusive_ptr)->elementType->kind() == BoolType::Kind;
}

template<>
inline std::shared_ptr<NamedType> Type::cast() {
  if (kind() == TypeKind::TupleType || kind() == TypeKind::FunctionType ||
      kind() == TypeKind::ClassType || kind() == TypeKind::InterfaceType) {
    return std::static_pointer_cast<NamedType>(shared_from_this());
  }
  return nullptr;
}

template<>
inline std::shared_ptr<const NamedType> Type::cast<NamedType>() const {
  if (kind() == TypeKind::TupleType || kind() == TypeKind::FunctionType ||
      kind() == TypeKind::ClassType || kind() == TypeKind::InterfaceType) {
    return std::static_pointer_cast<const NamedType>(shared_from_this());
  }
  return nullptr;
}

// Used as a return type when inferring the IValue type of a Python object.
struct InferredType {
  /* implicit */ InferredType(TypePtr type) : type_(std::move(type)) {}
  /* implicit */ InferredType(std::string reason)
      : type_(nullptr), reason_(std::move(reason)) {}
  TypePtr type() const {
    TORCH_INTERNAL_ASSERT(type_);
    return type_;
  }
  bool success() const {
    return type_ != nullptr;
  }
  const std::string& reason() const {
    TORCH_INTERNAL_ASSERT(!type_);
    return reason_;
  }

private:
  TypePtr type_;
  std::string reason_;
};

} // namespace c10<|MERGE_RESOLUTION|>--- conflicted
+++ resolved
@@ -144,13 +144,10 @@
     return types_;
   }
 
-<<<<<<< HEAD
   TypePtr createWithContained(std::vector<TypePtr> contained_types) const override {
     return create(contained_types);
   }
 
-=======
->>>>>>> 01c95c79
   bool canHoldNone() const {
     return can_hold_none_;
   }
@@ -163,14 +160,6 @@
 
   TypePtr withoutNone() const;
 
-<<<<<<< HEAD
-  // This method will ONLY create an OptionalTypePtr with a non-Union
-  // inner type. So, `Union[T1, T2, None]` -> `c10::nullopt`, but
-  // `Union[T1, None]` -> `Optional[T1]`
-  c10::optional<OptionalTypePtr> toOptional() const;
-
-=======
->>>>>>> 01c95c79
  protected:
     UnionType(std::vector<TypePtr> types, TypeKind kind=TypeKind::UnionType);
     bool has_free_variables_;
@@ -179,22 +168,8 @@
   std::vector<TypePtr> types_;
   bool can_hold_none_;
 
-<<<<<<< HEAD
   std::string annotation_str_impl(TypePrinter printer) const override;
   std::string unionStr(c10::optional<TypePrinter> printer) const;
-=======
-  std::string annotation_str_impl(TypePrinter printer) const {
-    std::stringstream ss;
-    ss << "Union[";
-    for (size_t i = 0; i < types_.size(); ++i) {
-      if (i > 0)
-        ss << ", ";
-      ss << types_[i]->annotation_str(printer);
-    }
-    ss << "]";
-    return ss.str();
-  }
->>>>>>> 01c95c79
 
 };
 
@@ -264,23 +239,7 @@
     return create(contained_types[0]);
   }
 
-<<<<<<< HEAD
-  bool isSubtypeOfExt(const TypePtr& rhs, std::ostream* why_not) const override {
-    if (Type::isSubtypeOfExt(rhs, why_not)) {
-      return true;
-    }
-    if (auto rhs_ = rhs->cast<OptionalType>()) {
-      return getElementType()->isSubtypeOfExt(rhs_->getElementType(), why_not);
-    }
-    if (auto rhs_ = rhs->cast<UnionType>()) {
-      auto inner = this->getElementType();
-      return rhs_->canHoldNone() && inner->isSubtypeOf(rhs_);
-    }
-    return false;
-  }
-=======
   bool isSubtypeOfExt(const TypePtr& rhs, std::ostream* why_not) const override;
->>>>>>> 01c95c79
 
   // common cast Optional[Tensor] for undefined tensor type
   static OptionalTypePtr ofTensor();
