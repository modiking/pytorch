--- conflicted
+++ resolved
@@ -851,446 +851,7 @@
   return Type::isSubtypeOfExt(rhs, why_not);
 }
 
-<<<<<<< HEAD
-bool NumberType::operator==(const Type& rhs) const {
-=======
-// Remove nested Optionals/Unions during the instantiation of a Union or
-// an Optional. This populates `types` with all the types found during
-// flattening. At the end of `flattenUnion`, `types` may have
-// duplicates, but it will not have nested Optionals/Unions
-static void flattenUnion(const TypePtr& type, std::vector<TypePtr>* to_fill) {
-  if (auto* union_type = type->castRaw<UnionType>()) {
-    for (const auto& inner : union_type->containedTypes()) {
-      flattenUnion(inner, to_fill);
-    }
-  } else if (auto* opt_type = type->castRaw<OptionalType>()) {
-    const auto& inner = opt_type->getElementType();
-    flattenUnion(inner, to_fill);
-    to_fill->emplace_back(NoneType::get());
-  } else if (type->kind() == NumberType::Kind) {
-    to_fill->emplace_back(IntType::get());
-    to_fill->emplace_back(FloatType::get());
-    to_fill->emplace_back(ComplexType::get());
-  } else {
-    to_fill->emplace_back(type);
-  }
-}
-
-// Helper function for `standardizeUnion`
-//
-// NB: If we have types `T1`, `T2`, `T3`, and `PARENT_T` such that `T1`,
-// `T2`, and `T2` are children of `PARENT_T`, then `unifyTypes(T1, T2)`
-// will return `PARENT_T`. This could be a problem if we didn't want our
-// Union to also be able to take `T3 `. In our current type hierarchy,
-// this isn't an issue--most types SHOULD be unified even if the parent
-// type wasn't in the original vector. However, later additions to the
-// type system might necessitate reworking `get_supertype`
-void filterDuplicateSubtypes(std::vector<TypePtr>* types) {
-  if (types->empty()) {
-    return;
-  }
-  auto get_supertype = [](const TypePtr& t1, const TypePtr& t2) -> c10::optional<TypePtr> {
-    // We don't want nested Optionals. Also, prematurely unifying to
-    // `Optional` could prevent us from coalescing other types
-    if ((t1->isSubtypeOf(*NoneType::get()) && !t2->isSubtypeOf(*NoneType::get()))
-        || (!t1->isSubtypeOf(*NoneType::get()) && t2->isSubtypeOf(*NoneType::get()))) {
-          return c10::nullopt;
-    } else {
-      return unifyTypes(t1, t2, /*default_to_union=*/false);
-    }
-  };
-
-  // Coalesce types and delete all duplicates. Moving from right to left
-  // through the vector, we try to unify the current element (`i`) with
-  // each element (`j`) before the "new" end of the vector (`end`).
-  // If we're able to unify the types at `types[i]` and `types[j]`, we
-  // decrement `end`, swap `types[j]` with the unified type, and
-  // break. Otherwise, we keep `end` where it is to signify that the
-  // new end of the vector hasn't shifted
-  size_t end_idx = types->size()-1;
-  for (size_t i = types->size()-1; i > 0; --i) {
-    for (size_t j = std::min(i-1, end_idx); ; --j) {
-      c10::optional<TypePtr> unified;
-      unified = get_supertype((*types)[i], (*types)[j]);
-      if (unified) {
-        (*types)[j] = *unified;
-        (*types)[i] = (*types)[end_idx];
-        --end_idx;
-        break;
-      }
-      // Break condition here so we don't get `j = 0; j = j-1` and end
-      // up with MAX_INT
-      if (j == 0) {
-        break;
-      }
-    }
-  }
-  // Cut off the vector's tail so that `end` is the real last element
-  types->erase(types->begin() + end_idx + 1, types->end());
-
-}
-
-void sortUnion(std::vector<TypePtr>* types) {
-  // We want the elements to be sorted so we can easily compare two
-  // UnionType objects for equality in the future. Note that this order
-  // is guaranteed to be stable since we've already coalesced any
-  // possible types
-  std::sort(types->begin(), types->end(),
-          [](const TypePtr& a, const TypePtr& b) -> bool {
-            if (a->kind() != b->kind()) {
-              return a->kind() < b->kind();
-            }
-            return a->str() < b->str();
-          });
-}
-
-void standardizeVectorForUnion(std::vector<TypePtr>& reference, std::vector<TypePtr>* to_fill) {
-  for (const auto& type : reference) {
-    flattenUnion(type, to_fill);
-  }
-  filterDuplicateSubtypes(to_fill);
-  sortUnion(to_fill);
-}
-
-void standardizeVectorForUnion(std::vector<TypePtr>* to_flatten) {
-  TORCH_INTERNAL_ASSERT(to_flatten, "`standardizeVectorForUnion` was ",
-                        "passed a `nullptr`");
-  std::vector<TypePtr> to_fill;
-  standardizeVectorForUnion(*to_flatten, &to_fill);
-  *to_flatten = to_fill;
-}
-
-UnionType::UnionType(std::vector<TypePtr> reference, TypeKind kind) : Type(kind) {
-  TORCH_INTERNAL_ASSERT(!reference.empty(), "Cannot create an empty Union");
-
-  standardizeVectorForUnion(reference, &types_);
-
-  // Gate the assert in a regular conditional so that we don't create
-  // this long error message unnecessarily
-  if (types_.size() == 1) {
-    std::stringstream msg;
-    msg << "After type unification was performed, the Union with the "
-        << "original types {";
-    for (const auto i : c10::irange(reference.size())) {
-      msg << reference[i]->repr_str();
-      if (i > 0) {
-        msg << ",";
-      }
-      msg << " ";
-    }
-    msg << "} has the single type " << types_[0]->repr_str()
-         << ". Use the common supertype instead of creating a Union"
-         << "type";
-    TORCH_INTERNAL_ASSERT(false, msg.str());
-  }
-
-  can_hold_none_ = false;
-  has_free_variables_ = false;
-
-  for (const TypePtr& type : types_) {
-    if (type->kind() == NoneType::Kind) {
-      can_hold_none_ = true;
-    }
-    if (type->hasFreeVariables()) {
-      has_free_variables_ = true;
-    }
-  }
-
-}
-
-UnionTypePtr UnionType::create(std::vector<TypePtr> reference) {
-  auto union_type = new UnionType(std::move(reference));
-
-  // Some very special-cased logic for `Optional`. This will be deleted
-  // in a later PR
-  bool int_found = false;
-  bool float_found = false;
-  bool complex_found = false;
-  bool nonetype_found = false;
-
-  auto update_is_opt_flags = [&](TypePtr t) {
-    if (t == IntType::get()) {
-      int_found = true;
-    } else if (t == FloatType::get()) {
-      float_found  = true;
-    } else if (t == ComplexType::get()) {
-      complex_found = true;
-    } else if (t == NoneType::get()) {
-      nonetype_found = true;
-    }
-  };
-
-  for (const auto& t : union_type->containedTypes()) {
-    update_is_opt_flags(t);
-  }
-
-  bool numbertype_found = int_found && float_found && complex_found;
-
-  if (nonetype_found) {
-    if (union_type->containedTypes().size() == 4 && numbertype_found) {
-      return OptionalType::create(NumberType::get());
-    }
-    if (union_type->containedTypes().size() == 2) {
-      auto not_none = union_type->containedTypes()[0] != NoneType::get()
-                      ? union_type->containedTypes()[0]
-                      : union_type->containedTypes()[1];
-      return OptionalType::create(not_none);
-    }
-  }
-
-  return UnionTypePtr(union_type);
-}
-
-bool UnionType::equals(const Type& rhs) const {
-  if (auto union_rhs = rhs.cast<UnionType>()) {
-    // We can't compare the type vectors for equality using `operator=`,
-    // because the vectors hold `TypePtr`s and we want to compare `Type`
-    // equality
-    if (union_rhs->containedTypes().size() != this->containedTypes().size()) {
-      return false;
-    }
-    // Check that all the types in `this->types_` are also in
-    // `union_rhs->types_`
-    return std::all_of(this->containedTypes().begin(), this->containedTypes().end(),
-                       [&](TypePtr lhs_type) {
-                         return std::any_of(union_rhs->containedTypes().begin(),
-                                            union_rhs->containedTypes().end(),
-                                            [&](TypePtr rhs_type) {
-                                              return *lhs_type == *rhs_type;
-                                            });
-                       });
-  } else if (auto optional_rhs = rhs.cast<OptionalType>()) {
-    if (optional_rhs->getElementType() == NumberType::get()) {
-      return this->containedTypes().size() == 4
-             && this->can_hold_none_
-             && this->canHoldType(*NumberType::get());
-    }
-    auto optional_lhs = this->toOptional();
-    return optional_lhs && *optional_rhs == *((optional_lhs.value())->expect<OptionalType>());
-  } else if (rhs.kind() == NumberType::Kind) {
-    return this->containedTypes().size() == 3 && canHoldType(*NumberType::get());
-  } else {
-    return false;
-  }
-}
-
-bool UnionType::isSubtypeOfExt(const Type& rhs, std::ostream* why_not) const {
-  std::vector<const Type*> rhs_types;
-  if (const auto union_rhs = rhs.cast<UnionType>()) {
-    // Fast path
-    if (this->containedTypes() == rhs.containedTypes()) {
-      return true;
-    }
-    for (const auto& typePtr: rhs.containedTypes()) {
-      rhs_types.push_back(typePtr.get());
-    }
-  } else if (const auto optional_rhs = rhs.cast<OptionalType>()) {
-    rhs_types.push_back(NoneType::get().get());
-    if (optional_rhs->getElementType() == NumberType::get()) {
-      std::array<const Type*, 3> number_types{IntType::get().get(), FloatType::get().get(), ComplexType::get().get()};
-      rhs_types.insert(rhs_types.end(), number_types.begin(), number_types.end());
-    } else {
-      rhs_types.push_back(optional_rhs->getElementType().get());
-    }
-  } else if (const auto number_rhs = rhs.cast<NumberType>()) {
-    std::array<const Type*, 3> number_types{IntType::get().get(), FloatType::get().get(), ComplexType::get().get()};
-    rhs_types.insert(rhs_types.end(), number_types.begin(), number_types.end());
-  } else {
-    rhs_types.push_back(&rhs);
-  }
-  return std::all_of(this->containedTypes().begin(), this->containedTypes().end(),
-                     [&](const TypePtr& lhs_type) -> bool {
-                      return std::any_of(rhs_types.begin(),
-                                         rhs_types.end(),
-                                         [&](const Type* rhs_type) -> bool {
-                                           return lhs_type->isSubtypeOfExt(*rhs_type, why_not);
-                                         });
-  });
-}
-
-std::string UnionType::unionStr(TypePrinter printer, bool is_annotation_str)
-    const {
-  std::stringstream ss;
-
-  bool can_hold_numbertype = this->canHoldType(*NumberType::get());
-
-  std::vector<TypePtr> number_types{IntType::get(), FloatType::get(), ComplexType::get()};
-
-  auto is_numbertype = [&](TypePtr lhs) {
-    for (const auto& rhs : number_types) {
-      if (*lhs == *rhs) {
-        return true;
-      }
-    }
-    return false;
-  };
-
-  std::string open_delimeter = is_annotation_str ? "[" : "(";
-  std::string close_delimeter = is_annotation_str ? "]" : ")";
-
-  ss << "Union" + open_delimeter;
-  bool printed = false;
-  for (size_t i = 0; i < types_.size(); ++i) {
-    if (!can_hold_numbertype || !is_numbertype(types_[i])) {
-      if (i > 0) {
-        ss << ", ";
-        printed = true;
-      }
-      if (is_annotation_str) {
-        ss << this->containedTypes()[i]->annotation_str(printer);
-      } else {
-        ss << this->containedTypes()[i]->str();
-      }
-    }
-  }
-  if (can_hold_numbertype) {
-    if (printed) {
-      ss << ", ";
-    }
-    if (is_annotation_str) {
-      ss << NumberType::get()->annotation_str(printer);
-    } else {
-      ss << NumberType::get()->str();
-    }
-  }
-  ss << close_delimeter;
-  return ss.str();
-}
-
-std::string UnionType::str() const {
-  return this->unionStr(nullptr, /*is_annotation_str=*/false);
-}
-
-std::string UnionType::annotation_str_impl(TypePrinter printer) const {
-  return this->unionStr(printer, /*is_annotation_str=*/true);
-}
-
-bool UnionType::canHoldType(const Type& type) const {
-  if (&type == NumberType::get().get()) {
-    return canHoldType(*IntType::get())
-           && canHoldType(*FloatType::get())
-           && canHoldType(*ComplexType::get());
-  } else {
-    return std::any_of(this->containedTypes().begin(), this->containedTypes().end(),
-                    [&](const TypePtr& inner) {
-                      return type.isSubtypeOf(*inner);
-                    });
-  }
-}
-
-c10::optional<TypePtr> UnionType::toOptional() const {
-  if (!canHoldType(*NoneType::get())) {
-      return c10::nullopt;
-  }
-
-  std::vector<TypePtr> copied_types = this->containedTypes().vec();
-
-  auto maybe_opt = UnionType::create(std::move(copied_types));
-
-  if (maybe_opt->kind() == UnionType::Kind) {
-    return c10::nullopt;
-  } else {
-    return maybe_opt;
-  }
-}
-
-namespace {
-c10::optional<TypePtr> subtractTypeSetFrom(std::vector<TypePtr>& to_subtract, ArrayRef<TypePtr> from) {
-  std::vector<TypePtr> types;
-
-  // Given a TypePtr `lhs`, this function says whether or not `lhs` (or
-  // one of its parent types) is in the `to_subtract` vector
-  auto should_subtract = [&](const TypePtr& lhs) -> bool {
-    return std::any_of(to_subtract.begin(), to_subtract.end(),
-                        [&](const TypePtr& rhs) {
-                          return lhs->isSubtypeOf(*rhs);
-                        });
-  };
-
-  // Copy all the elements that should NOT be subtracted to the `types`
-  // vector
-  std::copy_if(from.begin(), from.end(),
-              std::back_inserter(types),
-              [&](const TypePtr& t) {
-                return !should_subtract(t);
-              });
-
-  if (types.size() == 0) {
-    return c10::nullopt;
-  } else if (types.size() == 1) {
-    return types[0];
-  } else {
-    return UnionType::create(std::move(types));
-  }
-}
-}
-
-c10::optional<TypePtr> UnionType::subtractTypeSet(std::vector<TypePtr>& to_subtract) const {
-  return subtractTypeSetFrom(to_subtract, containedTypes());
-}
-
-OptionalType::OptionalType(TypePtr contained)
-                           : UnionType({contained, NoneType::get()}, TypeKind::OptionalType) {
-  bool is_numbertype = false;
-  if (auto as_union = contained->cast<UnionType>()) {
-    is_numbertype = as_union->containedTypes().size() == 3 &&
-                    as_union->canHoldType(*NumberType::get());
-  }
-  if (UnionType::containedTypes().size() == 2) {
-    contained_ = UnionType::containedTypes()[0]->kind()!= NoneType::Kind
-                 ? UnionType::containedTypes()[0]
-                 : UnionType::containedTypes()[1];
-  } else if (contained == NumberType::get() || is_numbertype) {
-    contained_ = NumberType::get();
-    types_.clear();
-    types_.push_back(NumberType::get());
-    types_.push_back(NoneType::get());
-  } else {
-    std::vector<TypePtr> to_subtract{NoneType::get()};
-    auto without_none = subtractTypeSetFrom(to_subtract, types_);
-    contained_ = UnionType::create({*without_none});
-  }
-  has_free_variables_ = contained_->hasFreeVariables();
-}
-
-bool OptionalType::equals(const Type& rhs) const {
-  if (auto union_rhs = rhs.cast<UnionType>()) {
-    auto optional_rhs = union_rhs->toOptional();
-    // `**optional_rhs` = `*` to get value of `c10::optional<TypePtr>`,
-    // then `*` to dereference the pointer
-    return optional_rhs && *this == **optional_rhs;
-  } else if (auto optional_rhs = rhs.cast<OptionalType>()) {
-    return *this->getElementType() == *optional_rhs->getElementType();
-  } else {
-    return false;
-  }
-}
-
-bool OptionalType::isSubtypeOfExt(const Type& rhs, std::ostream* why_not) const {
-  if (auto optional_rhs = rhs.castRaw<OptionalType>()) {
-    return getElementType()->isSubtypeOfExt(*optional_rhs->getElementType(), why_not);
-  } else if (auto union_rhs = rhs.castRaw<UnionType>()) {
-    if (!union_rhs->canHoldType(*NoneType::get())) {
-      if (why_not) {
-        *why_not << rhs.repr_str() << " cannot hold None";
-      }
-      return false;
-    } else if (!union_rhs->canHoldType(*this->getElementType())) {
-      if (why_not) {
-        *why_not << rhs.repr_str() << " cannot hold " << this->getElementType();
-      }
-      return false;
-    } else {
-      return true;
-    }
-  } else {
-    // NOLINTNEXTLINE(bugprone-argument-comment)
-    return Type::isSubtypeOfExt(rhs, why_not);
-  }
-}
-
 bool NumberType::equals(const Type& rhs) const {
->>>>>>> ad12b112
   if (auto union_type = rhs.cast<UnionType>()) {
     return union_type->containedTypes().size() == 3 && union_type->canHoldType(*NumberType::get());
   } else {
